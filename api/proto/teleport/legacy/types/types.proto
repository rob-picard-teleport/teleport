// Copyright 2021 Gravitational, Inc
//
// Licensed under the Apache License, Version 2.0 (the "License");
// you may not use this file except in compliance with the License.
// You may obtain a copy of the License at
//
//      http://www.apache.org/licenses/LICENSE-2.0
//
// Unless required by applicable law or agreed to in writing, software
// distributed under the License is distributed on an "AS IS" BASIS,
// WITHOUT WARRANTIES OR CONDITIONS OF ANY KIND, either express or implied.
// See the License for the specific language governing permissions and
// limitations under the License.

syntax = "proto3";

package types;

import "gogoproto/gogo.proto";
import "google/protobuf/duration.proto";
import "google/protobuf/timestamp.proto";
import "google/protobuf/wrappers.proto";
import "teleport/attestation/v1/attestation.proto";
import "teleport/legacy/types/trusted_device_requirement.proto";
import "teleport/legacy/types/wrappers/wrappers.proto";

option go_package = "github.com/gravitational/teleport/api/types";
option (gogoproto.goproto_getters_all) = false;
option (gogoproto.marshaler_all) = true;
option (gogoproto.unmarshaler_all) = true;

message KeepAlive {
  reserved 3; // LeaseID
  reserved "LeaseID";

  // Name of the resource to keep alive.
  string Name = 1 [(gogoproto.jsontag) = "server_name"];
  // Namespace is the namespace of the resource.
  string Namespace = 2 [(gogoproto.jsontag) = "namespace"];
  // Expires is set to update expiry time of the resource.
  google.protobuf.Timestamp Expires = 4 [
    (gogoproto.stdtime) = true,
    (gogoproto.nullable) = false,
    (gogoproto.jsontag) = "expires"
  ];

  // The type of a KeepAlive. When adding a new type, please double-check
  // lib/usagereporter/teleport to see if we need any change in the resource
  // heartbeat event.
  enum KeepAliveType {
    UNKNOWN = 0;

    // "node", KindNode. For the sake of correct usage reporting, it shouldn't
    // be used for OpenSSH nodes.
    NODE = 1;
    // "app_server", KindAppServer
    APP = 2;
    // "db_server", KindDatabaseServer
    DATABASE = 3;
    // "windows_desktop_service", KindWindowsDesktopService
    WINDOWS_DESKTOP = 4;
    // "kube_server", KindKubeServer
    KUBERNETES = 5;
    // "db_service", KindDatabaseService
    DATABASE_SERVICE = 6;
  }

  // Type is the type (or kind) of the resource that's being kept alive.
  KeepAliveType Type = 9 [(gogoproto.jsontag) = "type"];
  // HostID is an optional UUID of the host the resource belongs to.
  string HostID = 10 [(gogoproto.jsontag) = "host_id,omitempty"];
}

// Metadata is resource metadata
message Metadata {
  reserved 7; // ID
  reserved "ID";

  // Name is an object name
  string Name = 1 [(gogoproto.jsontag) = "name"];
  // Namespace is object namespace. The field should be called "namespace"
  // when it returns in Teleport 2.4.
  string Namespace = 2 [(gogoproto.jsontag) = "-"];
  // Description is object description
  string Description = 3 [(gogoproto.jsontag) = "description,omitempty"];
  // Labels is a set of labels
  map<string, string> Labels = 5 [(gogoproto.jsontag) = "labels,omitempty"];
  // Expires is a global expiry time header can be set on any resource in the
  // system.
  google.protobuf.Timestamp Expires = 6 [
    (gogoproto.stdtime) = true,
    (gogoproto.nullable) = true,
    (gogoproto.jsontag) = "expires,omitempty"
  ];
  // Revision is an opaque identifier which tracks the versions of a resource
  // over time. Clients should ignore and not alter its value but must return
  // the revision in any updates of a resource.
  string Revision = 8 [(gogoproto.jsontag) = "revision,omitempty"];
}

// Rotation is a status of the rotation of the certificate authority
message Rotation {
  option (gogoproto.goproto_stringer) = false;
  option (gogoproto.stringer) = false;

  // State could be one of "init" or "in_progress".
  string State = 1 [(gogoproto.jsontag) = "state,omitempty"];
  // Phase is the current rotation phase.
  string Phase = 2 [(gogoproto.jsontag) = "phase,omitempty"];
  // Mode sets manual or automatic rotation mode.
  string Mode = 3 [(gogoproto.jsontag) = "mode,omitempty"];
  // CurrentID is the ID of the rotation operation
  // to differentiate between rotation attempts.
  string CurrentID = 4 [(gogoproto.jsontag) = "current_id"];
  // Started is set to the time when rotation has been started
  // in case if the state of the rotation is "in_progress".
  google.protobuf.Timestamp Started = 5 [
    (gogoproto.nullable) = false,
    (gogoproto.stdtime) = true,
    (gogoproto.jsontag) = "started,omitempty"
  ];
  // GracePeriod is a period during which old and new CA
  // are valid for checking purposes, but only new CA is issuing certificates.
  int64 GracePeriod = 6 [
    (gogoproto.jsontag) = "grace_period,omitempty",
    (gogoproto.casttype) = "Duration"
  ];
  // LastRotated specifies the last time of the completed rotation.
  google.protobuf.Timestamp LastRotated = 7 [
    (gogoproto.nullable) = false,
    (gogoproto.stdtime) = true,
    (gogoproto.jsontag) = "last_rotated,omitempty"
  ];
  // Schedule is a rotation schedule - used in
  // automatic mode to switch between phases.
  RotationSchedule Schedule = 8 [
    (gogoproto.nullable) = false,
    (gogoproto.jsontag) = "schedule,omitempty"
  ];
}

// RotationSchedule is a rotation schedule setting time switches
// for different phases.
message RotationSchedule {
  // UpdateClients specifies time to switch to the "Update clients" phase
  google.protobuf.Timestamp UpdateClients = 1 [
    (gogoproto.nullable) = false,
    (gogoproto.stdtime) = true,
    (gogoproto.jsontag) = "update_clients,omitempty"
  ];
  // UpdateServers specifies time to switch to the "Update servers" phase.
  google.protobuf.Timestamp UpdateServers = 2 [
    (gogoproto.nullable) = false,
    (gogoproto.stdtime) = true,
    (gogoproto.jsontag) = "update_servers,omitempty"
  ];
  // Standby specifies time to switch to the "Standby" phase.
  google.protobuf.Timestamp Standby = 3 [
    (gogoproto.nullable) = false,
    (gogoproto.stdtime) = true,
    (gogoproto.jsontag) = "standby,omitempty"
  ];
}

// ResourceHeader is a shared resource header
// used in cases when only type and name is known
message ResourceHeader {
  // Kind is a resource kind
  string Kind = 1 [(gogoproto.jsontag) = "kind,omitempty"];
  // SubKind is an optional resource sub kind, used in some resources
  string SubKind = 2 [(gogoproto.jsontag) = "sub_kind,omitempty"];
  // Version is the API version used to create the resource. It must be
  // specified. Based on this version, Teleport will apply different defaults on
  // resource creation or deletion. It must be an integer prefixed by "v".
  // For example: `v1`
  string Version = 3 [(gogoproto.jsontag) = "version,omitempty"];
  // Metadata is resource metadata
  Metadata Metadata = 4 [
    (gogoproto.nullable) = false,
    (gogoproto.jsontag) = "metadata,omitempty"
  ];
}

// DatabaseServerV3 represents a database access server.
message DatabaseServerV3 {
  option (gogoproto.goproto_stringer) = false;
  option (gogoproto.stringer) = false;

  // Kind is the database server resource kind.
  string Kind = 1 [(gogoproto.jsontag) = "kind"];
  // SubKind is an optional resource subkind.
  string SubKind = 2 [(gogoproto.jsontag) = "sub_kind,omitempty"];
  // Version is the resource version.
  string Version = 3 [(gogoproto.jsontag) = "version"];
  // Metadata is the database server metadata.
  Metadata Metadata = 4 [
    (gogoproto.nullable) = false,
    (gogoproto.jsontag) = "metadata"
  ];
  // Spec is the database server spec.
  DatabaseServerSpecV3 Spec = 5 [
    (gogoproto.nullable) = false,
    (gogoproto.jsontag) = "spec"
  ];
}

// DatabaseServerSpecV3 is the database server spec.
message DatabaseServerSpecV3 {
  reserved 1; // Description
  reserved "Description";
  reserved 2; // Protocol
  reserved "Protocol";
  reserved 3; // URI
  reserved "URI";
  reserved 4; // CACert
  reserved "CACert";
  reserved 5; // AWS
  reserved "AWS";
  reserved 9; // DynamicLabels
  reserved "DynamicLabels";
  reserved 11; // GCP
  reserved "GCP";

  // Version is the Teleport version that the server is running.
  string Version = 6 [(gogoproto.jsontag) = "version"];
  // Hostname is the database server hostname.
  string Hostname = 7 [(gogoproto.jsontag) = "hostname"];
  // HostID is the ID of the host the database server is running on.
  string HostID = 8 [(gogoproto.jsontag) = "host_id"];
  // Rotation contains the server CA rotation information.
  Rotation Rotation = 10 [
    (gogoproto.nullable) = false,
    (gogoproto.jsontag) = "rotation,omitempty"
  ];
  // Database is the database proxied by this database server.
  DatabaseV3 Database = 12 [(gogoproto.jsontag) = "database,omitempty"];
  // ProxyIDs is a list of proxy IDs this server is expected to be connected to.
  repeated string ProxyIDs = 13 [(gogoproto.jsontag) = "proxy_ids,omitempty"];
}

// DatabaseV3List represents a list of databases.
message DatabaseV3List {
  // Databases is a list of database resources.
  repeated DatabaseV3 Databases = 1;
}

// DatabaseV3 represents a single proxied database.
message DatabaseV3 {
  option (gogoproto.goproto_stringer) = false;
  option (gogoproto.stringer) = false;

  // Kind is the database resource kind.
  string Kind = 1 [(gogoproto.jsontag) = "kind"];
  // SubKind is an optional resource subkind.
  string SubKind = 2 [(gogoproto.jsontag) = "sub_kind,omitempty"];
  // Version is the resource version. It must be specified.
  // Supported values are: `v3`.
  string Version = 3 [(gogoproto.jsontag) = "version"];
  // Metadata is the database metadata.
  Metadata Metadata = 4 [
    (gogoproto.nullable) = false,
    (gogoproto.jsontag) = "metadata"
  ];
  // Spec is the database spec.
  DatabaseSpecV3 Spec = 5 [
    (gogoproto.nullable) = false,
    (gogoproto.jsontag) = "spec"
  ];
  // Status is the database runtime information.
  DatabaseStatusV3 Status = 6 [
    (gogoproto.nullable) = false,
    (gogoproto.jsontag) = "status"
  ];
}

// DatabaseSpecV3 is the database spec.
message DatabaseSpecV3 {
  // Protocol is the database protocol: postgres, mysql, mongodb, etc.
  string Protocol = 1 [(gogoproto.jsontag) = "protocol"];
  // URI is the database connection endpoint.
  string URI = 2 [(gogoproto.jsontag) = "uri"];
  // CACert is the PEM-encoded database CA certificate.
  //
  // DEPRECATED: Moved to TLS.CACert. DELETE IN 10.0.
  string CACert = 3 [
    (gogoproto.jsontag) = "ca_cert,omitempty",
    deprecated = true
  ];
  // DynamicLabels is the database dynamic labels.
  map<string, CommandLabelV2> DynamicLabels = 4 [
    (gogoproto.nullable) = false,
    (gogoproto.jsontag) = "dynamic_labels,omitempty"
  ];
  // AWS contains AWS specific settings for RDS/Aurora/Redshift databases.
  AWS AWS = 5 [
    (gogoproto.nullable) = false,
    (gogoproto.jsontag) = "aws,omitempty"
  ];
  // GCP contains parameters specific to GCP Cloud SQL databases.
  GCPCloudSQL GCP = 6 [
    (gogoproto.nullable) = false,
    (gogoproto.jsontag) = "gcp,omitempty"
  ];
  // Azure contains Azure specific database metadata.
  Azure Azure = 7 [
    (gogoproto.nullable) = false,
    (gogoproto.jsontag) = "azure,omitempty"
  ];
  // TLS is the TLS configuration used when establishing connection to target database.
  // Allows to provide custom CA cert or override server name.
  DatabaseTLS TLS = 8 [
    (gogoproto.nullable) = false,
    (gogoproto.jsontag) = "tls,omitempty"
  ];
  // AD is the Active Directory configuration for the database.
  AD AD = 9 [
    (gogoproto.nullable) = false,
    (gogoproto.jsontag) = "ad,omitempty"
  ];
  // MySQL is an additional section with MySQL database options.
  MySQLOptions MySQL = 10 [
    (gogoproto.nullable) = false,
    (gogoproto.jsontag) = "mysql,omitempty"
  ];
  // AdminUser is the database admin user for automatic user provisioning.
  DatabaseAdminUser AdminUser = 11 [(gogoproto.jsontag) = "admin_user,omitempty"];
  // MongoAtlas contains Atlas metadata about the database.
  MongoAtlas MongoAtlas = 12 [
    (gogoproto.nullable) = false,
    (gogoproto.jsontag) = "mongo_atlas,omitempty"
  ];
  // Oracle is an additional Oracle configuration options.
  OracleOptions Oracle = 13 [
    (gogoproto.nullable) = false,
    (gogoproto.jsontag) = "oracle,omitempty"
  ];
}

// DatabaseAdminUser contains information about privileged database user used
// for automatic user provisioning.
message DatabaseAdminUser {
  // Name is the username of the privileged database user.
  string Name = 1 [(gogoproto.jsontag) = "name"];
  // DefaultDatabase is the database that the privileged database user logs
  // into by default.
  //
  // Depending on the database type, this database may be used to store
  // procedures or data for managing database users.
  string DefaultDatabase = 2 [(gogoproto.jsontag) = "default_database"];
}

// OracleOptions contains information about privileged database user used
// for database audit.
message OracleOptions {
  // AuditUser is the Oracle database user privilege to access internal Oracle audit trail.
  string AuditUser = 1 [(gogoproto.jsontag) = "audit_user"];
}

// DatabaseStatusV3 contains runtime information about the database.
message DatabaseStatusV3 {
  // CACert is the auto-downloaded cloud database CA certificate.
  string CACert = 1 [(gogoproto.jsontag) = "ca_cert,omitempty"];
  // AWS is the auto-discovered AWS cloud database metadata.
  AWS AWS = 2 [
    (gogoproto.nullable) = false,
    (gogoproto.jsontag) = "aws"
  ];
  // MySQL is an additional section with MySQL runtime database information.
  MySQLOptions MySQL = 3 [
    (gogoproto.nullable) = false,
    (gogoproto.jsontag) = "mysql,omitempty"
  ];
  // ManagedUsers is a list of database users that are managed by Teleport.
  repeated string ManagedUsers = 4 [(gogoproto.jsontag) = "managed_users,omitempty"];
  // Azure is the auto-discovered Azure cloud database metadata.
  Azure Azure = 5 [
    (gogoproto.nullable) = false,
    (gogoproto.jsontag) = "azure"
  ];
}

// IAMPolicyStatus represents states that describe if an AWS database
// has its IAM policy properly configured or not.
// This enum is set in a Sync.Map during an IAM task that checks for the
// validity of IAM policy, and the database gets updated with the value
// from this map during a heartbeat.
enum IAMPolicyStatus {
  // IAM_POLICY_STATUS_UNSPECIFIED represents a zero value where
  // nothing has been attempted yet.
  IAM_POLICY_STATUS_UNSPECIFIED = 0;
  // IAM_POLICY_STATUS_PENDING represents a state where iam policy status
  // is pending to be checked. This enum value is set at the start of
  // registering a database -> IAM setup (before the db heartbeat starts).
  //
  // This state was required for two reasons:
  //   1) To be able to tell apart from an older service that do not update
  //      the IAMPolicyStatus (in which case the enum value will remain the
  //      zero value).
  //   2) When starting a database, the heartbeat and its IAM task starts,
  //      and the heartbeat may run first before the IAM task finishes.
  IAM_POLICY_STATUS_PENDING = 1;
  // IAM_POLICY_STATUS_FAILED represents a state where an error occured
  // while checking for IAM policy status eg: no AWS credentials provider found
  // or the policy was misconfigured.
  IAM_POLICY_STATUS_FAILED = 2;
  // IAM_POLICY_STATUS_SUCCESS represents a state where IAM policy was configured
  // correctly.
  IAM_POLICY_STATUS_SUCCESS = 3;
}

// AWS contains AWS metadata about the database.
message AWS {
  // Region is a AWS cloud region.
  string Region = 1 [(gogoproto.jsontag) = "region,omitempty"];
  // Redshift contains Redshift specific metadata.
  Redshift Redshift = 2 [
    (gogoproto.nullable) = false,
    (gogoproto.jsontag) = "redshift,omitempty"
  ];
  // RDS contains RDS specific metadata.
  RDS RDS = 3 [
    (gogoproto.nullable) = false,
    (gogoproto.jsontag) = "rds,omitempty"
  ];
  // AccountID is the AWS account ID this database belongs to.
  string AccountID = 4 [(gogoproto.jsontag) = "account_id,omitempty"];
  // ElastiCache contains AWS ElastiCache Redis specific metadata.
  ElastiCache ElastiCache = 5 [
    (gogoproto.nullable) = false,
    (gogoproto.jsontag) = "elasticache,omitempty"
  ];
  // SecretStore contains secret store configurations.
  SecretStore SecretStore = 6 [
    (gogoproto.nullable) = false,
    (gogoproto.jsontag) = "secret_store,omitempty"
  ];
  // MemoryDB contains AWS MemoryDB specific metadata.
  MemoryDB MemoryDB = 7 [
    (gogoproto.nullable) = false,
    (gogoproto.jsontag) = "memorydb,omitempty"
  ];
  // RDSProxy contains AWS Proxy specific metadata.
  RDSProxy RDSProxy = 8 [
    (gogoproto.nullable) = false,
    (gogoproto.jsontag) = "rdsproxy,omitempty"
  ];
  // RedshiftServerless contains AWS Redshift Serverless specific metadata.
  RedshiftServerless RedshiftServerless = 9 [
    (gogoproto.nullable) = false,
    (gogoproto.jsontag) = "redshift_serverless,omitempty"
  ];
  // ExternalID is an optional AWS external ID used to enable assuming an AWS role across accounts.
  string ExternalID = 10 [(gogoproto.jsontag) = "external_id,omitempty"];
  // AssumeRoleARN is an optional AWS role ARN to assume when accessing a database.
  // Set this field and ExternalID to enable access across AWS accounts.
  string AssumeRoleARN = 11 [(gogoproto.jsontag) = "assume_role_arn,omitempty"];
  // OpenSearch contains AWS OpenSearch specific metadata.
  OpenSearch OpenSearch = 12 [
    (gogoproto.nullable) = false,
    (gogoproto.jsontag) = "opensearch,omitempty"
  ];

  reserved 13;
  reserved "IAMPolicyExists";

  // IAMPolicyStatus indicates whether the IAM Policy is configured properly for database access.
  // If not, the user must update the AWS profile identity to allow access to the Database.
  // Eg for an RDS Database: the underlying AWS profile allows for `rds-db:connect` for the Database.
  IAMPolicyStatus IAMPolicyStatus = 14 [(gogoproto.jsontag) = "iam_policy_status"];
  // SessionTags is a list of AWS STS session tags.
  map<string, string> SessionTags = 15 [(gogoproto.jsontag) = "session_tags,omitempty"];

  // DocumentDB contains AWS DocumentDB specific metadata.
  DocumentDB DocumentDB = 16 [
    (gogoproto.nullable) = false,
    (gogoproto.jsontag) = "docdb,omitempty"
  ];
}

// SecretStore contains secret store configurations.
message SecretStore {
  // KeyPrefix specifies the secret key prefix.
  string KeyPrefix = 1 [(gogoproto.jsontag) = "key_prefix,omitempty"];
  // KMSKeyID specifies the AWS KMS key for encryption.
  string KMSKeyID = 2 [(gogoproto.jsontag) = "kms_key_id,omitempty"];
}

// Redshift contains AWS Redshift specific database metadata.
message Redshift {
  // ClusterID is the Redshift cluster identifier.
  string ClusterID = 1 [(gogoproto.jsontag) = "cluster_id,omitempty"];
}

// RDS contains AWS RDS specific database metadata.
message RDS {
  // InstanceID is the RDS instance identifier.
  string InstanceID = 1 [(gogoproto.jsontag) = "instance_id,omitempty"];
  // ClusterID is the RDS cluster (Aurora) identifier.
  string ClusterID = 2 [(gogoproto.jsontag) = "cluster_id,omitempty"];
  // ResourceID is the RDS instance resource identifier (db-xxx).
  string ResourceID = 3 [(gogoproto.jsontag) = "resource_id,omitempty"];
  // IAMAuth indicates whether database IAM authentication is enabled.
  bool IAMAuth = 4 [(gogoproto.jsontag) = "iam_auth"];
  // Subnets is a list of subnets for the RDS instance.
  repeated string Subnets = 5 [(gogoproto.jsontag) = "subnets,omitempty"];
  // VPCID is the VPC where the RDS is running.
  string VPCID = 6 [(gogoproto.jsontag) = "vpc_id,omitempty"];
  // SecurityGroups is a list of attached security groups for the RDS instance.
  repeated string SecurityGroups = 7 [(gogoproto.jsontag) = "security_groups,omitempty"];
}

// RDSProxy contains AWS RDS Proxy specific database metadata.
message RDSProxy {
  // Name is the identifier of an RDS Proxy.
  string Name = 1 [(gogoproto.jsontag) = "name,omitempty"];
  // CustomEndpointName is the identifier of an RDS Proxy custom endpoint.
  string CustomEndpointName = 2 [(gogoproto.jsontag) = "custom_endpoint_name,omitempty"];
  // ResourceID is the RDS instance resource identifier (prx-xxx).
  string ResourceID = 3 [(gogoproto.jsontag) = "resource_id,omitempty"];
}

// ElastiCache contains AWS ElastiCache Redis specific metadata.
message ElastiCache {
  // ReplicationGroupID is the Redis replication group ID.
  string ReplicationGroupID = 1 [(gogoproto.jsontag) = "replication_group_id,omitempty"];
  // UserGroupIDs is a list of user group IDs.
  repeated string UserGroupIDs = 2 [(gogoproto.jsontag) = "user_group_ids,omitempty"];
  // TransitEncryptionEnabled indicates whether in-transit encryption (TLS) is enabled.
  bool TransitEncryptionEnabled = 3 [(gogoproto.jsontag) = "transit_encryption_enabled,omitempty"];
  // EndpointType is the type of the endpoint.
  string EndpointType = 4 [(gogoproto.jsontag) = "endpoint_type,omitempty"];
}

// MemoryDB contains AWS MemoryDB specific metadata.
message MemoryDB {
  // ClusterName is the name of the MemoryDB cluster.
  string ClusterName = 1 [(gogoproto.jsontag) = "cluster_name,omitempty"];
  // ACLName is the name of the ACL associated with the cluster.
  string ACLName = 2 [(gogoproto.jsontag) = "acl_name,omitempty"];
  // TLSEnabled indicates whether in-transit encryption (TLS) is enabled.
  bool TLSEnabled = 3 [(gogoproto.jsontag) = "tls_enabled,omitempty"];
  // EndpointType is the type of the endpoint.
  string EndpointType = 4 [(gogoproto.jsontag) = "endpoint_type,omitempty"];
}

// RedshiftServerless contains AWS Redshift Serverless specific metadata.
message RedshiftServerless {
  // WorkgroupName is the workgroup name.
  string WorkgroupName = 1 [(gogoproto.jsontag) = "workgroup_name,omitempty"];
  // EndpointName is the VPC endpoint name.
  string EndpointName = 2 [(gogoproto.jsontag) = "endpoint_name,omitempty"];
  // WorkgroupID is the workgroup ID.
  string WorkgroupID = 3 [(gogoproto.jsontag) = "workgroup_id,omitempty"];
}

// OpenSearch contains AWS OpenSearch specific metadata.
message OpenSearch {
  // DomainName is the name of the domain.
  string DomainName = 1 [(gogoproto.jsontag) = "domain_name,omitempty"];
  // DomainID is the ID of the domain.
  string DomainID = 2 [(gogoproto.jsontag) = "domain_id,omitempty"];
  // EndpointType is the type of the endpoint.
  string EndpointType = 3 [(gogoproto.jsontag) = "endpoint_type,omitempty"];
}

// DocumentDB contains AWS DocumentDB specific metadata.
message DocumentDB {
  // ClusterID is the cluster identifier.
  string ClusterID = 1 [(gogoproto.jsontag) = "cluster_id,omitempty"];
  // InstanceID is the instance identifier.
  string InstanceID = 2 [(gogoproto.jsontag) = "instance_id,omitempty"];
  // EndpointType is the type of the endpoint.
  string EndpointType = 3 [(gogoproto.jsontag) = "endpoint_type,omitempty"];
}

// GCPCloudSQL contains parameters specific to GCP Cloud SQL databases.
message GCPCloudSQL {
  // ProjectID is the GCP project ID the Cloud SQL instance resides in.
  string ProjectID = 1 [(gogoproto.jsontag) = "project_id,omitempty"];
  // InstanceID is the Cloud SQL instance ID.
  string InstanceID = 2 [(gogoproto.jsontag) = "instance_id,omitempty"];
}

// Azure contains Azure specific database metadata.
message Azure {
  // Name is the Azure database server name.
  string Name = 1 [(gogoproto.jsontag) = "name,omitempty"];
  // ResourceID is the Azure fully qualified ID for the resource.
  string ResourceID = 2 [(gogoproto.jsontag) = "resource_id,omitempty"];
  // Redis contains Azure Cache for Redis specific database metadata.
  AzureRedis Redis = 3 [
    (gogoproto.nullable) = false,
    (gogoproto.jsontag) = "redis,omitempty"
  ];
  // IsFlexiServer is true if the database is an Azure Flexible server.
  bool IsFlexiServer = 4 [(gogoproto.jsontag) = "is_flexi_server,omitempty"];
}

// AzureRedis contains Azure Cache for Redis specific database metadata.
message AzureRedis {
  // ClusteringPolicy is the clustering policy for Redis Enterprise.
  string ClusteringPolicy = 1 [(gogoproto.jsontag) = "clustering_policy,omitempty"];
}

// AD contains Active Directory specific database configuration.
message AD {
  // KeytabFile is the path to the Kerberos keytab file.
  string KeytabFile = 1 [(gogoproto.jsontag) = "keytab_file,omitempty"];
  // Krb5File is the path to the Kerberos configuration file. Defaults to /etc/krb5.conf.
  string Krb5File = 2 [(gogoproto.jsontag) = "krb5_file,omitempty"];
  // Domain is the Active Directory domain the database resides in.
  string Domain = 3 [(gogoproto.jsontag) = "domain"];
  // SPN is the service principal name for the database.
  string SPN = 4 [(gogoproto.jsontag) = "spn"];
  // LDAPCert is a certificate from Windows LDAP/AD, optional; only for x509 Authentication.
  string LDAPCert = 5 [(gogoproto.jsontag) = "ldap_cert,omitempty"];
  // KDCHostName is the host name for a KDC for x509 Authentication.
  string KDCHostName = 6 [(gogoproto.jsontag) = "kdc_host_name,omitempty"];
}

// DatabaseTLSMode represents the level of TLS verification performed by
// DB agent when connecting to a database.
enum DatabaseTLSMode {
  // VERIFY_FULL performs full certificate validation.
  VERIFY_FULL = 0;
  // VERIFY_CA works the same as VERIFY_FULL, but it skips the hostname check.
  VERIFY_CA = 1;
  // INSECURE accepts any certificate provided by server. This is the least secure option.
  INSECURE = 2;
}

// DatabaseTLS contains TLS configuration options.
message DatabaseTLS {
  // Mode is a TLS connection mode.
  // 0 is "verify-full"; 1 is "verify-ca", 2 is "insecure".
  DatabaseTLSMode Mode = 1 [(gogoproto.jsontag) = "mode"];
  // CACert is an optional user provided CA certificate used for verifying
  // database TLS connection.
  string CACert = 2 [(gogoproto.jsontag) = "ca_cert,omitempty"];
  // ServerName allows to provide custom hostname. This value will override the
  // servername/hostname on a certificate during validation.
  string ServerName = 3 [(gogoproto.jsontag) = "server_name,omitempty"];
  // TrustSystemCertPool allows Teleport to trust certificate authorities
  // available on the host system. If not set (by default), Teleport only
  // trusts self-signed databases with TLS certificates signed by Teleport's
  // Database Server CA or the ca_cert specified in this TLS setting. For
  // cloud-hosted databases, Teleport downloads the corresponding required CAs
  // for validation.
  bool TrustSystemCertPool = 4 [(gogoproto.jsontag) = "trust_system_cert_pool,omitempty"];
}

// MySQLOptions are additional MySQL database options.
message MySQLOptions {
  // ServerVersion is the server version reported by DB proxy if the runtime information is
  // not available.
  string ServerVersion = 1 [(gogoproto.jsontag) = "server_version,omitempty"];
}

// MongoAtlas contains Atlas metadata about the database.
message MongoAtlas {
  // Name is the Atlas database instance name.
  string Name = 1 [(gogoproto.jsontag) = "name,omitempty"];
}

// InstanceV1 represents the state of a running teleport instance independent
// of the specific services that instance exposes.
message InstanceV1 {
  ResourceHeader Header = 1 [
    (gogoproto.nullable) = false,
    (gogoproto.jsontag) = "",
    (gogoproto.embed) = true
  ];
  InstanceSpecV1 Spec = 2 [
    (gogoproto.nullable) = false,
    (gogoproto.jsontag) = "spec"
  ];
}

message InstanceSpecV1 {
  // Version is the version of teleport this instance most recently advertised.
  string Version = 1 [(gogoproto.jsontag) = "version,omitempty"];

  // Services is the list of active services this instance most recently advertised.
  repeated string Services = 2 [
    (gogoproto.casttype) = "SystemRole",
    (gogoproto.jsontag) = "services,omitempty"
  ];

  // Hostname is the hostname this instance most recently advertised.
  string Hostname = 3 [(gogoproto.jsontag) = "hostname,omitempty"];

  // AuthID is the ID of the Auth Service that most recently observed this instance.
  string AuthID = 4 [(gogoproto.jsontag) = "auth_id,omitempty"];

  // LastSeen is the last time an Auth Service server reported observing this instance.
  google.protobuf.Timestamp LastSeen = 5 [
    (gogoproto.stdtime) = true,
    (gogoproto.nullable) = false,
    (gogoproto.jsontag) = "last_seen,omitempty"
  ];

  // ControlLog is the log of recent important instance control events related to this instance. See comments
  // on the InstanceControlLogEntry type for details.
  repeated InstanceControlLogEntry ControlLog = 6 [
    (gogoproto.nullable) = false,
    (gogoproto.jsontag) = "control_log,omitempty"
  ];

  // ExternalUpgrader identifies the external upgrader that the instance is configured to
  // export schedules to (e.g. 'kube'). Empty if no upgrader is defined.
  string ExternalUpgrader = 7 [(gogoproto.jsontag) = "ext_upgrader,omitempty"];

  // ExternalUpgraderVersion identifies the external upgrader version. Empty if no upgrader is defined.
  string ExternalUpgraderVersion = 8 [(gogoproto.jsontag) = "ext_upgrader_version,omitempty"];
}

// InstanceControlLogEntry represents an entry in a given instance's control log. The control log of
// an instance is protected by CompareAndSwap semantics, allowing entries to function as a means of
// synchronization as well as recordkeeping. For example, an Auth Service instance intending to trigger an upgrade
// for a given instance can check its control log for 'upgrade-attempt' entries. If no such entry exists,
// it can attempt to write an 'upgrade-attempt' entry of its own. If that entry successfully writes without
// hitting a CompareFailed, the Auth Service instance knows that no other Auth Service instances will make concurrent upgrade
// attempts while that entry persists.
//
// NOTE: Due to resource size and backend throughput limitations, care should be taken to minimize the
// use and size of instance control log entries.
//
message InstanceControlLogEntry {
  // Type represents the type of control log entry this is (e.g. 'upgrade-attempt').
  string Type = 1 [(gogoproto.jsontag) = "type,omitempty"];

  // ID is a random identifier used to assist in uniquely identifying entries. This value may
  // be unique, or it may be used to associate a collection of related entries (e.g. an upgrade
  // attempt entry may use the same ID as an associated upgrade failure entry if appropriate).
  uint64 ID = 2 [(gogoproto.jsontag) = "id,omitempty"];

  // Time is the time at which the event represented by this entry occurred (used in determining
  // ordering and expiry).
  google.protobuf.Timestamp Time = 3 [
    (gogoproto.stdtime) = true,
    (gogoproto.nullable) = false,
    (gogoproto.jsontag) = "time,omitempty"
  ];

  // TTL is an optional custom time to live for this control log entry. Some control log entries
  // (e.g. an upgrade failure) may require longer than normal TTLs in order to ensure visibility.
  // If a log entry's TTL results in it having an intended expiry further in the future than the
  // expiry of the enclosing Instance resource, the instance resource's expiry will be bumped
  // to accommodate preservation of the log. Because of this fact, custom entry TTLs should be
  // used sparingly, as excess usage could result in unexpected backend growth for high churn
  // clusters.
  int64 TTL = 4 [
    (gogoproto.jsontag) = "ttl,omitempty",
    (gogoproto.casttype) = "time.Duration"
  ];

  // Labels is an arbitrary collection of key-value pairs. The expected labels are determined by the
  // type of the entry. Use of labels is preferable to adding new fields in some cases in order to
  // preserve fields across auth downgrades (this is mostly relevant for the version-control system).
  map<string, string> Labels = 5 [(gogoproto.jsontag) = "labels,omitempty"];
}

// InstanceFilter matches instance resources.
message InstanceFilter {
  // ServerID matches exactly one instance by server ID if specified.
  string ServerID = 1;

  // Version matches instance version if specified.
  string Version = 2;

  // Services matches the instance services if specified. Note that this field matches all instances which
  // expose *at least* one of the listed services. This is in contrast to service matching in version
  // directives which match instances that expose a *at most* the listed services.
  repeated string Services = 3 [(gogoproto.casttype) = "SystemRole"];

  // ExternalUpgrader matches instance upgrader if specified.
  string ExternalUpgrader = 4;

  // NoExtUpgrader explicitly matches instances for which no upgrader is defined.
  bool NoExtUpgrader = 5;

  // OlderThanVersion is an optional exclusive upper version bound.
  string OlderThanVersion = 6;

  // NewerThanVersion is an optional exclusive lower version bound.
  string NewerThanVersion = 7;
}

// ServerV2 represents a Node, App, Database, Proxy or Auth Service instance in a Teleport cluster.
message ServerV2 {
  option (gogoproto.goproto_stringer) = false;
  option (gogoproto.stringer) = false;

  // Kind is a resource kind
  string Kind = 1 [(gogoproto.jsontag) = "kind"];
  // SubKind is an optional resource sub kind, used in some resources
  string SubKind = 2 [(gogoproto.jsontag) = "sub_kind,omitempty"];
  // Version is version
  string Version = 3 [(gogoproto.jsontag) = "version"];
  // Metadata is resource metadata
  Metadata Metadata = 4 [
    (gogoproto.nullable) = false,
    (gogoproto.jsontag) = "metadata"
  ];
  // Spec is a server spec
  ServerSpecV2 Spec = 5 [
    (gogoproto.nullable) = false,
    (gogoproto.jsontag) = "spec"
  ];
}

// ServerSpecV2 is a specification for V2 Server
message ServerSpecV2 {
  reserved 2;
  reserved "PublicAddr";

  // Addr is a host:port address where this server can be reached.
  string Addr = 1 [(gogoproto.jsontag) = "addr"];
  // Hostname is server hostname
  string Hostname = 3 [(gogoproto.jsontag) = "hostname"];
  // CmdLabels is server dynamic labels
  map<string, CommandLabelV2> CmdLabels = 4 [
    (gogoproto.nullable) = false,
    (gogoproto.jsontag) = "cmd_labels,omitempty"
  ];
  // Rotation specifies server rotation
  Rotation Rotation = 5 [
    (gogoproto.nullable) = false,
    (gogoproto.jsontag) = "rotation,omitempty"
  ];
  // UseTunnel indicates that connections to this server should occur over a
  // reverse tunnel.
  bool UseTunnel = 6 [(gogoproto.jsontag) = "use_tunnel,omitempty"];
  // TeleportVersion is the teleport version that the server is running on
  string Version = 7 [(gogoproto.jsontag) = "version"];

  // PeerAddr is the address a proxy server is reachable at by its peer proxies.
  string PeerAddr = 11 [(gogoproto.jsontag) = "peer_addr,omitempty"];
  // ProxyIDs is a list of proxy IDs this server is expected to be connected to.
  repeated string ProxyIDs = 12 [(gogoproto.jsontag) = "proxy_ids,omitempty"];
  // PublicAddrs is a list of public addresses where this server can be reached.
  repeated string public_addrs = 13;
  // CloudMetadata contains info about the cloud instance the server is running
  // on, if any.
  CloudMetadata CloudMetadata = 14 [(gogoproto.jsontag) = "cloud_metadata,omitempty"];
  // GitHub contains info about GitHub proxies where each server represents a
  // GitHub organization.
  GitHubServerMetadata git_hub = 15 [(gogoproto.jsontag) = "github,omitempty"];

  reserved 8;
  reserved 10;
  reserved "KubernetesClusters";
  reserved 9; // Apps json_tag="apps"
  reserved "Apps";
}

// AWSInfo contains attributes to match to an EC2 instance.
message AWSInfo {
  // AccountID is an AWS account ID.
  string AccountID = 1 [(gogoproto.jsontag) = "account_id"];
  // InstanceID is an EC2 instance ID.
  string InstanceID = 2 [(gogoproto.jsontag) = "instance_id"];
  // Region is the AWS EC2 Instance Region.
  string Region = 3 [(gogoproto.jsontag) = "region,omitempty"];
  // VPCID is the AWS VPC ID where the Instance is running.
  string VPCID = 4 [(gogoproto.jsontag) = "vpc_id,omitempty"];
  // Integration is the integration name that added this Node.
  // When connecting to it, it will use this integration to issue AWS API calls in order to set up the connection.
  // This includes sending an SSH Key and then opening a tunnel (EC2 Instance Connect Endpoint) so Teleport can connect to it.
  string Integration = 5 [(gogoproto.jsontag) = "integration,omitempty"];
  // SubnetID is the Subnet ID in use by the instance.
  string SubnetID = 6 [(gogoproto.jsontag) = "subnet_id,omitempty"];
}

// CloudMetadata contains info about the cloud instance a server is running
// on, if any.
message CloudMetadata {
  // AWSInfo contains attributes to match to an EC2 instance.
  AWSInfo AWS = 1 [(gogoproto.jsontag) = "aws,omitempty"];
}

// GitHubServerMetadata contains info about GitHub proxies where each server
// represents a GitHub organization.
message GitHubServerMetadata {
  // Organization specifies the name of the organization for the GitHub integration.
  string organization = 1 [(gogoproto.jsontag) = "organization,omitempty"];
  // Integration is the integration that is associated with this Server.
  string integration = 2 [(gogoproto.jsontag) = "integration,omitempty"];
}

// AppServerV3 represents a single proxied web app.
message AppServerV3 {
  option (gogoproto.goproto_stringer) = false;
  option (gogoproto.stringer) = false;

  // Kind is the app server resource kind. Always "app_server".
  string Kind = 1 [(gogoproto.jsontag) = "kind"];
  // SubKind is an optional resource subkind.
  string SubKind = 2 [(gogoproto.jsontag) = "sub_kind,omitempty"];
  // Version is the resource version.
  string Version = 3 [(gogoproto.jsontag) = "version"];
  // Metadata is the app server metadata.
  Metadata Metadata = 4 [
    (gogoproto.nullable) = false,
    (gogoproto.jsontag) = "metadata"
  ];
  // Spec is the app server spec.
  AppServerSpecV3 Spec = 5 [
    (gogoproto.nullable) = false,
    (gogoproto.jsontag) = "spec"
  ];
}

// AppServerSpecV3 is the app access server spec.
message AppServerSpecV3 {
  // Version is the Teleport version that the server is running.
  string Version = 1 [(gogoproto.jsontag) = "version"];
  // Hostname is the app server hostname.
  string Hostname = 2 [(gogoproto.jsontag) = "hostname"];
  // HostID is the app server host uuid.
  string HostID = 3 [(gogoproto.jsontag) = "host_id"];
  // Rotation contains the app server CA rotation information.
  Rotation Rotation = 4 [
    (gogoproto.nullable) = false,
    (gogoproto.jsontag) = "rotation,omitempty"
  ];
  // App is the app proxied by this app server.
  AppV3 App = 5 [(gogoproto.jsontag) = "app"];
  // ProxyIDs is a list of proxy IDs this server is expected to be connected to.
  repeated string ProxyIDs = 6 [(gogoproto.jsontag) = "proxy_ids,omitempty"];
}

// AppV3List represents a list of app resources.
message AppV3List {
  // Apps is a list of app resources.
  repeated AppV3 Apps = 1;
}

// AppV3 represents an app resource.
message AppV3 {
  option (gogoproto.goproto_stringer) = false;
  option (gogoproto.stringer) = false;

  // Kind is the app resource kind. Always "app".
  string Kind = 1 [(gogoproto.jsontag) = "kind"];
  // SubKind is an optional resource subkind.
  string SubKind = 2 [(gogoproto.jsontag) = "sub_kind,omitempty"];
  // Version is the resource version. It must be specified.
  // Supported values are:`v3`.
  string Version = 3 [(gogoproto.jsontag) = "version"];
  // Metadata is the app resource metadata.
  Metadata Metadata = 4 [
    (gogoproto.nullable) = false,
    (gogoproto.jsontag) = "metadata"
  ];
  // Spec is the app resource spec.
  AppSpecV3 Spec = 5 [
    (gogoproto.nullable) = false,
    (gogoproto.jsontag) = "spec"
  ];
}

// CORSPolicy defines the CORS policy for AppSpecV3
message CORSPolicy {
  // allowed_origins specifies which origins are allowed to access the app.
  repeated string allowed_origins = 1 [(gogoproto.jsontag) = "allowed_origins,omitempty"];
  // allowed_methods specifies which methods are allowed when accessing the app.
  repeated string allowed_methods = 2 [(gogoproto.jsontag) = "allowed_methods,omitempty"];
  // allowed_headers specifies which headers can be used when accessing the app.
  repeated string allowed_headers = 3 [(gogoproto.jsontag) = "allowed_headers,omitempty"];
  // allow_credentials indicates whether credentials are allowed.
  bool allow_credentials = 4 [(gogoproto.jsontag) = "allow_credentials,omitempty"];
  // max_age indicates how long (in seconds) the results of a preflight request can be cached.
  uint32 max_age = 5 [(gogoproto.jsontag) = "max_age,omitempty"];
  // exposed_headers indicates which headers are made available to scripts via the browser.
  repeated string exposed_headers = 6 [(gogoproto.jsontag) = "exposed_headers,omitempty"];
}

// IdentityCenterPermissionSet defines a permission set that is available on an
// IdentityCenter account app
message IdentityCenterPermissionSet {
  // ARN is the fully-formed ARN of the Permission Set.
  string ARN = 1 [(gogoproto.jsontag) = "arn,omitempty"];

  // Name is the human-readable name of the Permission Set.
  string Name = 2 [(gogoproto.jsontag) = "name,omitempty"];

  // AssignmentID is the ID of the Teelport Account Assignment resource that
  // represents this permission being assigned on the enclosing Account.
  string AssignmentID = 3 [(gogoproto.jsontag) = "assignment_name,omitempty"];
}

// AppIdentityCenter encapsulates information about an AWS Identity Center
// account application.
message AppIdentityCenter {
  // Account ID is the AWS-assigned ID of the account
  string AccountID = 1 [(gogoproto.jsontag) = "account_id,omitempty"];

  // PermissionSets lists the available permission sets on the given account
  repeated IdentityCenterPermissionSet PermissionSets = 2 [(gogoproto.jsontag) = "permission_sets,omitempty"];
}

// AppSpecV3 is the AppV3 resource spec.
message AppSpecV3 {
  // URI is the web app endpoint.
  string URI = 1 [(gogoproto.jsontag) = "uri"];
  // PublicAddr is the public address the application is accessible at.
  string PublicAddr = 2 [(gogoproto.jsontag) = "public_addr,omitempty"];
  // DynamicLabels are the app's command labels.
  map<string, CommandLabelV2> DynamicLabels = 3 [
    (gogoproto.nullable) = false,
    (gogoproto.jsontag) = "dynamic_labels,omitempty"
  ];
  // InsecureSkipVerify disables app's TLS certificate verification.
  bool InsecureSkipVerify = 4 [(gogoproto.jsontag) = "insecure_skip_verify"];
  // Rewrite is a list of rewriting rules to apply to requests and responses.
  Rewrite Rewrite = 5 [(gogoproto.jsontag) = "rewrite,omitempty"];
  // AWS contains additional options for AWS applications.
  AppAWS AWS = 6 [(gogoproto.jsontag) = "aws,omitempty"];
  // Cloud identifies the cloud instance the app represents.
  string Cloud = 7 [(gogoproto.jsontag) = "cloud,omitempty"];
  // UserGroups are a list of user group IDs that this app is associated with.
  repeated string UserGroups = 8;
  // Integration is the integration name that must be used to access this Application.
  // Only applicable to AWS App Access.
  // If present, the Application must use the Integration's credentials instead of ambient credentials to access Cloud APIs.
  string Integration = 9 [(gogoproto.jsontag) = "integration,omitempty"];
  // RequiredAppNames is a list of app names that are required for this app to function. Any app listed here will
  // be part of the authentication redirect flow and authenticate along side this app.
  repeated string RequiredAppNames = 10 [(gogoproto.jsontag) = "required_app_names,omitempty"];
  // CORSPolicy defines the Cross-Origin Resource Sharing settings for the app.
  CORSPolicy CORS = 11 [(gogoproto.jsontag) = "cors,omitempty"];
  // IdentityCenter encasulates AWS identity-center specific information. Only
  // valid for Identity Center account apps.
  AppIdentityCenter IdentityCenter = 12 [(gogoproto.jsontag) = "identity_center,omitempty"];
  // TCPPorts is a list of ports and port ranges that an app agent can forward connections to.
  // Only applicable to TCP App Access.
  // If this field is not empty, URI is expected to contain no port number and start with the tcp
  // protocol.
  repeated PortRange TCPPorts = 13 [(gogoproto.jsontag) = "tcp_ports,omitempty"];
}

// AppServerOrSAMLIdPServiceProviderV1 holds either an AppServerV3 or a SAMLIdPServiceProviderV1 resource (never both).
// Used in application listings that request both app servers and saml apps.
//
// DEPRECATED: Use AppServer and SAMLIdPServiceProvider type individually.
message AppServerOrSAMLIdPServiceProviderV1 {
  option deprecated = true;
  option (gogoproto.goproto_stringer) = false;
  option (gogoproto.stringer) = false;
  // Kind is the resource kind. Always "app_server_saml_idp_sp".
  string Kind = 1 [(gogoproto.jsontag) = "kind"];
  // The AppServer or SAMLIdPServiceProvider resource.
  oneof Resource {
    // AppServer is the AppServer resource.
    AppServerV3 AppServer = 2 [(gogoproto.jsontag) = "app_server,omitempty"];
    // SAMLIdPServiceProvider is the SAMLIdPServiceProvider resource.
    SAMLIdPServiceProviderV1 SAMLIdPServiceProvider = 3 [(gogoproto.jsontag) = "saml_idp_service_provider,omitempty"];
  }
}

// Rewrite is a list of rewriting rules to apply to requests and responses.
message Rewrite {
  // Redirect defines a list of hosts which will be rewritten to the public
  // address of the application if they occur in the "Location" header.
  repeated string Redirect = 1 [(gogoproto.jsontag) = "redirect,omitempty"];
  // Headers is a list of headers to inject when passing the request over
  // to the application.
  repeated Header Headers = 2 [(gogoproto.jsontag) = "headers,omitempty"];
  // JWTClaims configures whether roles/traits are included in the JWT token.
  string JWTClaims = 3 [(gogoproto.jsontag) = "jwt_claims,omitempty"];
}

// Header represents a single http header passed over to the proxied application.
message Header {
  // Name is the http header name.
  string Name = 1 [(gogoproto.jsontag) = "name"];
  // Value is the http header value.
  string Value = 2 [(gogoproto.jsontag) = "value"];
}

// PortRange describes a port range for TCP apps. The range starts with Port and ends with EndPort.
// PortRange can be used to describe a single port in which case the Port field is the port and the
// EndPort field is 0.
message PortRange {
  option (gogoproto.goproto_stringer) = false;
  option (gogoproto.stringer) = false;
  // Port describes the start of the range. It must be between 1 and 65535.
  uint32 Port = 1 [(gogoproto.jsontag) = "port"];
  // EndPort describes the end of the range, inclusive. If set, it must be between 2 and 65535 and
  // be greater than Port when describing a port range. When omitted or set to zero, it signifies
  // that the port range defines a single port.
  uint32 EndPort = 2 [(gogoproto.jsontag) = "end_port,omitempty"];
}

// CommandLabelV2 is a label that has a value as a result of the
// output generated by running command, e.g. hostname
message CommandLabelV2 {
  // Period is a time between command runs
  int64 Period = 1 [
    (gogoproto.jsontag) = "period",
    (gogoproto.casttype) = "Duration"
  ];
  // Command is a command to run
  repeated string Command = 2 [(gogoproto.jsontag) = "command"];
  // Result captures standard output
  string Result = 3 [(gogoproto.jsontag) = "result"];
}

// AppAWS contains additional options for AWS applications.
message AppAWS {
  // ExternalID is the AWS External ID used when assuming roles in this app.
  string ExternalID = 1 [(gogoproto.jsontag) = "external_id,omitempty"];
}

// PrivateKeyType is the storage type of a private key.
enum PrivateKeyType {
  // RAW is a plaintext private key.
  RAW = 0;
  // PKCS11 is a private key backed by a PKCS11 device such as HSM.
  PKCS11 = 1;
  // GCP_KMS is a private key backed by GCP KMS.
  GCP_KMS = 2;
  // AWS_KMS is a private key backed by AWS KMS.
  AWS_KMS = 3;
}

// SSHKeyPair is an SSH CA key pair.
message SSHKeyPair {
  // PublicKey is the SSH public key.
  bytes PublicKey = 1 [(gogoproto.jsontag) = "public_key,omitempty"];
  // PrivateKey is the SSH private key.
  bytes PrivateKey = 2 [(gogoproto.jsontag) = "private_key,omitempty"];
  // PrivateKeyType is the type of the PrivateKey.
  PrivateKeyType PrivateKeyType = 3 [(gogoproto.jsontag) = "private_key_type,omitempty"];
}

// TLSKeyPair is a TLS key pair
message TLSKeyPair {
  // Cert is a PEM encoded TLS cert
  bytes Cert = 1 [(gogoproto.jsontag) = "cert,omitempty"];
  // Key is a PEM encoded TLS key
  bytes Key = 2 [(gogoproto.jsontag) = "key,omitempty"];
  // KeyType is the type of the Key.
  PrivateKeyType KeyType = 3 [(gogoproto.jsontag) = "key_type,omitempty"];
}

// JWTKeyPair is a PEM encoded keypair used for signing JWT tokens.
message JWTKeyPair {
  // PublicKey is a PEM encoded public key.
  bytes PublicKey = 1 [(gogoproto.jsontag) = "public_key,omitempty"];
  // PrivateKey is a PEM encoded private key.
  bytes PrivateKey = 2 [(gogoproto.jsontag) = "private_key,omitempty"];
  // PrivateKeyType is the type of the PrivateKey.
  PrivateKeyType PrivateKeyType = 3 [(gogoproto.jsontag) = "private_key_type,omitempty"];
}

// CertAuthorityV2 is version 2 resource spec for Cert Authority
message CertAuthorityV2 {
  option (gogoproto.goproto_stringer) = false;
  option (gogoproto.stringer) = false;
  // Kind is a resource kind
  string Kind = 1 [(gogoproto.jsontag) = "kind"];
  // SubKind is an optional resource sub kind, used in some resources
  string SubKind = 2 [(gogoproto.jsontag) = "sub_kind,omitempty"];
  // Version is version
  string Version = 3 [(gogoproto.jsontag) = "version"];
  // Metadata is connector metadata
  Metadata Metadata = 4 [
    (gogoproto.nullable) = false,
    (gogoproto.jsontag) = "metadata"
  ];
  // Spec contains cert authority specification
  CertAuthoritySpecV2 Spec = 5 [
    (gogoproto.nullable) = false,
    (gogoproto.jsontag) = "spec"
  ];
}

// CertAuthoritySpecV2 is a host or user certificate authority that
// can check and if it has private key stored as well, sign it too
message CertAuthoritySpecV2 {
  reserved 3, 4, 7, 10;
  // Type is either user or host certificate authority
  string Type = 1 [
    (gogoproto.jsontag) = "type",
    (gogoproto.casttype) = "CertAuthType"
  ];
  // ClusterName identifies the cluster name this authority serves.
  string ClusterName = 2 [(gogoproto.jsontag) = "cluster_name"];
  // Roles is a list of roles assumed by users signed by this CA
  repeated string Roles = 5 [(gogoproto.jsontag) = "roles,omitempty"];
  // RoleMap specifies role mappings to remote roles
  repeated RoleMapping RoleMap = 6 [
    (gogoproto.nullable) = false,
    (gogoproto.jsontag) = "role_map,omitempty"
  ];
  // Rotation is a status of the certificate authority rotation
  Rotation Rotation = 8 [
    (gogoproto.nullable) = true,
    (gogoproto.jsontag) = "rotation,omitempty"
  ];
  // SigningAlgType is unused.
  //
  // Deprecated: SigningAlgType is unused.
  enum SigningAlgType {
    option deprecated = true;
    UNKNOWN = 0;
    RSA_SHA1 = 1;
    RSA_SHA2_256 = 2;
    RSA_SHA2_512 = 3;
  }
  // SigningAlg is unused.
  //
  // Deprecated: SigningAlg is unused.
  SigningAlgType SigningAlg = 9 [
    (gogoproto.jsontag) = "signing_alg,omitempty",
    deprecated = true
  ];
  // ActiveKeys are the CA key sets used to sign any new certificates.
  CAKeySet ActiveKeys = 11 [
    (gogoproto.nullable) = false,
    (gogoproto.jsontag) = "active_keys,omitempty"
  ];
  // AdditionalTrustedKeys are additional CA key sets that can be used to
  // verify certificates. Certificates should be verified with
  // AdditionalTrustedKeys and ActiveKeys combined.
  CAKeySet AdditionalTrustedKeys = 12 [
    (gogoproto.nullable) = false,
    (gogoproto.jsontag) = "additional_trusted_keys,omitempty"
  ];
}

// CAKeySet is the set of CA keys.
message CAKeySet {
  // SSH contains SSH CA key pairs.
  repeated SSHKeyPair SSH = 1 [(gogoproto.jsontag) = "ssh,omitempty"];
  // TLS contains TLS CA key/cert pairs.
  repeated TLSKeyPair TLS = 2 [(gogoproto.jsontag) = "tls,omitempty"];
  // JWT contains JWT signing key pairs.
  repeated JWTKeyPair JWT = 3 [(gogoproto.jsontag) = "jwt,omitempty"];
}

// RoleMapping provides mapping of remote roles to local roles
// for trusted clusters
message RoleMapping {
  // Remote specifies remote role name to map from
  string Remote = 1 [(gogoproto.jsontag) = "remote"];
  // Local specifies local roles to map to
  repeated string Local = 2 [(gogoproto.jsontag) = "local"];
}

// ProvisionTokenV1 is a provisioning token V1
message ProvisionTokenV1 {
  option (gogoproto.goproto_stringer) = false;
  option (gogoproto.stringer) = false;

  // Roles is a list of roles associated with the token,
  // that will be converted to metadata in the SSH and X509
  // certificates issued to the user of the token
  repeated string Roles = 1 [
    (gogoproto.jsontag) = "roles",
    (gogoproto.casttype) = "SystemRole"
  ];
  // Expires is a global expiry time header can be set on any resource in the
  // system.
  google.protobuf.Timestamp Expires = 2 [
    (gogoproto.stdtime) = true,
    (gogoproto.nullable) = false,
    (gogoproto.jsontag) = "expires,omitempty"
  ];
  // Token is a token name
  string Token = 3 [(gogoproto.jsontag) = "token"];
}

// ProvisionTokenV2 specifies provisioning token
message ProvisionTokenV2 {
  option (gogoproto.goproto_stringer) = false;
  option (gogoproto.stringer) = false;

  // Kind is a resource kind
  string Kind = 1 [(gogoproto.jsontag) = "kind"];
  // SubKind is an optional resource sub kind, used in some resources
  string SubKind = 2 [(gogoproto.jsontag) = "sub_kind,omitempty"];
  // Version is the resource version. It must be specified.
  // Supported values are:`v2`.
  string Version = 3 [(gogoproto.jsontag) = "version"];
  // Metadata is resource metadata
  Metadata Metadata = 4 [
    (gogoproto.nullable) = false,
    (gogoproto.jsontag) = "metadata"
  ];
  // Spec is a provisioning token V2 spec
  ProvisionTokenSpecV2 Spec = 5 [
    (gogoproto.nullable) = false,
    (gogoproto.jsontag) = "spec"
  ];
}

// ProvisionTokenV2List is a list of provisioning tokens.
message ProvisionTokenV2List {
  // ProvisionTokens is a list of provisioning tokens.
  repeated ProvisionTokenV2 ProvisionTokens = 1;
}

// TokenRule is a rule that a joining node must match in order to use the
// associated token.
message TokenRule {
  // AWSAccount is the AWS account ID.
  string AWSAccount = 1 [(gogoproto.jsontag) = "aws_account,omitempty"];
  // AWSRegions is used for the EC2 join method and is a list of AWS regions a
  // node is allowed to join from.
  repeated string AWSRegions = 2 [(gogoproto.jsontag) = "aws_regions,omitempty"];
  // AWSRole is used for the EC2 join method and is the ARN of the AWS
  // role that the Auth Service will assume in order to call the ec2 API.
  string AWSRole = 3 [(gogoproto.jsontag) = "aws_role,omitempty"];
  // AWSARN is used for the IAM join method, the AWS identity of joining nodes
  // must match this ARN. Supports wildcards "*" and "?".
  string AWSARN = 4 [(gogoproto.jsontag) = "aws_arn,omitempty"];
}

// ProvisionTokenSpecV2 is a specification for V2 token
message ProvisionTokenSpecV2 {
  // Roles is a list of roles associated with the token,
  // that will be converted to metadata in the SSH and X509
  // certificates issued to the user of the token
  repeated string Roles = 1 [
    (gogoproto.jsontag) = "roles",
    (gogoproto.casttype) = "SystemRole"
  ];
  // Allow is a list of TokenRules, nodes using this token must match one
  // allow rule to use this token.
  repeated TokenRule Allow = 2 [(gogoproto.jsontag) = "allow,omitempty"];
  // AWSIIDTTL is the TTL to use for AWS EC2 Instance Identity Documents used
  // to join the cluster with this token.
  int64 AWSIIDTTL = 3 [
    (gogoproto.jsontag) = "aws_iid_ttl,omitempty",
    (gogoproto.casttype) = "Duration"
  ];
  // JoinMethod is the joining method required in order to use this token.
  // Supported joining methods include: azure, circleci, ec2, gcp, github, gitlab, iam, kubernetes, spacelift, token, tpm
  string JoinMethod = 4 [
    (gogoproto.jsontag) = "join_method",
    (gogoproto.casttype) = "JoinMethod"
  ];
  // BotName is the name of the bot this token grants access to, if any
  string BotName = 5 [(gogoproto.jsontag) = "bot_name,omitempty"];
  // SuggestedLabels is a set of labels that resources should set when using this token to enroll
  // themselves in the cluster.
  // Currently, only node-join scripts create a configuration according to the suggestion.
  wrappers.LabelValues SuggestedLabels = 6 [
    (gogoproto.nullable) = false,
    (gogoproto.jsontag) = "suggested_labels,omitempty",
    (gogoproto.customtype) = "Labels"
  ];
  // GitHub allows the configuration of options specific to the "github" join method.
  ProvisionTokenSpecV2GitHub GitHub = 7 [(gogoproto.jsontag) = "github,omitempty"];
  // CircleCI allows the configuration of options specific to the "circleci" join method.
  ProvisionTokenSpecV2CircleCI CircleCI = 8 [(gogoproto.jsontag) = "circleci,omitempty"];
  // SuggestedAgentMatcherLabels is a set of labels to be used by agents to match on resources.
  // When an agent uses this token, the agent should monitor resources that match those labels.
  // For databases, this means adding the labels to `db_service.resources.labels`.
  // Currently, only node-join scripts create a configuration according to the suggestion.
  wrappers.LabelValues SuggestedAgentMatcherLabels = 9 [
    (gogoproto.nullable) = false,
    (gogoproto.jsontag) = "suggested_agent_matcher_labels,omitempty",
    (gogoproto.customtype) = "Labels"
  ];
  // Kubernetes allows the configuration of options specific to the "kubernetes" join method.
  ProvisionTokenSpecV2Kubernetes Kubernetes = 10 [(gogoproto.jsontag) = "kubernetes,omitempty"];
  // Azure allows the configuration of options specific to the "azure" join method.
  ProvisionTokenSpecV2Azure Azure = 11 [(gogoproto.jsontag) = "azure,omitempty"];
  // GitLab allows the configuration of options specific to the "gitlab" join method.
  ProvisionTokenSpecV2GitLab GitLab = 12 [(gogoproto.jsontag) = "gitlab,omitempty"];
  // GCP allows the configuration of options specific to the "gcp" join method.
  ProvisionTokenSpecV2GCP GCP = 13 [(gogoproto.jsontag) = "gcp,omitempty"];
  // Spacelift allows the configuration of options specific to the "spacelift" join method.
  ProvisionTokenSpecV2Spacelift Spacelift = 14 [(gogoproto.jsontag) = "spacelift,omitempty"];
  // TPM allows the configuration of options specific to the "tpm" join method.
  ProvisionTokenSpecV2TPM TPM = 15 [(gogoproto.jsontag) = "tpm,omitempty"];
  // TerraformCloud allows the configuration of options specific to the "terraform_cloud" join method.
  ProvisionTokenSpecV2TerraformCloud TerraformCloud = 16 [(gogoproto.jsontag) = "terraform_cloud,omitempty"];
  // Bitbucket allows the configuration of options specific to the "bitbucket" join method.
  ProvisionTokenSpecV2Bitbucket Bitbucket = 17 [(gogoproto.jsontag) = "bitbucket,omitempty"];
}

// ProvisionTokenSpecV2TPM contains the TPM-specific part of the
// ProvisionTokenSpecV2
message ProvisionTokenSpecV2TPM {
  message Rule {
    reserved 2, 3;
    reserved "EKPubHash", "EKCertSerial";
    // Description is a human-readable description of the rule. It has no
    // bearing on whether or not a TPM is allowed to join, but can be used
    // to associate a rule with a specific host (e.g the asset tag of the server
    // in which the TPM resides).
    // Example: "build-server-100"
    string Description = 1 [(gogoproto.jsontag) = "description,omitempty"];
    // EKPublicHash is the SHA256 hash of the EKPub marshaled in PKIX format
    // and encoded in hexadecimal. This value will also be checked when a TPM
    // has submitted an EKCert, and the public key in the EKCert will be used
    // for this check.
    // Example: d4b45864d9d6fabfc568d74f26c35ababde2105337d7af9a6605e1c56c891aa6
    string EKPublicHash = 4 [(gogoproto.jsontag) = "ek_public_hash,omitempty"];
    // EKCertificateSerial is the serial number of the EKCert in hexadecimal
    // with colon separated nibbles. This value will not be checked when a TPM
    // does not have an EKCert configured.
    // Example: 73:df:dc:bd:af:ef:8a:d8:15:2e:96:71:7a:3e:7f:a4
    string EKCertificateSerial = 5 [(gogoproto.jsontag) = "ek_certificate_serial,omitempty"];
  }
  // Allow is a list of Rules, the presented delegated identity must match one
  // allow rule to permit joining.
  repeated Rule Allow = 1 [(gogoproto.jsontag) = "allow,omitempty"];
  // EKCertAllowedCAs is a list of CA certificates that will be used to validate
  // TPM EKCerts.
  // When specified, joining TPMs must present an EKCert signed by one of the
  // specified CAs. TPMs that do not present an EKCert will be not permitted to
  // join.
  // When unspecified, TPMs will be allowed to join with either an EKCert or an
  // EKPubHash.
  repeated string EKCertAllowedCAs = 2 [(gogoproto.jsontag) = "ekcert_allowed_cas,omitempty"];
}

// ProvisionTokenSpecV2Github contains the GitHub-specific part of the
// ProvisionTokenSpecV2
message ProvisionTokenSpecV2GitHub {
  // Rule includes fields mapped from `lib/githubactions.IDToken`
  // Not all fields should be included, only ones that we expect to be useful
  // when trying to create rules around which workflows should be allowed to
  // authenticate against a cluster.
  message Rule {
    // Sub also known as Subject is a string that roughly uniquely identifies
    // the workload. The format of this varies depending on the type of
    // github action run.
    string Sub = 1 [(gogoproto.jsontag) = "sub,omitempty"];
    // The repository from where the workflow is running.
    // This includes the name of the owner e.g `gravitational/teleport`
    string Repository = 2 [(gogoproto.jsontag) = "repository,omitempty"];
    // The name of the organization in which the repository is stored.
    string RepositoryOwner = 3 [(gogoproto.jsontag) = "repository_owner,omitempty"];
    // The name of the workflow.
    string Workflow = 4 [(gogoproto.jsontag) = "workflow,omitempty"];
    // The name of the environment used by the job.
    string Environment = 5 [(gogoproto.jsontag) = "environment,omitempty"];
    // The personal account that initiated the workflow run.
    string Actor = 6 [(gogoproto.jsontag) = "actor,omitempty"];
    // The git ref that triggered the workflow run.
    string Ref = 7 [(gogoproto.jsontag) = "ref,omitempty"];
    // The type of ref, for example: "branch".
    string RefType = 8 [(gogoproto.jsontag) = "ref_type,omitempty"];
  }
  // Allow is a list of TokenRules, nodes using this token must match one
  // allow rule to use this token.
  repeated Rule Allow = 1 [(gogoproto.jsontag) = "allow,omitempty"];
  // EnterpriseServerHost allows joining from runners associated with a
  // GitHub Enterprise Server instance. When unconfigured, tokens will be
  // validated against github.com, but when configured to the host of a GHES
  // instance, then the tokens will be validated against host.
  //
  // This value should be the hostname of the GHES instance, and should not
  // include the scheme or a path. The instance must be accessible over HTTPS
  // at this hostname and the certificate must be trusted by the Auth Service.
  string EnterpriseServerHost = 2 [(gogoproto.jsontag) = "enterprise_server_host,omitempty"];
  // EnterpriseSlug allows the slug of a GitHub Enterprise organisation to be
  // included in the expected issuer of the OIDC tokens. This is for
  // compatibility with the `include_enterprise_slug` option in GHE.
  //
  // This field should be set to the slug of your enterprise if this is enabled. If
  // this is not enabled, then this field must be left empty. This field cannot
  // be specified if `enterprise_server_host` is specified.
  //
  // See https://docs.github.com/en/enterprise-cloud@latest/actions/deployment/security-hardening-your-deployments/about-security-hardening-with-openid-connect#customizing-the-issuer-value-for-an-enterprise
  // for more information about customized issuer values.
  string EnterpriseSlug = 3 [(gogoproto.jsontag) = "enterprise_slug,omitempty"];
  // StaticJWKS disables fetching of the GHES signing keys via the JWKS/OIDC
  // endpoints, and allows them to be directly specified. This allows joining
  // from GitHub Actions in GHES instances that are not reachable by the
  // Teleport Auth Service.
  string StaticJWKS = 4 [(gogoproto.jsontag) = "static_jwks,omitempty"];
}

// ProvisionTokenSpecV2GitLab contains the GitLab-specific part of the
// ProvisionTokenSpecV2
message ProvisionTokenSpecV2GitLab {
  message Rule {
    // Sub roughly uniquely identifies the workload. Example:
    // `project_path:mygroup/my-project:ref_type:branch:ref:main`
    // project_path:GROUP/PROJECT:ref_type:TYPE:ref:BRANCH_NAME
    //
    // This field supports "glob-style" matching:
    // - Use '*' to match zero or more characters.
    // - Use '?' to match any single character.
    string Sub = 1 [(gogoproto.jsontag) = "sub,omitempty"];
    // Ref allows access to be limited to jobs triggered by a specific git ref.
    // Ensure this is used in combination with ref_type.
    //
    // This field supports "glob-style" matching:
    // - Use '*' to match zero or more characters.
    // - Use '?' to match any single character.
    string Ref = 2 [(gogoproto.jsontag) = "ref,omitempty"];
    // RefType allows access to be limited to jobs triggered by a specific git
    // ref type. Example:
    // `branch` or `tag`
    string RefType = 3 [(gogoproto.jsontag) = "ref_type,omitempty"];
    // NamespacePath is used to limit access to jobs in a group or user's
    // projects.
    // Example:
    // `mygroup`
    //
    // This field supports "glob-style" matching:
    // - Use '*' to match zero or more characters.
    // - Use '?' to match any single character.
    string NamespacePath = 4 [(gogoproto.jsontag) = "namespace_path,omitempty"];
    // ProjectPath is used to limit access to jobs belonging to an individual
    // project. Example:
    // `mygroup/myproject`
    //
    // This field supports "glob-style" matching:
    // - Use '*' to match zero or more characters.
    // - Use '?' to match any single character.
    string ProjectPath = 5 [(gogoproto.jsontag) = "project_path,omitempty"];
    // PipelineSource limits access by the job pipeline source type.
    // https://docs.gitlab.com/ee/ci/jobs/job_control.html#common-if-clauses-for-rules
    // Example: `web`
    string PipelineSource = 6 [(gogoproto.jsontag) = "pipeline_source,omitempty"];
    // Environment limits access by the environment the job deploys to
    // (if one is associated)
    string Environment = 7 [(gogoproto.jsontag) = "environment,omitempty"];
    // UserLogin is the username of the user executing the job
    string UserLogin = 8 [(gogoproto.jsontag) = "user_login,omitempty"];
    // UserID is the ID of the user executing the job
    string UserID = 9 [(gogoproto.jsontag) = "user_id,omitempty"];
    // UserEmail is the email of the user executing the job
    string UserEmail = 10 [(gogoproto.jsontag) = "user_email,omitempty"];
    // RefProtected is true if the Git ref is protected, false otherwise.
    BoolValue RefProtected = 11 [
      (gogoproto.nullable) = true,
      (gogoproto.jsontag) = "ref_protected,omitempty",
      (gogoproto.customtype) = "BoolOption"
    ];
    // EnvironmentProtected is true if the Git ref is protected, false otherwise.
    BoolValue EnvironmentProtected = 12 [
      (gogoproto.nullable) = true,
      (gogoproto.jsontag) = "environment_protected,omitempty",
      (gogoproto.customtype) = "BoolOption"
    ];
    // CIConfigSHA is the git commit SHA for the ci_config_ref_uri.
    string CIConfigSHA = 13 [(gogoproto.jsontag) = "ci_config_sha,omitempty"];
    // CIConfigRefURI is the ref path to the top-level pipeline definition, for example,
    // gitlab.example.com/my-group/my-project//.gitlab-ci.yml@refs/heads/main.
    string CIConfigRefURI = 14 [(gogoproto.jsontag) = "ci_config_ref_uri,omitempty"];
    // DeploymentTier is the deployment tier of the environment the job specifies
    string DeploymentTier = 15 [(gogoproto.jsontag) = "deployment_tier,omitempty"];
    // ProjectVisibility is the visibility of the project where the pipeline is running.
    // Can be internal, private, or public.
    string ProjectVisibility = 16 [(gogoproto.jsontag) = "project_visibility,omitempty"];
  }
  // Allow is a list of TokenRules, nodes using this token must match one
  // allow rule to use this token.
  repeated Rule Allow = 1 [(gogoproto.jsontag) = "allow,omitempty"];
  // Domain is the domain of your GitLab instance. This will default to
  // `gitlab.com` - but can be set to the domain of your self-hosted GitLab
  // e.g `gitlab.example.com`.
  string Domain = 2 [(gogoproto.jsontag) = "domain,omitempty"];
}

// ProvisionTokenSpecV2CircleCI contains the CircleCI-specific part of the
// ProvisionTokenSpecV2
message ProvisionTokenSpecV2CircleCI {
  message Rule {
    string ProjectID = 1 [(gogoproto.jsontag) = "project_id,omitempty"];
    string ContextID = 2 [(gogoproto.jsontag) = "context_id,omitempty"];
  }
  // Allow is a list of TokenRules, nodes using this token must match one
  // allow rule to use this token.
  repeated Rule Allow = 1 [(gogoproto.jsontag) = "allow,omitempty"];
  string OrganizationID = 2 [(gogoproto.jsontag) = "organization_id,omitempty"];
}

// ProvisionTokenSpecV2Spacelift contains the Spacelift-specific part of the
// ProvisionTokenSpecV2
message ProvisionTokenSpecV2Spacelift {
  message Rule {
    // SpaceID is the ID of the space in which the run that owns the token was
    // executed.
    string SpaceID = 1 [(gogoproto.jsontag) = "space_id,omitempty"];
    // CallerID is the ID of the caller, ie. the stack or module that generated
    // the run.
    string CallerID = 2 [(gogoproto.jsontag) = "caller_id,omitempty"];
    // CallerType is the type of the caller, ie. the entity that owns the run -
    // either `stack` or `module`.
    string CallerType = 3 [(gogoproto.jsontag) = "caller_type,omitempty"];
    // Scope is the scope of the token - either `read` or `write`.
    // See https://docs.spacelift.io/integrations/cloud-providers/oidc/#about-scopes
    string Scope = 4 [(gogoproto.jsontag) = "scope,omitempty"];
  }
  // Allow is a list of Rules, nodes using this token must match one
  // allow rule to use this token.
  repeated Rule Allow = 1 [(gogoproto.jsontag) = "allow,omitempty"];
  // Hostname is the hostname of the Spacelift tenant that tokens
  // will originate from. E.g `example.app.spacelift.io`
  string Hostname = 2 [(gogoproto.jsontag) = "hostname,omitempty"];
}

// ProvisionTokenSpecV2Kubernetes contains the Kubernetes-specific part of the
// ProvisionTokenSpecV2
message ProvisionTokenSpecV2Kubernetes {
  message StaticJWKSConfig {
    // JWKS should be the JSON Web Key Set formatted public keys of that the
    // Kubernetes Cluster uses to sign service account tokens.
    // This can be fetched from /openid/v1/jwks on the Kubernetes API Server.
    string JWKS = 1 [(gogoproto.jsontag) = "jwks,omitempty"];
  }
  // Rule is a set of properties the Kubernetes-issued token might have to be
  // allowed to use this ProvisionToken
  message Rule {
    // ServiceAccount is the namespaced name of the Kubernetes service account.
    // Its format is "namespace:service-account".
    string ServiceAccount = 1 [(gogoproto.jsontag) = "service_account,omitempty"];
  }
  // Allow is a list of Rules, nodes using this token must match one
  // allow rule to use this token.
  repeated Rule Allow = 1 [(gogoproto.jsontag) = "allow,omitempty"];
  // Type controls which behavior should be used for validating the Kubernetes
  // Service Account token. Support values:
  // - `in_cluster`
  // - `static_jwks`
  // If unset, this defaults to `in_cluster`.
  string Type = 2 [
    (gogoproto.jsontag) = "type,omitempty",
    (gogoproto.casttype) = "KubernetesJoinType"
  ];
  // StaticJWKS is the configuration specific to the `static_jwks` type.
  StaticJWKSConfig StaticJWKS = 3 [(gogoproto.jsontag) = "static_jwks,omitempty"];
}

// ProvisionTokenSpecV2Azure contains the Azure-specific part of the
// ProvisionTokenSpecV2.
message ProvisionTokenSpecV2Azure {
  // Rule is a set of properties the Azure-issued token might have to be
  // allowed to use this ProvisionToken.
  message Rule {
    // Subscription is the Azure subscription.
    string Subscription = 1 [(gogoproto.jsontag) = "subscription,omitempty"];
    // ResourceGroups is a list of Azure resource groups the node is allowed
    // to join from.
    repeated string ResourceGroups = 2 [(gogoproto.jsontag) = "resource_groups,omitempty"];
  }
  // Allow is a list of Rules, nodes using this token must match one
  // allow rule to use this token.
  repeated Rule Allow = 1 [(gogoproto.jsontag) = "allow,omitempty"];
}

// ProvisionTokenSpecV2GCP contains the GCP-specific part of the
// ProvisionTokenSpecV2.
message ProvisionTokenSpecV2GCP {
  // Rule is a set of properties the GCP-ussued token might have to be allowed
  // to use this ProvisionToken.
  message Rule {
    // ProjectIDs is a list of project IDs (e.g. `<example-id-123456>`).
    repeated string ProjectIDs = 1 [(gogoproto.jsontag) = "project_ids,omitempty"];
    // Locations is a list of regions (e.g. "us-west1") and/or zones (e.g.
    // "us-west1-b").
    repeated string Locations = 2 [(gogoproto.jsontag) = "locations,omitempty"];
    // ServiceAccounts is a list of service account emails (e.g.
    // `<project-number>-compute@developer.gserviceaccount.com`).
    repeated string ServiceAccounts = 3 [(gogoproto.jsontag) = "service_accounts,omitempty"];
  }
  // Allow is a list of Rules, nodes using this token must match one
  // allow rule to use this token.
  repeated Rule Allow = 1 [(gogoproto.jsontag) = "allow,omitempty"];
}

// ProvisionTokenSpecV2Terraform contains Terraform-specific parts of the
// ProvisionTokenSpecV2.
message ProvisionTokenSpecV2TerraformCloud {
  // Rule is a set of properties the Terraform-issued token might have to be
  // allowed to use this ProvisionToken.
  message Rule {
    // OrganizationID is the ID of the HCP Terraform organization. At least
    // one organization value is required, either ID or name.
    string OrganizationID = 1 [(gogoproto.jsontag) = "organization_id,omitempty"];

    // OrganizationName is the human-readable name of the HCP Terraform
    // organization. At least one organization value is required, either ID or
    // name.
    string OrganizationName = 2 [(gogoproto.jsontag) = "organization_name,omitempty"];

    // ProjectID is the ID of the HCP Terraform project. At least one project or
    // workspace value is required, either ID or name.
    string ProjectID = 3 [(gogoproto.jsontag) = "project_id,omitempty"];

    // ProjectName is the human-readable name for the HCP Terraform project. At
    // least one project or workspace value is required, either ID or name.
    string ProjectName = 4 [(gogoproto.jsontag) = "project_name,omitempty"];

    // WorkspaceID is the ID of the HCP Terraform workspace. At least one
    // project or workspace value is required, either ID or name.
    string WorkspaceID = 5 [(gogoproto.jsontag) = "workspace_id,omitempty"];

    // WorkspaceName is the human-readable name of the HCP Terraform workspace.
    // At least one project or workspace value is required, either ID or name.
    string WorkspaceName = 6 [(gogoproto.jsontag) = "workspace_name,omitempty"];

    // RunPhase is the phase of the run the token was issued for, e.g. `plan` or
    // `apply`
    string RunPhase = 7 [(gogoproto.jsontag) = "run_phase,omitempty"];
  }

  // Allow is a list of Rules, nodes using this token must match one
  // allow rule to use this token.
  repeated Rule Allow = 1 [(gogoproto.jsontag) = "allow,omitempty"];

  // Audience is the JWT audience as configured in the
  // TFC_WORKLOAD_IDENTITY_AUDIENCE(_$TAG) variable in Terraform Cloud. If
  // unset, defaults to the Teleport cluster name.
  // For example, if `TFC_WORKLOAD_IDENTITY_AUDIENCE_TELEPORT=foo` is set in
  // Terraform Cloud, this value should be `foo`. If the variable is set to
  // match the cluster name, it does not need to be set here.
  string Audience = 2 [(gogoproto.jsontag) = "audience,omitempty"];

  // Hostname is the hostname of the Terraform Enterprise instance expected to
  // issue JWTs allowed by this token. This may be unset for regular Terraform
  // Cloud use, in which case it will be assumed to be `app.terraform.io`.
  // Otherwise, it must both match the `iss` (issuer) field included in JWTs,
  // and provide standard JWKS endpoints.
  string Hostname = 3 [(gogoproto.jsontag) = "hostname,omitempty"];
}

message ProvisionTokenSpecV2Bitbucket {
  // Rule is a set of properties the Bitbucket-issued token might have to be
  // allowed to use this ProvisionToken.
  message Rule {
    // WorkspaceUUID is the UUID of the workspace for which this token was
    // issued. Bitbucket UUIDs must begin and end with braces, e.g. `{...}`.
    // This value may be found in the Pipelines -> OpenID Connect section of the
    // repository settings.
    string WorkspaceUUID = 1 [(gogoproto.jsontag) = "workspace_uuid,omitempty"];

    // RepositoryUUID is the UUID of the repository for which this token was
    // issued. Bitbucket UUIDs must begin and end with braces, e.g. `{...}`.
    // This value may be found in the Pipelines -> OpenID Connect section of the
    // repository settings.
    string RepositoryUUID = 2 [(gogoproto.jsontag) = "repository_uuid,omitempty"];

    // DeploymentEnvironmentUUID is the UUID of the deployment environment
    // targeted by this pipelines run, if any. These values may be found in the
    // "Pipelines -> OpenID Connect -> Deployment environments" section of the
    // repository settings.
    string DeploymentEnvironmentUUID = 3 [(gogoproto.jsontag) = "deployment_environment_uuid,omitempty"];

    // BranchName is the name of the branch on which this pipeline executed.
    string BranchName = 4 [(gogoproto.jsontag) = "branch_name,omitempty"];
  }

  // Allow is a list of Rules, nodes using this token must match one
  // allow rule to use this token.
  repeated Rule Allow = 1 [(gogoproto.jsontag) = "allow,omitempty"];

  // Audience is a Bitbucket-specified audience value for this token. It is
  // unique to each Bitbucket repository, and must be set to the value as
  // written in the Pipelines -> OpenID Connect section of the repository
  // settings.
  string Audience = 2 [(gogoproto.jsontag) = "audience,omitempty"];

  // IdentityProviderURL is a Bitbucket-specified issuer URL for incoming OIDC
  // tokens. It is unique to each Bitbucket repository, and must be set to the
  // value as written in the Pipelines -> OpenID Connect section of the
  // repository settings.
  string IdentityProviderURL = 3 [(gogoproto.jsontag) = "identity_provider_url,omitempty"];
}

// StaticTokensV2 implements the StaticTokens interface.
message StaticTokensV2 {
  option (gogoproto.goproto_stringer) = false;
  option (gogoproto.stringer) = false;

  // Kind is a resource kind
  string Kind = 1 [(gogoproto.jsontag) = "kind"];
  // SubKind is an optional resource sub kind, used in some resources
  string SubKind = 2 [(gogoproto.jsontag) = "sub_kind,omitempty"];
  // Version is version
  string Version = 3 [(gogoproto.jsontag) = "version"];
  // Metadata is resource metadata
  Metadata Metadata = 4 [
    (gogoproto.nullable) = false,
    (gogoproto.jsontag) = "metadata"
  ];
  // Spec is a provisioning token V2 spec
  StaticTokensSpecV2 Spec = 5 [
    (gogoproto.nullable) = false,
    (gogoproto.jsontag) = "spec"
  ];
}

// StaticTokensSpecV2 is the actual data we care about for StaticTokensSpecV2.
message StaticTokensSpecV2 {
  // StaticTokens is a list of tokens that can be used to add nodes to the
  // cluster.
  repeated ProvisionTokenV1 StaticTokens = 1 [
    (gogoproto.nullable) = false,
    (gogoproto.jsontag) = "static_tokens"
  ];
}

// ClusterNameV2 implements the ClusterName interface.
message ClusterNameV2 {
  option (gogoproto.goproto_stringer) = false;
  option (gogoproto.stringer) = false;

  // Kind is a resource kind
  string Kind = 1 [(gogoproto.jsontag) = "kind"];
  // SubKind is an optional resource sub kind, used in some resources
  string SubKind = 2 [(gogoproto.jsontag) = "sub_kind,omitempty"];
  // Version is version
  string Version = 3 [(gogoproto.jsontag) = "version"];
  // Metadata is resource metadata
  Metadata Metadata = 4 [
    (gogoproto.nullable) = false,
    (gogoproto.jsontag) = "metadata"
  ];
  // Spec is a cluster name V2 spec
  ClusterNameSpecV2 Spec = 5 [
    (gogoproto.nullable) = false,
    (gogoproto.jsontag) = "spec"
  ];
}

// ClusterNameSpecV2 is the actual data we care about for ClusterName.
message ClusterNameSpecV2 {
  // ClusterName is the name of the cluster. Changing this value once the
  // cluster is setup can and will cause catastrophic problems.
  string ClusterName = 1 [(gogoproto.jsontag) = "cluster_name"];

  // ClusterID is the unique cluster ID that is set once during the first
  // Auth Service startup.
  string ClusterID = 2 [(gogoproto.jsontag) = "cluster_id"];
}

// ClusterAuditConfigV2 represents audit log settings in the cluster.
message ClusterAuditConfigV2 {
  // Kind is a resource kind
  string Kind = 1 [(gogoproto.jsontag) = "kind"];
  // SubKind is an optional resource sub kind, used in some resources
  string SubKind = 2 [(gogoproto.jsontag) = "sub_kind,omitempty"];
  // Version is a resource version
  string Version = 3 [(gogoproto.jsontag) = "version"];
  // Metadata is resource metadata
  Metadata Metadata = 4 [
    (gogoproto.nullable) = false,
    (gogoproto.jsontag) = "metadata"
  ];
  // Spec is a ClusterAuditConfig specification
  ClusterAuditConfigSpecV2 Spec = 5 [
    (gogoproto.nullable) = false,
    (gogoproto.jsontag) = "spec"
  ];
}

// ClusterAuditConfigSpecV2 is the actual data we care about
// for ClusterAuditConfig.
message ClusterAuditConfigSpecV2 {
  reserved 5;
  reserved "audit_table_name";

  // Type is audit backend type
  string Type = 1 [(gogoproto.jsontag) = "type,omitempty"];
  // Region is a region setting for audit sessions used by cloud providers
  string Region = 2 [(gogoproto.jsontag) = "region,omitempty"];
  // AuditSessionsURI is a parameter where to upload sessions
  string AuditSessionsURI = 3 [(gogoproto.jsontag) = "audit_sessions_uri,omitempty"];
  // AuditEventsURI is a parameter with all supported outputs
  // for audit events
  wrappers.StringValues AuditEventsURI = 4 [
    (gogoproto.nullable) = false,
    (gogoproto.jsontag) = "audit_events_uri,omitempty",
    (gogoproto.customtype) = "github.com/gravitational/teleport/api/types/wrappers.Strings"
  ];

  // EnableContinuousBackups is used to enable (or disable) PITR (Point-In-Time Recovery).
  bool EnableContinuousBackups = 6 [(gogoproto.jsontag) = "continuous_backups,omitempty"];
  // EnableAutoScaling is used to enable (or disable) auto scaling policy.
  bool EnableAutoScaling = 7 [(gogoproto.jsontag) = "auto_scaling,omitempty"];
  // ReadMaxCapacity is the maximum provisioned read capacity.
  int64 ReadMaxCapacity = 8 [(gogoproto.jsontag) = "read_max_capacity,omitempty"];
  // ReadMinCapacity is the minimum provisioned read capacity.
  int64 ReadMinCapacity = 9 [(gogoproto.jsontag) = "read_min_capacity,omitempty"];
  // ReadTargetValue is the ratio of consumed read to provisioned capacity.
  double ReadTargetValue = 10 [(gogoproto.jsontag) = "read_target_value,omitempty"];
  // WriteMaxCapacity is the maximum provisioned write capacity.
  int64 WriteMaxCapacity = 11 [(gogoproto.jsontag) = "write_max_capacity,omitempty"];
  // WriteMinCapacity is the minimum provisioned write capacity.
  int64 WriteMinCapacity = 12 [(gogoproto.jsontag) = "write_min_capacity,omitempty"];
  // WriteTargetValue is the ratio of consumed write to provisioned capacity.
  double WriteTargetValue = 13 [(gogoproto.jsontag) = "write_target_value,omitempty"];
  // RetentionPeriod is the retention period for audit events.
  int64 RetentionPeriod = 14 [
    (gogoproto.jsontag) = "retention_period",
    (gogoproto.casttype) = "Duration",
    (gogoproto.nullable) = true
  ];

  // FIPSEndpointState represents an AWS FIPS endpoint state.
  enum FIPSEndpointState {
    // FIPS_UNSET allows setting FIPS state for AWS S3/Dynamo using configuration files or
    // environment variables
    FIPS_UNSET = 0;
    // FIPS_ENABLED explicitly enables FIPS support for AWS S3/Dynamo
    FIPS_ENABLED = 1;
    // FIPS_DISABLED explicitly disables FIPS support for AWS S3/Dynamo
    FIPS_DISABLED = 2;
  }
  // UseFIPSEndpoint configures AWS endpoints to use FIPS.
  FIPSEndpointState UseFIPSEndpoint = 15 [(gogoproto.jsontag) = "use_fips_endpoint,omitempty"];
}

// ClusterNetworkingConfigV2 contains cluster-wide networking configuration.
message ClusterNetworkingConfigV2 {
  // Kind is a resource kind
  string Kind = 1 [(gogoproto.jsontag) = "kind"];
  // SubKind is an optional resource sub kind, used in some resources
  string SubKind = 2 [(gogoproto.jsontag) = "sub_kind,omitempty"];
  // Version is the resource version. It must be specified.
  // Supported values are:`v2`.
  string Version = 3 [(gogoproto.jsontag) = "version"];
  // Metadata is resource metadata
  Metadata Metadata = 4 [
    (gogoproto.nullable) = false,
    (gogoproto.jsontag) = "metadata"
  ];
  // Spec is a ClusterNetworkingConfig specification
  ClusterNetworkingConfigSpecV2 Spec = 5 [
    (gogoproto.nullable) = false,
    (gogoproto.jsontag) = "spec"
  ];
}

// ClusterNetworkingConfigSpecV2 is the actual data we care about
// for ClusterNetworkingConfig.
message ClusterNetworkingConfigSpecV2 {
  // ClientIdleTimeout sets global cluster default setting for client idle
  // timeouts.
  int64 ClientIdleTimeout = 1 [
    (gogoproto.jsontag) = "client_idle_timeout",
    (gogoproto.casttype) = "Duration"
  ];

  // KeepAliveInterval is the interval at which the server sends keep-alive messages
  // to the client.
  int64 KeepAliveInterval = 2 [
    (gogoproto.jsontag) = "keep_alive_interval",
    (gogoproto.casttype) = "Duration"
  ];

  // KeepAliveCountMax is the number of keep-alive messages that can be
  // missed before the server disconnects the connection to the client.
  int64 KeepAliveCountMax = 3 [(gogoproto.jsontag) = "keep_alive_count_max"];

  // SessionControlTimeout is the session control lease expiry and defines
  // the upper limit of how long a node may be out of contact with the auth
  // server before it begins terminating controlled sessions.
  int64 SessionControlTimeout = 4 [
    (gogoproto.jsontag) = "session_control_timeout",
    (gogoproto.casttype) = "Duration"
  ];

  // ClientIdleTimeoutMessage is the message sent to the user when a connection times out.
  string ClientIdleTimeoutMessage = 5 [(gogoproto.jsontag) = "idle_timeout_message"];

  // WebIdleTimeout sets global cluster default setting for the web UI idle
  // timeouts.
  int64 WebIdleTimeout = 6 [
    (gogoproto.jsontag) = "web_idle_timeout",
    (gogoproto.casttype) = "Duration"
  ];

  // ProxyListenerMode is proxy listener mode used by Teleport Proxies.
  // 0 is "separate"; 1 is "multiplex".
  ProxyListenerMode ProxyListenerMode = 7 [(gogoproto.jsontag) = "proxy_listener_mode,omitempty"];

  // RoutingStrategy determines the strategy used to route to nodes.
  // 0 is "unambiguous_match"; 1 is "most_recent".
  RoutingStrategy RoutingStrategy = 8 [(gogoproto.jsontag) = "routing_strategy,omitempty"];

  // TunnelStrategyV1 determines the tunnel strategy used in the cluster.
  TunnelStrategyV1 TunnelStrategy = 9 [(gogoproto.jsontag) = "tunnel_strategy,omitempty"];

  // ProxyPingInterval defines in which interval the TLS routing ping message
  // should be sent. This is applicable only when using ping-wrapped
  // connections, regular TLS routing connections are not affected.
  int64 ProxyPingInterval = 10 [
    (gogoproto.jsontag) = "proxy_ping_interval,omitempty",
    (gogoproto.casttype) = "Duration"
  ];

  // AssistCommandExecutionWorkers determines the number of workers that will
  // execute arbitrary Assist commands on servers in parallel
  int32 AssistCommandExecutionWorkers = 11 [(gogoproto.jsontag) = "assist_command_execution_workers,omitempty"];

  // CaseInsensitiveRouting causes proxies to use case-insensitive hostname matching.
  bool CaseInsensitiveRouting = 12 [(gogoproto.jsontag) = "case_insensitive_routing,omitempty"];

  // SSHDialTimeout is a custom dial timeout used when establishing
  // SSH connections. If not set, the default timeout of 30s will be used.
  int64 SSHDialTimeout = 13 [
    (gogoproto.jsontag) = "ssh_dial_timeout,omitempty",
    (gogoproto.casttype) = "Duration"
  ];
}

// TunnelStrategyV1 defines possible tunnel strategy types.
message TunnelStrategyV1 {
  oneof Strategy {
    AgentMeshTunnelStrategy AgentMesh = 1 [(gogoproto.jsontag) = "agent_mesh,omitempty"];
    ProxyPeeringTunnelStrategy ProxyPeering = 2 [(gogoproto.jsontag) = "proxy_peering,omitempty"];
  }
}

// AgentMeshTunnelStrategy requires reverse tunnels to dial every proxy.
message AgentMeshTunnelStrategy {}

// ProxyPeeringTunnelStrategy requires reverse tunnels to dial a fixed number of proxies.
message ProxyPeeringTunnelStrategy {
  int64 AgentConnectionCount = 1 [(gogoproto.jsontag) = "agent_connection_count,omitempty"];
}

// ProxyListenerMode represents the cluster proxy listener mode.
enum ProxyListenerMode {
  // Separate is the proxy listener mode indicating that proxies are running
  // in separate listener mode where Teleport Proxy services use different listeners.
  Separate = 0;
  // Multiplex is the proxy listener mode indicating the proxy should use multiplex mode
  // where all proxy services are multiplexed on a single proxy port.
  Multiplex = 1;
}

// RoutingStrategy determines the strategy used to route to nodes.
enum RoutingStrategy {
  // UnambiguousMatch only routes to distinct nodes.
  UNAMBIGUOUS_MATCH = 0;

  // MostRecent routes to the most recently heartbeated node if duplicates are present.
  MOST_RECENT = 1;
}

// SessionRecordingConfigV2 contains session recording configuration.
message SessionRecordingConfigV2 {
  // Kind is a resource kind
  string Kind = 1 [(gogoproto.jsontag) = "kind"];
  // SubKind is an optional resource sub kind, used in some resources
  string SubKind = 2 [(gogoproto.jsontag) = "sub_kind,omitempty"];
  // Version is the resource version. It must be specified.
  // Supported values are:`v2`.
  string Version = 3 [(gogoproto.jsontag) = "version"];
  // Metadata is resource metadata
  Metadata Metadata = 4 [
    (gogoproto.nullable) = false,
    (gogoproto.jsontag) = "metadata"
  ];
  // Spec is a SessionRecordingConfig specification
  SessionRecordingConfigSpecV2 Spec = 5 [
    (gogoproto.nullable) = false,
    (gogoproto.jsontag) = "spec"
  ];
}

// SessionRecordingConfigSpecV2 is the actual data we care about
// for SessionRecordingConfig.
message SessionRecordingConfigSpecV2 {
  // Mode controls where (or if) the session is recorded.
  string Mode = 1 [(gogoproto.jsontag) = "mode"];

  // ProxyChecksHostKeys is used to control if the proxy will check host keys
  // when in recording mode.
  BoolValue ProxyChecksHostKeys = 2 [
    (gogoproto.nullable) = true,
    (gogoproto.jsontag) = "proxy_checks_host_keys",
    (gogoproto.customtype) = "BoolOption"
  ];
}

// AuthPreferenceV2 implements the AuthPreference interface.
message AuthPreferenceV2 {
  option (gogoproto.goproto_stringer) = false;
  option (gogoproto.stringer) = false;

  // Kind is a resource kind
  string Kind = 1 [(gogoproto.jsontag) = "kind"];
  // SubKind is an optional resource sub kind, used in some resources
  string SubKind = 2 [(gogoproto.jsontag) = "sub_kind,omitempty"];
  // Version is the resource version. It must be specified.
  // Supported values are: `v2`.
  string Version = 3 [(gogoproto.jsontag) = "version"];
  // Metadata is resource metadata
  Metadata Metadata = 4 [
    (gogoproto.nullable) = false,
    (gogoproto.jsontag) = "metadata"
  ];
  // Spec is an AuthPreference specification
  AuthPreferenceSpecV2 Spec = 5 [
    (gogoproto.nullable) = false,
    (gogoproto.jsontag) = "spec"
  ];
}

// AuthPreferenceSpecV2 is the actual data we care about for AuthPreference.
message AuthPreferenceSpecV2 {
  // Type is the type of authentication.
  string Type = 1 [(gogoproto.jsontag) = "type"];

  // SecondFactor is the type of mult-factor.
  // Deprecated: Prefer using SecondFactors instead.
  string SecondFactor = 2 [
    deprecated = true,
    (gogoproto.jsontag) = "second_factor,omitempty",
    (gogoproto.casttype) = "github.com/gravitational/teleport/api/constants.SecondFactorType"
  ];

  // ConnectorName is the name of the OIDC or SAML connector. If this value is
  // not set the first connector in the backend will be used.
  string ConnectorName = 3 [(gogoproto.jsontag) = "connector_name,omitempty"];

  // U2F are the settings for the U2F device.
  U2F U2F = 4 [
    (gogoproto.nullable) = true,
    (gogoproto.jsontag) = "u2f,omitempty"
  ];

  reserved 5; // RequireSessionMFA replaced by RequireMFAType
  reserved "RequireSessionMFA";

  // DisconnectExpiredCert provides disconnect expired certificate setting -
  // if true, connections with expired client certificates will get disconnected
  BoolValue DisconnectExpiredCert = 6 [
    (gogoproto.nullable) = true,
    (gogoproto.jsontag) = "disconnect_expired_cert,omitempty",
    (gogoproto.customtype) = "BoolOption"
  ];

  // AllowLocalAuth is true if local authentication is enabled.
  BoolValue AllowLocalAuth = 7 [
    (gogoproto.nullable) = true,
    (gogoproto.jsontag) = "allow_local_auth,omitempty",
    (gogoproto.customtype) = "BoolOption"
  ];

  string MessageOfTheDay = 8 [(gogoproto.jsontag) = "message_of_the_day,omitempty"];

  // LockingMode is the cluster-wide locking mode default.
  string LockingMode = 9 [
    (gogoproto.jsontag) = "locking_mode,omitempty",
    (gogoproto.casttype) = "github.com/gravitational/teleport/api/constants.LockingMode"
  ];

  // Webauthn are the settings for server-side Web Authentication support.
  Webauthn Webauthn = 10 [(gogoproto.jsontag) = "webauthn,omitempty"];

  // AllowPasswordless enables/disables passwordless support.
  // Passwordless requires Webauthn to work.
  // Defaults to true if the Webauthn is configured, defaults to false
  // otherwise.
  BoolValue AllowPasswordless = 11 [
    (gogoproto.nullable) = true,
    (gogoproto.jsontag) = "allow_passwordless,omitempty",
    (gogoproto.customtype) = "BoolOption"
  ];

  // RequireMFAType is the type of MFA requirement enforced for this cluster.
  // 0 is "OFF", 1 is "SESSION", 2 is "SESSION_AND_HARDWARE_KEY", 3 is "HARDWARE_KEY_TOUCH",
  // 4 is "HARDWARE_KEY_PIN", 5 is "HARDWARE_KEY_TOUCH_AND_PIN".
  RequireMFAType RequireMFAType = 12 [(gogoproto.jsontag) = "require_session_mfa,omitempty"];

  // DeviceTrust holds settings related to trusted device verification.
  // Requires Teleport Enterprise.
  DeviceTrust DeviceTrust = 13 [(gogoproto.jsontag) = "device_trust,omitempty"];

  // IDP is a set of options related to accessing IdPs within Teleport.
  // Requires Teleport Enterprise.
  IdPOptions IDP = 14 [(gogoproto.jsontag) = "idp,omitempty"];

  // AllowHeadless enables/disables headless support.
  // Headless authentication requires Webauthn to work.
  // Defaults to true if the Webauthn is configured, defaults to false
  // otherwise.
  BoolValue AllowHeadless = 15 [
    (gogoproto.nullable) = true,
    (gogoproto.jsontag) = "allow_headless,omitempty",
    (gogoproto.customtype) = "BoolOption"
  ];

  // DefaultSessionTTL is the TTL to use for user certs when
  // an explicit TTL is not requested.
  int64 DefaultSessionTTL = 16 [
    (gogoproto.jsontag) = "default_session_ttl,omitempty",
    (gogoproto.casttype) = "Duration"
  ];

  // Okta is a set of options related to the Okta service in Teleport.
  // Requires Teleport Enterprise.
  OktaOptions Okta = 17 [(gogoproto.jsontag) = "okta,omitempty"];

  reserved 18; // PIVSlot replaced by HardwareKey
  reserved "PIVSlot";

  // HardwareKey are the settings for hardware key support.
  HardwareKey HardwareKey = 19 [(gogoproto.jsontag) = "hardware_key,omitempty"];

  // SignatureAlgorithmSuite is the configured signature algorithm suite for the cluster.
  // If unspecified, the current default value is "legacy".
  // 1 is "legacy", 2 is "balanced-v1", 3 is "fips-v1", 4 is "hsm-v1".
  SignatureAlgorithmSuite signature_algorithm_suite = 20;

  // SecondFactors is a list of supported multi-factor types.
  // 1 is "otp", 2 is "webauthn", 3 is "sso",
  // If unspecified, the current default value is [1], or ["otp"].
  repeated SecondFactorType SecondFactors = 21 [(gogoproto.jsontag) = "second_factors,omitempty"];
}

// SecondFactorType is a type of second factor.
enum SecondFactorType {
  SECOND_FACTOR_TYPE_UNSPECIFIED = 0;
  // SECOND_FACTOR_TYPE_OTP is OTP second factor.
  SECOND_FACTOR_TYPE_OTP = 1;
  // SECOND_FACTOR_TYPE_WEBAUTHN is WebAuthn second factor.
  SECOND_FACTOR_TYPE_WEBAUTHN = 2;
  // SECOND_FACTOR_TYPE_SSO is SSO second factor.
  SECOND_FACTOR_TYPE_SSO = 3;
}

// U2F defines settings for U2F device.
// Deprecated: U2F is transparently converted to WebAuthn by Teleport. Prefer
// using WebAuthn instead.
message U2F {
  // AppID returns the application ID for universal mult-factor.
  string AppID = 1 [(gogoproto.jsontag) = "app_id,omitempty"];

  // Facets returns the facets for universal mult-factor.
  // Deprecated: Kept for backwards compatibility reasons, but Facets have no
  // effect since Teleport v10, when Webauthn replaced the U2F implementation.
  repeated string Facets = 2 [(gogoproto.jsontag) = "facets,omitempty"];

  // DeviceAttestationCAs contains the trusted attestation CAs for U2F
  // devices.
  repeated string DeviceAttestationCAs = 3 [(gogoproto.jsontag) = "device_attestation_cas,omitempty"];
}

// Webauthn defines user-visible settings for server-side Web Authentication
// support.
message Webauthn {
  // RPID is the ID of the Relying Party.
  // It should be set to the domain name of the Teleport installation.
  //
  // IMPORTANT: RPID must never change in the lifetime of the cluster, because
  // it's recorded in the registration data on the WebAuthn device. If the
  // RPID changes, all existing WebAuthn key registrations will become invalid
  // and all users who use WebAuthn as the multi-factor will need to
  // re-register.
  string RPID = 1 [(gogoproto.jsontag) = "rp_id,omitempty"];
  // Allow list of device attestation CAs in PEM format.
  // If present, only devices whose attestation certificates match the
  // certificates specified here may be registered (existing registrations are
  // unchanged).
  // If supplied in conjunction with AttestationDeniedCAs, then both
  // conditions need to be true for registration to be allowed (the device
  // MUST match an allowed CA and MUST NOT match a denied CA).
  // By default all devices are allowed.
  repeated string AttestationAllowedCAs = 2 [(gogoproto.jsontag) = "attestation_allowed_cas,omitempty"];
  // Deny list of device attestation CAs in PEM format.
  // If present, only devices whose attestation certificates don't match the
  // certificates specified here may be registered (existing registrations are
  // unchanged).
  // If supplied in conjunction with AttestationAllowedCAs, then both
  // conditions need to be true for registration to be allowed (the device
  // MUST match an allowed CA and MUST NOT match a denied CA).
  // By default no devices are denied.
  repeated string AttestationDeniedCAs = 3 [(gogoproto.jsontag) = "attestation_denied_cas,omitempty"];
  reserved 4; // bool Disabled
}

// DeviceTrust holds settings related to trusted device verification.
// Requires Teleport Enterprise.
message DeviceTrust {
  // Mode of verification for trusted devices.
  //
  // The following modes are supported:
  //
  // - "off": disables both device authentication and authorization.
  // - "optional": allows both device authentication and authorization, but
  //   doesn't enforce the presence of device extensions for sensitive
  //   endpoints.
  // - "required": enforces the presence of device extensions for sensitive
  //   endpoints.
  //
  // Mode is always "off" for OSS.
  // Defaults to "optional" for Enterprise.
  string Mode = 1 [(gogoproto.jsontag) = "mode,omitempty"];

  // Enable device auto-enroll.
  // Auto-enroll lets any user issue a device enrollment token for a known
  // device that is not already enrolled.
  // `tsh` takes advantage of auto-enroll to automatically enroll devices on
  // user login, when appropriate.
  // The effective cluster Mode still applies: AutoEnroll=true is meaningless if
  // Mode="off".
  bool AutoEnroll = 2 [(gogoproto.jsontag) = "auto_enroll,omitempty"];

  // Allow list of EKCert CAs in PEM format.
  // If present, only TPM devices that present an EKCert that is signed by a
  // CA specified here may be enrolled (existing enrollments are
  // unchanged).
  //
  // If not present, then the CA of TPM EKCerts will not be checked during
  // enrollment, this allows any device to enroll.
  repeated string EKCertAllowedCAs = 3 [(gogoproto.jsontag) = "ekcert_allowed_cas,omitempty"];
}

// HardwareKey holds settings related to hardware key support.
// Requires Teleport Enterprise.
message HardwareKey {
  // PIVSlot is a PIV slot that Teleport clients should use instead of the
  // default based on private key policy. For example, "9a" or "9e".
  string PIVSlot = 1 [(gogoproto.jsontag) = "piv_slot,omitempty"];

  // SerialNumberValidation holds settings for hardware key serial number validation.
  // By default, serial number validation is disabled.
  HardwareKeySerialNumberValidation SerialNumberValidation = 2 [(gogoproto.jsontag) = "serial_number_validation,omitempty"];
}

message HardwareKeySerialNumberValidation {
  // Enabled indicates whether hardware key serial number validation is enabled.
  bool Enabled = 1 [(gogoproto.jsontag) = "enabled,omitempty"];

  // SerialNumberTraitName is an optional custom user trait name for hardware key
  // serial numbers to replace the default: "hardware_key_serial_numbers".
  //
  // Note: Values for this user trait should be a comma-separated list of serial numbers,
  // or a list of comm-separated lists. e.g ["123", "345,678"]
  string SerialNumberTraitName = 2 [(gogoproto.jsontag) = "serial_number_trait_name,omitempty"];
}

// Namespace represents namespace resource specification
message Namespace {
  // Kind is a resource kind
  string Kind = 1 [(gogoproto.jsontag) = "kind"];
  // SubKind is an optional resource sub kind, used in some resources
  string SubKind = 2 [(gogoproto.jsontag) = "sub_kind,omitempty"];
  // Version is version
  string Version = 3 [(gogoproto.jsontag) = "version"];
  // Metadata is resource metadata
  Metadata Metadata = 4 [
    (gogoproto.nullable) = false,
    (gogoproto.jsontag) = "metadata"
  ];
  // Spec is a namespace spec
  NamespaceSpec Spec = 5 [
    (gogoproto.nullable) = false,
    (gogoproto.jsontag) = "spec"
  ];
}

// NamespaceSpec is a namespace specification
message NamespaceSpec {}

message UserTokenV3 {
  option (gogoproto.goproto_stringer) = false;
  option (gogoproto.stringer) = false;

  // Kind is a resource kind
  string Kind = 1 [(gogoproto.jsontag) = "kind"];
  // SubKind is a resource sub kind, used to define the type of user token.
  string SubKind = 2 [(gogoproto.jsontag) = "sub_kind,omitempty"];
  // Version is version
  string Version = 3 [(gogoproto.jsontag) = "version"];
  // Metadata is resource metadata
  Metadata Metadata = 4 [
    (gogoproto.nullable) = false,
    (gogoproto.jsontag) = "metadata"
  ];
  // Spec is an resource specification
  UserTokenSpecV3 Spec = 5 [
    (gogoproto.nullable) = false,
    (gogoproto.jsontag) = "spec"
  ];
}

// UserTokenUsage contains additional information about the intended usage of a user token.
enum UserTokenUsage {
  // Default value that implies token usage was not set.
  USER_TOKEN_USAGE_UNSPECIFIED = 0;
  // USER_TOKEN_RECOVER_PASSWORD is a request to recover password.
  USER_TOKEN_RECOVER_PASSWORD = 1;
  // USER_TOKEN_RECOVER_MFA is a request to recover a MFA.
  USER_TOKEN_RECOVER_MFA = 2;
  // USER_TOKEN_RENEWAL_BOT is a request to generate certificates
  // for a bot user.
  USER_TOKEN_RENEWAL_BOT = 3;
}

message UserTokenSpecV3 {
  // User is user name associated with this token
  string User = 1 [(gogoproto.jsontag) = "user"];
  // URL is this token URL
  string URL = 2 [(gogoproto.jsontag) = "url"];
  // Usage is an optional field that provides more information about how this token will be used.
  UserTokenUsage Usage = 3 [(gogoproto.jsontag) = "usage,omitempty"];
  // Created holds information about when the token was created
  google.protobuf.Timestamp Created = 4 [
    (gogoproto.stdtime) = true,
    (gogoproto.nullable) = false,
    (gogoproto.jsontag) = "created,omitempty"
  ];
}

message UserTokenSecretsV3 {
  option (gogoproto.goproto_stringer) = false;
  option (gogoproto.stringer) = false;

  // Kind is a resource kind
  string Kind = 1 [(gogoproto.jsontag) = "kind"];
  // SubKind is an optional resource sub kind, used in some resources
  string SubKind = 2 [(gogoproto.jsontag) = "sub_kind,omitempty"];
  // Version is version
  string Version = 3 [(gogoproto.jsontag) = "version"];
  // Metadata is resource metadata
  Metadata Metadata = 4 [
    (gogoproto.nullable) = false,
    (gogoproto.jsontag) = "metadata"
  ];
  // Spec is an resource specification
  UserTokenSecretsSpecV3 Spec = 5 [
    (gogoproto.nullable) = false,
    (gogoproto.jsontag) = "spec"
  ];
}

message UserTokenSecretsSpecV3 {
  // OTPKey is is a secret value of one time password secret generator
  string OTPKey = 1 [(gogoproto.jsontag) = "opt_key"];
  // OTPKey is is a secret value of one time password secret generator
  string QRCode = 2 [(gogoproto.jsontag) = "qr_code,omitempty"];
  // Created holds information about when the token was created
  google.protobuf.Timestamp Created = 3 [
    (gogoproto.stdtime) = true,
    (gogoproto.nullable) = false,
    (gogoproto.jsontag) = "created,omitempty"
  ];
}

// AccessRequest represents an Access Request resource specification
message AccessRequestV3 {
  option (gogoproto.goproto_stringer) = false;
  option (gogoproto.stringer) = false;

  // Kind is a resource kind
  string Kind = 1 [(gogoproto.jsontag) = "kind"];
  // SubKind is an optional resource sub kind, used in some resources
  string SubKind = 2 [(gogoproto.jsontag) = "sub_kind,omitempty"];
  // Version is version
  string Version = 3 [(gogoproto.jsontag) = "version"];
  // Metadata is AccessRequest metadata
  Metadata Metadata = 4 [
    (gogoproto.nullable) = false,
    (gogoproto.jsontag) = "metadata"
  ];
  // Spec is an AccessRequest specification
  AccessRequestSpecV3 Spec = 5 [
    (gogoproto.nullable) = false,
    (gogoproto.jsontag) = "spec"
  ];
}

// AccessReviewThreshold describes a filter used to match access reviews,
// as well as approval/denial counts which trigger state-transitions.  This type
// can be used to describe policies such as "can be approved by 2 admins"
// or "can be denied by any non-contractor".
message AccessReviewThreshold {
  // Name is the optional human-readable name of the threshold.
  string Name = 1 [(gogoproto.jsontag) = "name,omitempty"];
  // Filter is an optional predicate used to determine which reviews
  // count toward this threshold.
  string Filter = 2 [(gogoproto.jsontag) = "filter,omitempty"];
  // Approve is the number of matching approvals needed for state-transition.
  uint32 Approve = 3 [(gogoproto.jsontag) = "approve,omitempty"];
  // Deny is the number of denials needed for state-transition.
  uint32 Deny = 4 [(gogoproto.jsontag) = "deny,omitempty"];
}

// PromotedAccessList is a minimal access list representation used for
// promoting Access Requests to access lists.
message PromotedAccessList {
  // Name is the name of the access list.
  string Name = 1 [(gogoproto.jsontag) = "name"];
  // Title is the title of the access list.
  string Title = 2 [(gogoproto.jsontag) = "title"];
}

// AccessReview is a review to be applied to an Access Request.
message AccessReview {
  // Author is the teleport username of the review author.
  string Author = 1 [(gogoproto.jsontag) = "author"];
  // Roles is a list used for role-subselection (not yet fully supported).
  repeated string Roles = 2 [(gogoproto.jsontag) = "roles,omitempty"];
  // ProposedState is the proposed state (must be APPROVED or DENIED).
  RequestState ProposedState = 3 [(gogoproto.jsontag) = "proposed_state,omitempty"];
  // Reason is an optional human-readable reason for why the above state
  // is being proposed.
  string Reason = 4 [(gogoproto.jsontag) = "reason,omitempty"];
  // Created is the time at which the review was created.
  google.protobuf.Timestamp Created = 5 [
    (gogoproto.stdtime) = true,
    (gogoproto.nullable) = false,
    (gogoproto.jsontag) = "created,omitempty"
  ];
  // Annotations is the proposed value of the request's resolve_annotations field.
  wrappers.LabelValues Annotations = 6 [
    (gogoproto.nullable) = false,
    (gogoproto.jsontag) = "annotations,omitempty",
    (gogoproto.customtype) = "github.com/gravitational/teleport/api/types/wrappers.Traits"
  ];

  // ThresholdIndexes stores the indexes of thresholds which this review matches
  // (internal use only).
  repeated uint32 ThresholdIndexes = 7 [(gogoproto.jsontag) = "i,omitempty"];

  reserved "PromotedAccessListTitle";
  reserved 8;

  // AccessList is the access list that this request was promoted to.
  // This field is only populated when the request is in the PROMOTED state.
  PromotedAccessList accessList = 9 [(gogoproto.jsontag) = "access_list,omitempty"];

  // AssumeStartTime is the time the requested roles can be assumed.
  google.protobuf.Timestamp AssumeStartTime = 10 [
    (gogoproto.stdtime) = true,
    (gogoproto.nullable) = true,
    (gogoproto.jsontag) = "assume_start_time,omitempty"
  ];
}

// AccessReviewSubmission encodes the necessary parameters for submitting
// a new access review.
message AccessReviewSubmission {
  // RequestID is the unique ID of the request to be reviewed.
  string RequestID = 1 [(gogoproto.jsontag) = "id,omitempty"];

  // Review is the review to be applied.
  AccessReview Review = 2 [
    (gogoproto.nullable) = false,
    (gogoproto.jsontag) = "review,omitempty"
  ];
}

// RequestState represents the state of a request for escalated privilege.
enum RequestState {
  // NONE variant exists to allow RequestState to be explicitly omitted
  // in certain circumstances (e.g. in an AccessRequestFilter).
  NONE = 0;
  // PENDING variant is the default for newly created requests.
  PENDING = 1;
  // APPROVED variant indicates that a request has been accepted by
  // an administrating party.
  APPROVED = 2;
  // DENIED variant indicates that a request has been rejected by
  // an administrating party.
  DENIED = 3;
  // PROMOTED variant indicates that a request has been promoted to
  // an access list.
  PROMOTED = 4;
}

// ThresholdIndexSet encodes a list of threshold indexes. One of the listed thresholds
// must pass for the set to be considered to have passed (i.e. this is an `or` operator).
message ThresholdIndexSet {
  // Indexes are the indexes of thresholds which relate to the role.
  repeated uint32 Indexes = 1 [(gogoproto.jsontag) = "i,omitempty"];
}

// ThresholdIndexSets is a list of threshold index sets.  Each of the individual
// sets must pass (i.e. this is an `and` operator).
message ThresholdIndexSets {
  // Sets are the sets that make up this group.
  repeated ThresholdIndexSet Sets = 1 [
    (gogoproto.nullable) = false,
    (gogoproto.jsontag) = "s,omitempty"
  ];
}

// AccessRequestSpec is the specification for AccessRequest
message AccessRequestSpecV3 {
  // User is the name of the user to whom the roles will be applied.
  string User = 1 [(gogoproto.jsontag) = "user"];
  // Roles is the name of the roles being requested.
  repeated string Roles = 2 [(gogoproto.jsontag) = "roles"];
  // State is the current state of this Access Request.
  RequestState State = 3 [(gogoproto.jsontag) = "state,omitempty"];
  // Created encodes the time at which the request was registered with the auth
  // server.
  google.protobuf.Timestamp Created = 4 [
    (gogoproto.stdtime) = true,
    (gogoproto.nullable) = false,
    (gogoproto.jsontag) = "created,omitempty"
  ];
  // Expires constrains the maximum lifetime of any login session for which this
  // request is active.
  google.protobuf.Timestamp Expires = 5 [
    (gogoproto.stdtime) = true,
    (gogoproto.nullable) = false,
    (gogoproto.jsontag) = "expires,omitempty"
  ];

  // RequestReason is an optional message explaining the reason for the request.
  string RequestReason = 6 [(gogoproto.jsontag) = "request_reason,omitempty"];

  // ResolveReason is an optional message explaining the reason for the resolution
  // of the request (approval, denial, etc...).
  string ResolveReason = 7 [(gogoproto.jsontag) = "resolve_reason,omitempty"];

  // ResolveAnnotations is a set of arbitrary values received from plugins or other
  // resolving parties during approval/denial.  Importantly, these annotations are
  // included in the access_request.update event, allowing plugins to propagate
  // arbitrary structured data to the audit log.
  wrappers.LabelValues ResolveAnnotations = 8 [
    (gogoproto.nullable) = false,
    (gogoproto.jsontag) = "resolve_annotations,omitempty",
    (gogoproto.customtype) = "github.com/gravitational/teleport/api/types/wrappers.Traits"
  ];

  // SystemAnnotations is a set of programmatically generated annotations attached
  // to pending Access Requests by teleport.  These annotations are generated by
  // applying variable interpolation to the RoleConditions.Request.Annotations block
  // of a user's role(s).  These annotations serve as a mechanism for administrators
  // to pass extra information to plugins when they process pending Access Requests.
  wrappers.LabelValues SystemAnnotations = 9 [
    (gogoproto.nullable) = false,
    (gogoproto.jsontag) = "system_annotations,omitempty",
    (gogoproto.customtype) = "github.com/gravitational/teleport/api/types/wrappers.Traits"
  ];

  // Thresholds is a list of review thresholds relevant to this request.  Order must be
  // preserved, as thresholds are referenced by index (internal use only).
  repeated AccessReviewThreshold Thresholds = 10 [
    (gogoproto.nullable) = false,
    (gogoproto.jsontag) = "thresholds,omitempty"
  ];

  // RoleThresholdMapping encodes the relationship between the requested roles and
  // the review threshold requirements for the given role (internal use only).
  // By storing a representation of which thresholds must pass for each requested role, we
  // both eliminate the need to cache the requestor's roles directly, and allow future
  // versions of teleport to become smarter about calculating more granular requirements
  // in a backwards-compatible manner (i.e. calculation can become smarter in minor releases).
  // Storing this relationship on the request is necessary in order to avoid unexpected or
  // inconsistent behavior due to review submission timing.
  map<string, ThresholdIndexSets> RoleThresholdMapping = 11 [
    (gogoproto.nullable) = false,
    (gogoproto.jsontag) = "rtm,omitempty"
  ];

  // Reviews is a list of reviews applied to this request (internal use only).
  repeated AccessReview Reviews = 12 [
    (gogoproto.nullable) = false,
    (gogoproto.jsontag) = "reviews,omitempty"
  ];

  // SuggestedReviewers is a list of reviewer suggestions.  These can be teleport usernames, but
  // that is not a requirement.
  repeated string SuggestedReviewers = 13 [(gogoproto.jsontag) = "suggested_reviewers,omitempty"];

  // RequestedResourceIDs is a set of resources to which access is being requested.
  repeated ResourceID RequestedResourceIDs = 14 [
    (gogoproto.jsontag) = "resource_ids,omitempty",
    (gogoproto.nullable) = false
  ];

  // LoginHint is used as a hint for search-based Access Requests to select
  // roles based on the login the user is attempting.
  string LoginHint = 15 [(gogoproto.jsontag) = "login_hint,omitempty"];

  // DryRun indicates that the request should not actually be created, the
  // Auth Service should only validate the Access Request.
  bool DryRun = 16 [(gogoproto.jsontag) = "dry_run,omitempty"];

  // MaxDuration indicates how long the access should be granted for.
  google.protobuf.Timestamp MaxDuration = 17 [
    (gogoproto.stdtime) = true,
    (gogoproto.nullable) = false,
    (gogoproto.jsontag) = "max_duration,omitempty"
  ];

  // SessionTLL indicated how long a certificate for a session should be valid for.
  google.protobuf.Timestamp SessionTTL = 18 [
    (gogoproto.stdtime) = true,
    (gogoproto.nullable) = false,
    (gogoproto.jsontag) = "session_ttl,omitempty"
  ];

  reserved "PromotedAccessListTitle";
  reserved 19;

  // PromotedAccessListTitle is the title of the access list that this request
  // was promoted to. Used by WebUI to display the title of the access list.
  // This field is only populated when the request is in the PROMOTED state.
  PromotedAccessList accessList = 20 [(gogoproto.jsontag) = "access_list,omitempty"];

  // AssumeStartTime is the time the requested roles can be assumed.
  google.protobuf.Timestamp AssumeStartTime = 21 [
    (gogoproto.stdtime) = true,
    (gogoproto.nullable) = true,
    (gogoproto.jsontag) = "assume_start_time,omitempty"
  ];

  // ResourceExpiry is the time at which the access request resource will expire.
  google.protobuf.Timestamp ResourceExpiry = 22 [
    (gogoproto.stdtime) = true,
    (gogoproto.nullable) = true,
    (gogoproto.jsontag) = "expiry,omitempty"
  ];
}

enum AccessRequestScope {
  // DEFAULT allows all requests to be viewed
  DEFAULT = 0;
  // MY_REQUESTS will return only requests created by the requester
  MY_REQUESTS = 1;
  // NEEDS_REVIEW will return only requests that were not created by
  // the requester and do not include a review made by the requester
  NEEDS_REVIEW = 2;
  // REVIEWED will return only requests that were not created by
  // the requester and have a review submitted by the requester. This
  // can include requests that have no yet been completely approved/denied.
  REVIEWED = 3;
}

// AccessRequestFilter encodes filter params for Access Requests.
message AccessRequestFilter {
  // ID specifies a request ID if set.
  string ID = 1 [(gogoproto.jsontag) = "id,omitempty"];
  // User specifies a username if set.
  string User = 2 [(gogoproto.jsontag) = "user,omitempty"];
  // RequestState filters for requests in a specific state.
  RequestState State = 3 [(gogoproto.jsontag) = "state,omitempty"];
  // SearchKeywords is a list of search keywords to match against resource field values.
  // The matcher goes through select field values from a resource
  // and tries to match against the list of search values, ignoring case and order.
  // Returns true if all search vals were matched (or if nil search vals).
  // Returns false if no or partial match (or nil field values).
  repeated string SearchKeywords = 4 [(gogoproto.jsontag) = "search,omitempty"];
  // Scope is an aditional filter to view requests based on needs review, reviewed, my requests
  AccessRequestScope Scope = 5 [(gogoproto.jsontag) = "scope,omitempty"];
  // Requester is the requester of the api call. This is set by the Auth Service
  // Use User for the requester of the request.
  string Requester = 6 [(gogoproto.jsontag) = "requester,omitempty"];
}

// AccessCapabilities is a summary of capabilities that a user
// is granted via their dynamic access privileges which may not be
// calculable by directly examining the user's own static roles.
message AccessCapabilities {
  // RequestableRoles is a list of existent roles which the user is allowed to request.
  repeated string RequestableRoles = 1 [(gogoproto.jsontag) = "requestable_roles,omitempty"];
  // SuggestedReviewers is a list of all reviewers which are suggested by the user's roles.
  repeated string SuggestedReviewers = 2 [(gogoproto.jsontag) = "suggested_reviewers,omitempty"];
  // ApplicableRolesForResources is a list of the roles applicable for access to a given set of resources.
  repeated string ApplicableRolesForResources = 3 [(gogoproto.jsontag) = "applicable_roles,omitempty"];
  // RequestPrompt is an optional message which tells users what they aught to request.
  string RequestPrompt = 4 [(gogoproto.jsontag) = "request_prompt,omitempty"];
  // RequireReason indicates whether the request strategy is one that requires
  // users to always supply reasons with their requests.
  bool RequireReason = 5 [(gogoproto.jsontag) = "require_reason,omitempty"];
  // AutoRequest indicates whether the request strategy indicates that a
  // request should be automatically generated on login.
  bool AutoRequest = 6 [(gogoproto.jsontag) = "auto_request,omitempty"];
}

// AccessCapabilitiesRequest encodes parameters for the GetAccessCapabilities method.
message AccessCapabilitiesRequest {
  // User is the name of the user whose capabilities we are interested in (defaults to
  // the caller's own username).
  string User = 1 [(gogoproto.jsontag) = "user,omitempty"];
  // RequestableRoles is a flag indicating that we would like to view the list of roles
  // that the user is able to request.
  bool RequestableRoles = 2 [(gogoproto.jsontag) = "requestable_roles,omitempty"];
  // SuggestedReviewers is a flag indicating that we would like to view the list of all
  // reviewers which are suggested by the user's roles.
  bool SuggestedReviewers = 3 [(gogoproto.jsontag) = "suggested_reviewers,omitempty"];
  // ResourceIDs is the list of the ResourceIDs of the resources we would like to view
  // the necessary roles for.
  repeated ResourceID ResourceIDs = 4 [
    (gogoproto.jsontag) = "resource_ids,omitempty",
    (gogoproto.nullable) = false
  ];
  // Login is the host login the user is requesting access for.
  string Login = 5 [(gogoproto.jsontag) = "login,omitempty"];
  // FilterRequestableRolesByResource is a flag indicating that the returned
  // list of roles that the user can request should be filtered to only include
  // roles that allow access to the provided ResourceIDs.
  bool FilterRequestableRolesByResource = 6 [(gogoproto.jsontag) = "filter_requestable_roles_by_resource,omitempty"];
}

// RequestKubernetesResource is the Kubernetes resource identifier used
// in access request settings.
// Modeled after existing message KubernetesResource.
message RequestKubernetesResource {
  // kind specifies the Kubernetes Resource type.
  string kind = 1 [(gogoproto.jsontag) = "kind,omitempty"];
}

// ResourceID is a unique identifier for a teleport resource.
message ResourceID {
  // ClusterName is the name of the cluster the resource is in.
  string ClusterName = 1 [(gogoproto.jsontag) = "cluster"];
  // Kind is the resource kind.
  string Kind = 2 [(gogoproto.jsontag) = "kind"];
  // Name is the name of the specific resource.
  string Name = 3 [(gogoproto.jsontag) = "name"];
  // SubResourceName is the resource belonging to resource identified by "Name"
  // that the user is allowed to access to.
  // When granting access to a subresource, access to other resources is limited.
  // Currently it just supports resources of Kind=pod and the format is the following
  // "<kube_namespace>/<kube_pod>".
  string SubResourceName = 4 [(gogoproto.jsontag) = "sub_resource,omitempty"];
}

// PluginData stores a collection of values associated with a specific resource.
message PluginDataV3 {
  option (gogoproto.goproto_stringer) = false;
  option (gogoproto.stringer) = false;

  // Kind is a resource kind
  string Kind = 1 [(gogoproto.jsontag) = "kind"];
  // SubKind is an optional resource sub kind, used in some resources
  string SubKind = 2 [(gogoproto.jsontag) = "sub_kind,omitempty"];
  // Version is version
  string Version = 3 [(gogoproto.jsontag) = "version"];
  // Metadata is PluginData metadata
  Metadata Metadata = 4 [
    (gogoproto.nullable) = false,
    (gogoproto.jsontag) = "metadata"
  ];
  // Spec is a PluginData specification
  PluginDataSpecV3 Spec = 5 [
    (gogoproto.nullable) = false,
    (gogoproto.jsontag) = "spec"
  ];
}

// PluginDataEntry wraps a mapping of arbitrary string values used by
// plugins to store per-resource information.
message PluginDataEntry {
  // Data is a mapping of arbitrary string values.
  map<string, string> Data = 1 [(gogoproto.jsontag) = "data,omitempty"];
}

// PluginData stores a collection of values associated with a specific resource.
message PluginDataSpecV3 {
  // Entries is a collection of PluginData values organized by plugin name.
  map<string, PluginDataEntry> Entries = 1 [(gogoproto.jsontag) = "entries"];
}

// NOTE: PluginDataFilter and PluginDataUpdateParams currently only target AccessRequest resources
// since those are the only resources currently managed via plugin.  Support for additional resource
// kinds may be added in a backwards-compatible manner by adding a `Kind` field which defaults
// to `access_request` if unspecified.

// PluginDataFilter encodes filter params for plugin data.
message PluginDataFilter {
  // Kind is the kind of resource that the target plugin data
  // is associated with.
  string Kind = 1 [(gogoproto.jsontag) = "kind,omitempty"];
  // Resource matches a specific resource name if set.
  string Resource = 2 [(gogoproto.jsontag) = "resource,omitempty"];
  // Plugin matches a specific plugin name if set.
  string Plugin = 3 [(gogoproto.jsontag) = "plugin,omitempty"];
}

// PluginDataUpdateParams encodes parameters for updating a PluginData field.
message PluginDataUpdateParams {
  // Kind is the kind of resource that the target plugin data
  // is associated with.
  string Kind = 1 [(gogoproto.jsontag) = "kind"];
  // Resource indicates the name of the target resource.
  string Resource = 2 [(gogoproto.jsontag) = "resource"];
  // Plugin is the name of the plugin that owns the data.
  string Plugin = 3 [(gogoproto.jsontag) = "plugin"];
  // Set indicates the fields which should be set by this operation.
  map<string, string> Set = 4 [(gogoproto.jsontag) = "set,omitempty"];
  // Expect optionally indicates the expected state of fields prior to this update.
  map<string, string> Expect = 5 [(gogoproto.jsontag) = "expect,omitempty"];
}

// RoleFilter matches role resources.
message RoleFilter {
  // SearchKeywords is a list of search keywords to match against resource field values.
  repeated string SearchKeywords = 1 [(gogoproto.jsontag) = "search_keywords,omitempty"];
  // SkipSystemRoles filters out teleport system roles from the results.
  bool SkipSystemRoles = 2 [(gogoproto.jsontag) = "skip_system_roles,omitempty"];
}

// RoleV6 represents role resource specification
message RoleV6 {
  option (gogoproto.goproto_stringer) = false;
  option (gogoproto.stringer) = false;

  // Kind is a resource kind
  string Kind = 1 [(gogoproto.jsontag) = "kind"];
  // SubKind is an optional resource sub kind, used in some resources
  string SubKind = 2 [(gogoproto.jsontag) = "sub_kind,omitempty"];
  // Version is the resource version. It must be specified.
  // Supported values are: `v3`, `v4`, `v5`, `v6`, `v7`.
  string Version = 3 [(gogoproto.jsontag) = "version"];
  // Metadata is resource metadata
  Metadata Metadata = 4 [
    (gogoproto.nullable) = false,
    (gogoproto.jsontag) = "metadata"
  ];
  // Spec is a role specification
  RoleSpecV6 Spec = 5 [
    (gogoproto.nullable) = false,
    (gogoproto.jsontag) = "spec"
  ];
}

// RoleSpecV6 is role specification for RoleV6.
message RoleSpecV6 {
  // Options is for OpenSSH options like agent forwarding.
  RoleOptions Options = 1 [
    (gogoproto.nullable) = false,
    (gogoproto.jsontag) = "options,omitempty"
  ];
  // Allow is the set of conditions evaluated to grant access.
  RoleConditions Allow = 2 [
    (gogoproto.nullable) = false,
    (gogoproto.jsontag) = "allow,omitempty"
  ];
  // Deny is the set of conditions evaluated to deny access. Deny takes priority
  // over allow.
  RoleConditions Deny = 3 [
    (gogoproto.nullable) = false,
    (gogoproto.jsontag) = "deny,omitempty"
  ];
}

// CreateHostUserMode determines whether host user creation should be
// disabled or if host users should be cleaned up or kept after
// sessions end.
enum CreateHostUserMode {
  HOST_USER_MODE_UNSPECIFIED = 0;
  // HOST_USER_MODE_OFF disables host user creation.
  HOST_USER_MODE_OFF = 1;
  // HOST_USER_MODE_DROP enables host user creation and deletes users at session end.
  // Deprecated: replaced by HOST_USER_MODE_INSECURE_DROP.
  HOST_USER_MODE_DROP = 2 [deprecated = true];
  // HOST_USER_MODE_KEEP enables host user creation and leaves users behind at session end.
  HOST_USER_MODE_KEEP = 3;
  // HOST_USER_MODE_INSECURE_DROP enables host user creation without a home directory and deletes
  // users at session end.
  HOST_USER_MODE_INSECURE_DROP = 4;
}

// CreateDatabaseUserMode determines whether database user creation should be
// disabled or if users should be cleaned up or kept after sessions end.
enum CreateDatabaseUserMode {
  DB_USER_MODE_UNSPECIFIED = 0;
  // DB_USER_MODE_OFF disables user creation.
  DB_USER_MODE_OFF = 1;
  // DB_USER_MODE_KEEP allows user creation and disable users at session end.
  DB_USER_MODE_KEEP = 2;
  // DB_USER_MODE_BEST_EFFORT_DROP allows user creation and tries to drop user
  // at session end. If the drop fails, fallback to disabling them.
  DB_USER_MODE_BEST_EFFORT_DROP = 3;
}

// SSHLocalPortForwarding configures access controls for local SSH port forwarding.
message SSHLocalPortForwarding {
  BoolValue Enabled = 1 [
    (gogoproto.nullable) = true,
    (gogoproto.jsontag) = "enabled,omitempty",
    (gogoproto.customtype) = "BoolOption"
  ];
}

// SSHRemotePortForwarding configures access controls for remote SSH port forwarding.
message SSHRemotePortForwarding {
  BoolValue Enabled = 1 [
    (gogoproto.nullable) = true,
    (gogoproto.jsontag) = "enabled,omitempty",
    (gogoproto.customtype) = "BoolOption"
  ];
}

// SSHPortForwarding configures what types of SSH port forwarding are allowed by a role.
message SSHPortForwarding {
  // Allow local port forwarding.
  SSHLocalPortForwarding Local = 1 [
    (gogoproto.nullable) = true,
    (gogoproto.jsontag) = "local,omitempty"
  ];
  // Allow remote port forwarding.
  SSHRemotePortForwarding Remote = 2 [
    (gogoproto.nullable) = true,
    (gogoproto.jsontag) = "remote,omitempty"
  ];
}

// RoleOptions is a set of role options
message RoleOptions {
  // ForwardAgent is SSH agent forwarding.
  bool ForwardAgent = 1 [
    (gogoproto.jsontag) = "forward_agent",
    (gogoproto.casttype) = "Bool"
  ];

  // MaxSessionTTL defines how long a SSH session can last for.
  int64 MaxSessionTTL = 2 [
    (gogoproto.jsontag) = "max_session_ttl,omitempty",
    (gogoproto.casttype) = "Duration"
  ];

  // Deprecated: Use SSHPortForwarding instead
  BoolValue PortForwarding = 3 [
    deprecated = true,
    (gogoproto.nullable) = true,
    (gogoproto.jsontag) = "port_forwarding,omitempty",
    (gogoproto.customtype) = "BoolOption"
  ];

  // CertificateFormat defines the format of the user certificate to allow
  // compatibility with older versions of OpenSSH.
  string CertificateFormat = 4 [(gogoproto.jsontag) = "cert_format"];

  // ClientIdleTimeout sets disconnect clients on idle timeout behavior,
  // if set to 0 means do not disconnect, otherwise is set to the idle
  // duration.
  int64 ClientIdleTimeout = 5 [
    (gogoproto.jsontag) = "client_idle_timeout,omitempty",
    (gogoproto.casttype) = "Duration"
  ];

  // DisconnectExpiredCert sets disconnect clients on expired certificates.
  bool DisconnectExpiredCert = 6 [
    (gogoproto.nullable) = true,
    (gogoproto.jsontag) = "disconnect_expired_cert,omitempty",
    (gogoproto.casttype) = "Bool"
  ];

  // BPF defines what events to record for the BPF-based session recorder.
  repeated string BPF = 7 [(gogoproto.jsontag) = "enhanced_recording,omitempty"];

  // PermitX11Forwarding authorizes use of X11 forwarding.
  bool PermitX11Forwarding = 8 [
    (gogoproto.nullable) = true,
    (gogoproto.jsontag) = "permit_x11_forwarding,omitempty",
    (gogoproto.casttype) = "Bool"
  ];

  // MaxConnections defines the maximum number of
  // concurrent connections a user may hold.
  int64 MaxConnections = 9 [(gogoproto.jsontag) = "max_connections,omitempty"];

  // MaxSessions defines the maximum number of
  // concurrent sessions per connection.
  int64 MaxSessions = 10 [(gogoproto.jsontag) = "max_sessions,omitempty"];

  // RequestAccess defines the request strategy (optional|note|always)
  // where optional is the default.
  string RequestAccess = 11 [
    (gogoproto.jsontag) = "request_access,omitempty",
    (gogoproto.casttype) = "RequestStrategy"
  ];

  // RequestPrompt is an optional message which tells users what they aught to request.
  string RequestPrompt = 12 [(gogoproto.jsontag) = "request_prompt,omitempty"];

  reserved 13; // RequireSessionMFA replaced by RequireMFAType
  reserved "RequireSessionMFA";

  // Lock specifies the locking mode (strict|best_effort) to be applied with
  // the role.
  string Lock = 14 [
    (gogoproto.jsontag) = "lock,omitempty",
    (gogoproto.casttype) = "github.com/gravitational/teleport/api/constants.LockingMode"
  ];

  // RecordDesktopSession indicates whether desktop access sessions should be recorded.
  // It defaults to true unless explicitly set to false.
  RecordSession RecordSession = 15 [(gogoproto.jsontag) = "record_session"];

  // DesktopClipboard indicates whether clipboard sharing is allowed between the user's
  // workstation and the remote desktop. It defaults to true unless explicitly set to
  // false.
  BoolValue DesktopClipboard = 16 [
    (gogoproto.nullable) = true,
    (gogoproto.jsontag) = "desktop_clipboard",
    (gogoproto.customtype) = "BoolOption"
  ];

  // CertExtensions specifies the key/values
  repeated CertExtension CertExtensions = 17 [(gogoproto.jsontag) = "cert_extensions,omitempty"];

  // MaxKubernetesConnections defines the maximum number of concurrent
  // Kubernetes sessions a user may hold.
  int64 MaxKubernetesConnections = 18 [(gogoproto.jsontag) = "max_kubernetes_connections,omitempty"];

  // DesktopDirectorySharing indicates whether directory sharing is allowed between the user's
  // workstation and the remote desktop. It defaults to false unless explicitly set to
  // true.
  BoolValue DesktopDirectorySharing = 19 [
    (gogoproto.nullable) = true,
    (gogoproto.jsontag) = "desktop_directory_sharing",
    (gogoproto.customtype) = "BoolOption"
  ];

  // Deprecated: use CreateHostUserMode instead.
  BoolValue CreateHostUser = 20 [
    (gogoproto.nullable) = true,
    (gogoproto.jsontag) = "create_host_user,omitempty",
    (gogoproto.customtype) = "BoolOption"
  ];

  // PinSourceIP forces the same client IP for certificate generation and usage
  bool PinSourceIP = 21 [
    (gogoproto.jsontag) = "pin_source_ip",
    (gogoproto.casttype) = "Bool"
  ];

  // SSHFileCopy indicates whether remote file operations via SCP or SFTP are allowed
  // over an SSH session. It defaults to true unless explicitly set to false.
  BoolValue SSHFileCopy = 22 [
    (gogoproto.nullable) = true,
    (gogoproto.jsontag) = "ssh_file_copy",
    (gogoproto.customtype) = "BoolOption"
  ];

  // RequireMFAType is the type of MFA requirement enforced for this user.
  // 0 is "OFF", 1 is "SESSION", 2 is "SESSION_AND_HARDWARE_KEY", 3 is "HARDWARE_KEY_TOUCH",
  // 4 is "HARDWARE_KEY_PIN", 5 is "HARDWARE_KEY_TOUCH_AND_PIN".
  RequireMFAType RequireMFAType = 23 [(gogoproto.jsontag) = "require_session_mfa,omitempty"];

  // DeviceTrustMode is the device authorization mode used for the resources
  // associated with the role.
  // See DeviceTrust.Mode.
  string DeviceTrustMode = 24 [(gogoproto.jsontag) = "device_trust_mode,omitempty"];

  // IDP is a set of options related to accessing IdPs within Teleport.
  // Requires Teleport Enterprise.
  IdPOptions IDP = 25 [(gogoproto.jsontag) = "idp,omitempty"];

  // CreateDesktopUser allows users to be automatically created on a Windows desktop
  BoolValue CreateDesktopUser = 26 [
    (gogoproto.nullable) = true,
    (gogoproto.jsontag) = "create_desktop_user",
    (gogoproto.customtype) = "BoolOption"
  ];

  // CreateDatabaseUser enabled automatic database user creation.
  BoolValue CreateDatabaseUser = 27 [
    (gogoproto.nullable) = true,
    (gogoproto.jsontag) = "create_db_user",
    (gogoproto.customtype) = "BoolOption"
  ];

  // CreateHostUserMode allows users to be automatically created on a
  // host when not set to off.
  // 0 is "unspecified"; 1 is "off"; 2 is "drop" (removed for v15 and above),
  // 3 is "keep"; 4 is "insecure-drop".
  CreateHostUserMode CreateHostUserMode = 28 [(gogoproto.jsontag) = "create_host_user_mode,omitempty"];

  // CreateDatabaseUserMode allows users to be automatically created on a
  // database when not set to off.
  // 0 is "unspecified", 1 is "off", 2 is "keep", 3 is "best_effort_drop".
  CreateDatabaseUserMode CreateDatabaseUserMode = 29 [(gogoproto.jsontag) = "create_db_user_mode,omitempty"];

  // MFAVerificationInterval optionally defines the maximum duration that can elapse
  // between successive MFA verifications. This variable is used to ensure
  // that users are periodically prompted to verify their identity, enhancing
  // security by preventing prolonged sessions without re-authentication when using
  // tsh proxy * derivatives.
  // It's only effective if the session requires MFA.
  // If not set, defaults to `max_session_ttl`.
  google.protobuf.Duration MFAVerificationInterval = 30 [
    (gogoproto.jsontag) = "mfa_verification_interval,omitempty",
    (gogoproto.nullable) = false,
    (gogoproto.stdduration) = true
  ];

  // CreateHostUserDefaultShell is used to configure the default shell for newly provisioned host users.
  string CreateHostUserDefaultShell = 31 [(gogoproto.jsontag) = "create_host_user_default_shell,omitempty"];

  // SSHPortForwarding configures what types of SSH port forwarding are allowed by a role.
  SSHPortForwarding SSHPortForwarding = 32 [
    (gogoproto.nullable) = true,
    (gogoproto.jsontag) = "ssh_port_forwarding,omitempty"
  ];
}

message RecordSession {
  // Desktop indicates whether desktop sessions should be recorded.
  // It defaults to true unless explicitly set to false.
  BoolValue Desktop = 1 [
    (gogoproto.nullable) = true,
    (gogoproto.jsontag) = "desktop",
    (gogoproto.customtype) = "BoolOption"
  ];

  // Default indicates the default value for the services.
  string Default = 2 [
    (gogoproto.jsontag) = "default,omitempty",
    (gogoproto.casttype) = "github.com/gravitational/teleport/api/constants.SessionRecordingMode"
  ];

  // SSH indicates the session mode used on SSH sessions.
  string SSH = 3 [
    (gogoproto.jsontag) = "ssh,omitempty",
    (gogoproto.casttype) = "github.com/gravitational/teleport/api/constants.SessionRecordingMode"
  ];
}

// CertExtensionMode specifies the type of extension to use in the cert.
enum CertExtensionMode {
  // EXTENSION represents a cert extension that may or may not be
  // honored by the server.
  EXTENSION = 0;
}

// CertExtensionType represents the certificate type the extension is for.
// Currently only ssh is supported.
enum CertExtensionType {
  // SSH is used when extending an ssh certificate
  SSH = 0;
}

// CertExtension represents a key/value for a certificate extension
message CertExtension {
  // Type represents the certificate type being extended, only ssh
  // is supported at this time.
  // 0 is "ssh".
  CertExtensionType Type = 1 [(gogoproto.jsontag) = "type"];
  // Mode is the type of extension to be used -- currently
  // critical-option is not supported.
  // 0 is "extension".
  CertExtensionMode Mode = 2 [(gogoproto.jsontag) = "mode"];
  // Name specifies the key to be used in the cert extension.
  string Name = 3 [(gogoproto.jsontag) = "name"];
  // Value specifies the value to be used in the cert extension.
  string Value = 4 [(gogoproto.jsontag) = "value"];
}

// RoleConditions is a set of conditions that must all match to be allowed or
// denied access.
message RoleConditions {
  // Logins is a list of *nix system logins.
  repeated string Logins = 1 [(gogoproto.jsontag) = "logins,omitempty"];

  // Namespaces is a list of namespaces (used to partition a cluster). The
  // field should be called "namespaces" when it returns in Teleport 2.4.
  repeated string Namespaces = 2 [(gogoproto.jsontag) = "-"];

  // NodeLabels is a map of node labels (used to dynamically grant access to
  // nodes).
  wrappers.LabelValues NodeLabels = 3 [
    (gogoproto.nullable) = false,
    (gogoproto.jsontag) = "node_labels,omitempty",
    (gogoproto.customtype) = "Labels"
  ];

  // Rules is a list of rules and their access levels. Rules are a high level
  // construct used for access control.
  repeated Rule Rules = 4 [
    (gogoproto.nullable) = false,
    (gogoproto.jsontag) = "rules,omitempty"
  ];

  // KubeGroups is a list of kubernetes groups
  repeated string KubeGroups = 5 [(gogoproto.jsontag) = "kubernetes_groups,omitempty"];

  AccessRequestConditions Request = 6 [(gogoproto.jsontag) = "request,omitempty"];

  // KubeUsers is an optional kubernetes users to impersonate
  repeated string KubeUsers = 7 [(gogoproto.jsontag) = "kubernetes_users,omitempty"];

  // AppLabels is a map of labels used as part of the RBAC system.
  wrappers.LabelValues AppLabels = 8 [
    (gogoproto.nullable) = false,
    (gogoproto.jsontag) = "app_labels,omitempty",
    (gogoproto.customtype) = "Labels"
  ];

  // ClusterLabels is a map of node labels (used to dynamically grant access to
  // clusters).
  wrappers.LabelValues ClusterLabels = 9 [
    (gogoproto.nullable) = false,
    (gogoproto.jsontag) = "cluster_labels,omitempty",
    (gogoproto.customtype) = "Labels"
  ];

  // KubernetesLabels is a map of kubernetes cluster labels used for RBAC.
  wrappers.LabelValues KubernetesLabels = 10 [
    (gogoproto.nullable) = false,
    (gogoproto.jsontag) = "kubernetes_labels,omitempty",
    (gogoproto.customtype) = "Labels"
  ];

  // DatabaseLabels are used in RBAC system to allow/deny access to databases.
  wrappers.LabelValues DatabaseLabels = 11 [
    (gogoproto.nullable) = false,
    (gogoproto.jsontag) = "db_labels,omitempty",
    (gogoproto.customtype) = "Labels"
  ];

  // DatabaseNames is a list of database names this role is allowed to connect to.
  repeated string DatabaseNames = 12 [(gogoproto.jsontag) = "db_names,omitempty"];
  // DatabaseUsers is a list of databases users this role is allowed to connect as.
  repeated string DatabaseUsers = 13 [(gogoproto.jsontag) = "db_users,omitempty"];

  // Impersonate specifies what users and roles this role is allowed to impersonate
  // by issuing certificates or other possible means.
  ImpersonateConditions Impersonate = 14 [(gogoproto.jsontag) = "impersonate,omitempty"];

  // ReviewRequests defines conditions for submitting access reviews.
  AccessReviewConditions ReviewRequests = 15 [(gogoproto.jsontag) = "review_requests,omitempty"];

  // AWSRoleARNs is a list of AWS role ARNs this role is allowed to assume.
  repeated string AWSRoleARNs = 16 [(gogoproto.jsontag) = "aws_role_arns,omitempty"];

  // WindowsDesktopLogins is a list of desktop login names allowed/denied for Windows desktops.
  repeated string WindowsDesktopLogins = 17 [(gogoproto.jsontag) = "windows_desktop_logins,omitempty"];

  // WindowsDesktopLabels are used in the RBAC system to allow/deny access to Windows desktops.
  wrappers.LabelValues WindowsDesktopLabels = 18 [
    (gogoproto.nullable) = false,
    (gogoproto.jsontag) = "windows_desktop_labels,omitempty",
    (gogoproto.customtype) = "Labels"
  ];

  // RequireSessionJoin specifies policies for required users to start a session.
  repeated SessionRequirePolicy RequireSessionJoin = 19 [(gogoproto.jsontag) = "require_session_join,omitempty"];

  // JoinSessions specifies policies to allow users to join other sessions.
  repeated SessionJoinPolicy JoinSessions = 20 [(gogoproto.jsontag) = "join_sessions,omitempty"];

  // HostGroups is a list of groups for created users to be added to
  repeated string HostGroups = 21 [(gogoproto.jsontag) = "host_groups,omitempty"];
  // HostSudoers is a list of entries to include in a users sudoer file
  repeated string HostSudoers = 22 [(gogoproto.jsontag) = "host_sudoers,omitempty"];

  // AzureIdentities is a list of Azure identities this role is allowed to assume.
  repeated string AzureIdentities = 23 [(gogoproto.jsontag) = "azure_identities,omitempty"];

  // KubernetesResources is the Kubernetes Resources this Role grants access to.
  repeated KubernetesResource KubernetesResources = 24 [
    (gogoproto.nullable) = false,
    (gogoproto.jsontag) = "kubernetes_resources,omitempty"
  ];

  // GCPServiceAccounts is a list of GCP service accounts this role is allowed to assume.
  repeated string GCPServiceAccounts = 25 [(gogoproto.jsontag) = "gcp_service_accounts,omitempty"];

  // DatabaseServiceLabels are used in RBAC system to allow/deny access to Database Services.
  wrappers.LabelValues DatabaseServiceLabels = 26 [
    (gogoproto.nullable) = false,
    (gogoproto.jsontag) = "db_service_labels,omitempty",
    (gogoproto.customtype) = "Labels"
  ];

  // GroupLabels is a map of labels used as part of the RBAC system.
  wrappers.LabelValues GroupLabels = 27 [
    (gogoproto.nullable) = false,
    (gogoproto.jsontag) = "group_labels,omitempty",
    (gogoproto.customtype) = "Labels"
  ];

  // DesktopGroups is a list of groups for created desktop users to be added to
  repeated string DesktopGroups = 28 [(gogoproto.jsontag) = "desktop_groups,omitempty"];

  // DatabaseRoles is a list of databases roles for automatic user creation.
  repeated string DatabaseRoles = 29 [(gogoproto.jsontag) = "db_roles,omitempty"];

  // NodeLabelsExpression is a predicate expression used to allow/deny access to
  // SSH nodes.
  string NodeLabelsExpression = 30 [(gogoproto.jsontag) = "node_labels_expression,omitempty"];
  // AppLabelsExpression is a predicate expression used to allow/deny access to
  // Apps.
  string AppLabelsExpression = 31 [(gogoproto.jsontag) = "app_labels_expression,omitempty"];
  // ClusterLabelsExpression is a predicate expression used to allow/deny access
  // to remote Teleport clusters.
  string ClusterLabelsExpression = 32 [(gogoproto.jsontag) = "cluster_labels_expression,omitempty"];
  // KubernetesLabelsExpression is a predicate expression used to allow/deny
  // access to kubernetes clusters.
  string KubernetesLabelsExpression = 33 [(gogoproto.jsontag) = "kubernetes_labels_expression,omitempty"];
  // DatabaseLabelsExpression is a predicate expression used to allow/deny
  // access to Databases.
  string DatabaseLabelsExpression = 34 [(gogoproto.jsontag) = "db_labels_expression,omitempty"];
  // DatabaseServiceLabelsExpression is a predicate expression used to
  // allow/deny access to Database Services.
  string DatabaseServiceLabelsExpression = 35 [(gogoproto.jsontag) = "db_service_labels_expression,omitempty"];
  // WindowsDesktopLabelsExpression is a predicate expression used to allow/deny
  // access to Windows desktops.
  string WindowsDesktopLabelsExpression = 36 [(gogoproto.jsontag) = "windows_desktop_labels_expression,omitempty"];
  // GroupLabelsExpression is a predicate expression used to allow/deny
  // access to user groups.
  string GroupLabelsExpression = 37 [(gogoproto.jsontag) = "group_labels_expression,omitempty"];
  // DatabasePermissions specifies a set of permissions that will be granted
  // to the database user when using automatic database user provisioning.
  repeated DatabasePermission DatabasePermissions = 38 [
    (gogoproto.nullable) = false,
    (gogoproto.jsontag) = "db_permissions,omitempty"
  ];
  // SPIFFE is used to allow or deny access to a role holder to generating a
  // SPIFFE SVID.
  repeated SPIFFERoleCondition SPIFFE = 39 [(gogoproto.jsontag) = "spiffe,omitempty"];
  reserved 40; // removed saml_idp_service_provider_labels in favor of using app_labels.
  reserved "SAMLIdPServiceProviderLabels";
  reserved 41; // removed saml_idp_service_provider_labels_expression in favor of using app_labels_expression.
  reserved "SAMLIdPServiceProviderLabelsExpression";

  // AccountAssignments holds the list of account assignments affected by this
  // condition.
  repeated IdentityCenterAccountAssignment AccountAssignments = 42 [
    (gogoproto.nullable) = false,
    (gogoproto.jsontag) = "account_assignments,omitempty"
  ];

  // GitHubPermissions defines GitHub integration related permissions.
  repeated GitHubPermission git_hub_permissions = 43 [
    (gogoproto.nullable) = false,
    (gogoproto.jsontag) = "github_permissions,omitempty"
  ];

  // WorkloadIdentityLabels controls whether or not specific WorkloadIdentity
  // resources can be invoked. Further authorization controls exist on the
  // WorkloadIdentity resource itself.
  wrappers.LabelValues WorkloadIdentityLabels = 44 [
    (gogoproto.nullable) = false,
    (gogoproto.jsontag) = "workload_identity_labels,omitempty",
    (gogoproto.customtype) = "Labels"
  ];
  // WorkloadIdentityLabelsExpression is a predicate expression used to
  // allow/deny access to issuing a WorkloadIdentity.
  string WorkloadIdentityLabelsExpression = 45 [(gogoproto.jsontag) = "workload_identity_labels_expression,omitempty"];
}

// IdentityCenterAccountAssignment captures an AWS Identity Center account
// assignment (acccount + permission set) pair.
message IdentityCenterAccountAssignment {
  string PermissionSet = 1 [(gogoproto.jsontag) = "permission_set,omitempty"];
  string Account = 2 [(gogoproto.jsontag) = "account,omitempty"];
}

// GitHubPermission defines GitHub integration related permissions.
message GitHubPermission {
  repeated string organizations = 1 [(gogoproto.jsontag) = "orgs,omitempty"];
}

// SPIFFERoleCondition sets out which SPIFFE identities this role is allowed or
// denied to generate. The Path matcher is required, and is evaluated first. If,
// the Path does not match then the other matcher fields are not evaluated.
message SPIFFERoleCondition {
  // Path specifies a matcher for the SPIFFE ID path. It should not include the
  // trust domain and should start with a leading slash.
  //
  // The matcher by default allows '*' to be used to indicate zero or more of
  // any character. Prepend '^' and append '$' to instead switch to matching
  // using the Go regex syntax.
  //
  // Example:
  // - /svc/foo/*/bar would match /svc/foo/baz/bar
  // - ^\/svc\/foo\/.*\/bar$ would match /svc/foo/baz/bar
  string Path = 1 [(gogoproto.jsontag) = "path,omitempty"];
  // DNSSANs specifies matchers for the SPIFFE ID DNS SANs.
  //
  // Each requested DNS SAN is compared against all matchers configured and if
  // any match, the condition is considered to be met.
  //
  // The matcher by default allows '*' to be used to indicate zero or more of
  // any character. Prepend '^' and append '$' to instead switch to matching
  // using the Go regex syntax.
  //
  // Example: *.example.com would match foo.example.com
  repeated string DNSSANs = 2 [(gogoproto.jsontag) = "dns_sans,omitempty"];
  // IPSANs specifies matchers for the SPIFFE ID IP SANs.
  //
  // Each requested IP SAN is compared against all matchers configured and if
  // any match, the condition is considered to be met.
  //
  // The matchers should be specified using CIDR notation, it supports IPv4 and
  // IPv6.
  //
  // Examples:
  // - 10.0.0.0/24 would match 10.0.0.0 to 10.255.255.255
  // - 10.0.0.42/32 would match only 10.0.0.42
  repeated string IPSANs = 3 [(gogoproto.jsontag) = "ip_sans,omitempty"];
}

// DatabasePermission specifies the database object permission for the user.
message DatabasePermission {
  // Permission is the list of string representations of the permission to be given, e.g. SELECT, INSERT, UPDATE, ...
  repeated string Permissions = 1 [(gogoproto.jsontag) = "permissions"];

  // Match is a list of object labels that must be matched for the permission to be granted.
  wrappers.LabelValues Match = 2 [
    (gogoproto.nullable) = false,
    (gogoproto.jsontag) = "match",
    (gogoproto.customtype) = "Labels"
  ];
}

// KubernetesResource is the Kubernetes resource identifier.
message KubernetesResource {
  // Kind specifies the Kubernetes Resource type.
  string Kind = 1 [(gogoproto.jsontag) = "kind,omitempty"];
  // Namespace is the resource namespace.
  // It supports wildcards.
  string Namespace = 2 [(gogoproto.jsontag) = "namespace,omitempty"];
  // Name is the resource name.
  // It supports wildcards.
  string Name = 3 [(gogoproto.jsontag) = "name,omitempty"];
  // Verbs are the allowed Kubernetes verbs for the following resource.
  repeated string Verbs = 4 [(gogoproto.jsontag) = "verbs,omitempty"];
}

// SessionRequirePolicy a requirement policy that needs to be fulfilled to grant access.
message SessionRequirePolicy {
  // Name is the name of the policy.
  string Name = 1 [(gogoproto.jsontag) = "name"];

  // Filter is a predicate that determines what users count towards this policy.
  string Filter = 2 [(gogoproto.jsontag) = "filter"];

  // Kinds are the session kinds this policy applies to.
  repeated string Kinds = 3 [(gogoproto.jsontag) = "kinds"];

  // Count is the amount of people that need to be matched for this policy to be fulfilled.
  int32 Count = 4 [(gogoproto.jsontag) = "count"];

  // Modes is the list of modes that may be used to fulfill this policy.
  repeated string Modes = 5 [(gogoproto.jsontag) = "modes"];

  // OnLeave is the behaviour that's used when the policy is no longer fulfilled
  // for a live session.
  string OnLeave = 6 [(gogoproto.jsontag) = "on_leave"];
}

// SessionJoinPolicy defines a policy that allows a user to join sessions.
message SessionJoinPolicy {
  // Name is the name of the policy.
  string Name = 1 [(gogoproto.jsontag) = "name"];

  // Roles is a list of roles that you can join the session of.
  repeated string Roles = 2 [(gogoproto.jsontag) = "roles"];

  // Kinds are the session kinds this policy applies to.
  repeated string Kinds = 3 [(gogoproto.jsontag) = "kinds"];

  // Modes is a list of permitted participant modes for this policy.
  repeated string Modes = 4 [(gogoproto.jsontag) = "modes"];
}

// AccessRequestConditions is a matcher for allow/deny restrictions on
// access-requests.
// Please remember to update IsEmpty when updating this message.
message AccessRequestConditions {
  // Roles is the name of roles which will match the request rule.
  repeated string Roles = 1 [(gogoproto.jsontag) = "roles,omitempty"];

  // ClaimsToRoles specifies a mapping from claims (traits) to teleport roles.
  repeated ClaimMapping ClaimsToRoles = 2 [
    (gogoproto.nullable) = false,
    (gogoproto.jsontag) = "claims_to_roles,omitempty"
  ];

  // Annotations is a collection of annotations to be programmatically
  // appended to pending Access Requests at the time of their creation.
  // These annotations serve as a mechanism to propagate extra information
  // to plugins.  Since these annotations support variable interpolation
  // syntax, they also offer a mechanism for forwarding claims from an
  // external identity provider, to a plugin via `{{external.trait_name}}`
  // style substitutions.
  wrappers.LabelValues Annotations = 3 [
    (gogoproto.nullable) = false,
    (gogoproto.jsontag) = "annotations,omitempty",
    (gogoproto.customtype) = "github.com/gravitational/teleport/api/types/wrappers.Traits"
  ];

  // Thresholds is a list of thresholds, one of which must be met in order for reviews
  // to trigger a state-transition.  If no thresholds are provided, a default threshold
  // of 1 for approval and denial is used.
  repeated AccessReviewThreshold Thresholds = 4 [
    (gogoproto.nullable) = false,
    (gogoproto.jsontag) = "thresholds,omitempty"
  ];

  // SuggestedReviewers is a list of reviewer suggestions.  These can be teleport usernames, but
  // that is not a requirement.
  repeated string SuggestedReviewers = 5 [(gogoproto.jsontag) = "suggested_reviewers,omitempty"];

  // SearchAsRoles is a list of extra roles which should apply to a user while
  // they are searching for resources as part of a Resource Access Request, and
  // defines the underlying roles which will be requested as part of any
  // Resource Access Request.
  repeated string SearchAsRoles = 6 [(gogoproto.jsontag) = "search_as_roles,omitempty"];

  // MaxDuration is the amount of time the access will be granted for.
  // If this is zero, the default duration is used.
  int64 MaxDuration = 7 [
    (gogoproto.jsontag) = "max_duration,omitempty",
    (gogoproto.casttype) = "Duration"
  ];

  // kubernetes_resources can optionally enforce a requester to request only certain kinds of kube resources.
  // Eg: Users can make request to either a resource kind "kube_cluster" or any of its
  // subresources like "namespaces". This field can be defined such that it prevents a user
  // from requesting "kube_cluster" and enforce requesting any of its subresources.
  repeated RequestKubernetesResource kubernetes_resources = 8 [
    (gogoproto.nullable) = false,
    (gogoproto.jsontag) = "kubernetes_resources,omitempty"
  ];

  // Reason defines settings for the reason for the access provided by the user.
  AccessRequestConditionsReason Reason = 9 [(gogoproto.jsontag) = "reason,omitempty"];
}

// AccessRequestConditionsReason defines settings for the reason for the access provided by the
// user.
message AccessRequestConditionsReason {
  // Mode can be either "required" or "optional". Empty string is treated as "optional". If a role
  // has the request reason mode set to "required", then reason is required for all Access Requests
  // requesting roles or resources allowed by this role. It applies only to users who have this
  // role assigned.
  string Mode = 1 [
    (gogoproto.jsontag) = "mode,omitempty",
    (gogoproto.casttype) = "RequestReasonMode"
  ];
}

// AccessReviewConditions is a matcher for allow/deny restrictions on
// access reviews.
// Please remember to update IsEmpty when updating this message.
message AccessReviewConditions {
  // Roles is the name of roles which may be reviewed.
  repeated string Roles = 1 [(gogoproto.jsontag) = "roles,omitempty"];

  // ClaimsToRoles specifies a mapping from claims (traits) to teleport roles.
  repeated ClaimMapping ClaimsToRoles = 2 [
    (gogoproto.nullable) = false,
    (gogoproto.jsontag) = "claims_to_roles,omitempty"
  ];

  // Where is an optional predicate which further limits which requests are
  // reviewable.
  string Where = 3 [(gogoproto.jsontag) = "where,omitempty"];

  // PreviewAsRoles is a list of extra roles which should apply to a reviewer
  // while they are viewing a Resource Access Request for the purposes of
  // viewing details such as the hostname and labels of requested resources.
  repeated string PreviewAsRoles = 4 [(gogoproto.jsontag) = "preview_as_roles,omitempty"];
}

// AccessRequestAllowedPromotion describes an allowed promotion to an Access List.
message AccessRequestAllowedPromotion {
  // associated access list
  string accessListName = 1;
}

// AccessRequestAllowedPromotions describes an valid promotion from an access request
// to an access list.
message AccessRequestAllowedPromotions {
  // suggestions is a list of allowed access lists promotions.
  repeated AccessRequestAllowedPromotion promotions = 1;
}

// ClaimMapping maps a claim to teleport roles.
message ClaimMapping {
  // Claim is a claim name.
  string Claim = 1 [(gogoproto.jsontag) = "claim"];
  // Value is a claim value to match.
  string Value = 2 [(gogoproto.jsontag) = "value"];
  // Roles is a list of static teleport roles to match.
  repeated string Roles = 3 [(gogoproto.jsontag) = "roles,omitempty"];
}

// TraitMapping maps a trait to teleport roles.
message TraitMapping {
  // Trait is a trait name.
  string Trait = 1 [(gogoproto.jsontag) = "trait"];
  // Value is a trait value to match.
  string Value = 2 [(gogoproto.jsontag) = "value"];
  // Roles is a list of static teleport roles to match.
  repeated string Roles = 3 [(gogoproto.jsontag) = "roles,omitempty"];
}

// Rule represents allow or deny rule that is executed to check
// if user or service have access to resource
message Rule {
  // Resources is a list of resources
  repeated string Resources = 1 [(gogoproto.jsontag) = "resources,omitempty"];
  // Verbs is a list of verbs
  repeated string Verbs = 2 [(gogoproto.jsontag) = "verbs,omitempty"];
  // Where specifies optional advanced matcher
  string Where = 3 [(gogoproto.jsontag) = "where,omitempty"];
  // Actions specifies optional actions taken when this rule matches
  repeated string Actions = 4 [(gogoproto.jsontag) = "actions,omitempty"];
}

// ImpersonateConditions specifies whether users are allowed
// to issue certificates for other users or groups.
message ImpersonateConditions {
  // Users is a list of resources this role is allowed to impersonate,
  // could be an empty list or a Wildcard pattern
  repeated string Users = 1 [(gogoproto.jsontag) = "users,omitempty"];
  // Roles is a list of resources this role is allowed to impersonate
  repeated string Roles = 2 [(gogoproto.jsontag) = "roles,omitempty"];
  // Where specifies optional advanced matcher
  string Where = 3 [(gogoproto.jsontag) = "where,omitempty"];
}

// BoolValue is a wrapper around bool, used in cases
// whenever bool value can have different default value when missing
message BoolValue {
  bool Value = 1;
}

// UserFilter matches user resources.
message UserFilter {
  // SearchKeywords is a list of search keywords to match against resource field values.
  repeated string SearchKeywords = 1 [(gogoproto.jsontag) = "search_keywords,omitempty"];
}

// UserV2 is version 2 resource spec of the user
message UserV2 {
  option (gogoproto.goproto_stringer) = false;
  option (gogoproto.stringer) = false;

  // Kind is a resource kind
  string Kind = 1 [(gogoproto.jsontag) = "kind"];
  // SubKind is an optional resource sub kind, used in some resources
  string SubKind = 2 [(gogoproto.jsontag) = "sub_kind,omitempty"];
  // Version is the resource version. It must be specified.
  // Supported values are: `v2`.
  string Version = 3 [(gogoproto.jsontag) = "version"];
  // Metadata is resource metadata
  Metadata Metadata = 4 [
    (gogoproto.nullable) = false,
    (gogoproto.jsontag) = "metadata"
  ];
  // Spec is a user specification
  UserSpecV2 Spec = 5 [
    (gogoproto.nullable) = false,
    (gogoproto.jsontag) = "spec"
  ];
  UserStatusV2 Status = 6 [
    (gogoproto.nullable) = false,
    (gogoproto.jsontag) = "status,omitempty"
  ];
}

// UserStatusV2 is a dynamic state of UserV2.
message UserStatusV2 {
  // password_state reflects what the system knows about the user's password.
  // Note that this is a "best effort" property, in that it can be UNSPECIFIED
  // for users who were created before this property was introduced and didn't
  // perform any password-related activity since then. See RFD 0159 for
  // details. Do NOT use this value for authentication purposes!
  PasswordState password_state = 1 [(gogoproto.jsontag) = "password_state,omitempty"];
  // mfa_weakest_device reflects what the system knows about the user's weakest MFA device.
  // Note that this is a "best effort" property, in that it can be UNSPECIFIED.
  MFADeviceKind mfa_weakest_device = 2 [(gogoproto.jsontag) = "mfa_weakest_device,omitempty"];
}

// PasswordState indicates what is known about existence of user's password.
enum PasswordState {
  // Unable to tell whether the password has been configured.
  PASSWORD_STATE_UNSPECIFIED = 0;
  // Password is known to be not configured.
  PASSWORD_STATE_UNSET = 1;
  // Password is known to be configured.
  PASSWORD_STATE_SET = 2;
}

// MFADeviceKind indicates what is known about existence of user's MFA device.
enum MFADeviceKind {
  // Unable to tell whether the MFA device has been configured.
  MFA_DEVICE_KIND_UNSPECIFIED = 0;
  // MFA device is known to be not configured.
  MFA_DEVICE_KIND_UNSET = 1;
  // MFA device is known to be configured using TOTP as the weakest form of MFA.
  MFA_DEVICE_KIND_TOTP = 2;
  // MFA device is known to be configured using WebAuthn as the weakest form of MFA.
  MFA_DEVICE_KIND_WEBAUTHN = 3;
}

// UserSpecV2 is a specification for V2 user
message UserSpecV2 {
  // OIDCIdentities lists associated OpenID Connect identities
  // that let user log in using externally verified identity
  repeated ExternalIdentity OIDCIdentities = 1 [
    (gogoproto.nullable) = false,
    (gogoproto.jsontag) = "oidc_identities,omitempty"
  ];

  // SAMLIdentities lists associated SAML identities
  // that let user log in using externally verified identity
  repeated ExternalIdentity SAMLIdentities = 2 [
    (gogoproto.nullable) = false,
    (gogoproto.jsontag) = "saml_identities,omitempty"
  ];

  // GithubIdentities list associated Github OAuth2 identities
  // that let user log in using externally verified identity
  repeated ExternalIdentity GithubIdentities = 3 [
    (gogoproto.nullable) = false,
    (gogoproto.jsontag) = "github_identities,omitempty"
  ];

  // Roles is a list of roles assigned to user
  repeated string Roles = 4 [(gogoproto.jsontag) = "roles,omitempty"];

  // Traits are key/value pairs received from an identity provider (through
  // OIDC claims or SAML assertions) or from a system administrator for local
  // accounts. Traits are used to populate role variables.
  wrappers.LabelValues Traits = 5 [
    (gogoproto.nullable) = false,
    (gogoproto.jsontag) = "traits,omitempty",
    (gogoproto.customtype) = "github.com/gravitational/teleport/api/types/wrappers.Traits"
  ];

  // Status is a login status of the user
  LoginStatus Status = 6 [
    (gogoproto.nullable) = false,
    (gogoproto.jsontag) = "status,omitempty"
  ];

  // Expires if set sets TTL on the user
  google.protobuf.Timestamp Expires = 7 [
    (gogoproto.stdtime) = true,
    (gogoproto.nullable) = false,
    (gogoproto.jsontag) = "expires"
  ];

  // CreatedBy holds information about agent or person created this user
  CreatedBy CreatedBy = 8 [
    (gogoproto.nullable) = false,
    (gogoproto.jsontag) = "created_by,omitempty"
  ];

  // LocalAuth holds sensitive data necessary for performing local
  // authentication
  LocalAuthSecrets LocalAuth = 9 [(gogoproto.jsontag) = "local_auth,omitempty"];

  // TrustedDeviceIDs contains the IDs of trusted devices enrolled by the user.
  //
  // Note that SSO users are transient and thus may contain an empty
  // TrustedDeviceIDs field, even though the user->device association exists
  // under the Device Trust subsystem. Do not rely on this field to determine
  // device associations or ownership, it exists for legacy/informative purposes
  // only.
  //
  // Managed by the Device Trust subsystem, avoid manual edits.
  repeated string TrustedDeviceIDs = 10 [(gogoproto.jsontag) = "trusted_device_ids,omitempty"];
}

// ExternalIdentity is OpenID Connect/SAML or Github identity that is linked
// to particular user and connector and lets user to log in using external
// credentials, e.g. google
message ExternalIdentity {
  option (gogoproto.goproto_stringer) = false;
  option (gogoproto.stringer) = false;

  // ConnectorID is id of registered OIDC connector, e.g. 'google-example.com'
  string ConnectorID = 1 [(gogoproto.jsontag) = "connector_id,omitempty"];

  // Username is username supplied by external identity provider
  string Username = 2 [(gogoproto.jsontag) = "username,omitempty"];

  // SAMLSingleLogoutURL is the SAML Single log-out URL to initiate SAML SLO (single log-out), if applicable.
  string SAMLSingleLogoutURL = 3 [(gogoproto.jsontag) = "samlSingleLogoutUrl,omitempty"];

  // UserID is the ID of the identity. Some connectors like GitHub have an
  // unique ID apart from the username.
  string UserID = 4 [(gogoproto.jsontag) = "user_id,omitempty"];
}

// LoginStatus is a login status of the user
message LoginStatus {
  // IsLocked tells us if user is locked
  bool IsLocked = 1 [(gogoproto.jsontag) = "is_locked"];
  // LockedMessage contains the message in case if user is locked
  string LockedMessage = 2 [(gogoproto.jsontag) = "locked_message,omitempty"];
  // LockedTime contains time when user was locked
  google.protobuf.Timestamp LockedTime = 3 [
    (gogoproto.stdtime) = true,
    (gogoproto.nullable) = false,
    (gogoproto.jsontag) = "locked_time,omitempty"
  ];
  // LockExpires contains time when this lock will expire
  google.protobuf.Timestamp LockExpires = 4 [
    (gogoproto.stdtime) = true,
    (gogoproto.nullable) = false,
    (gogoproto.jsontag) = "lock_expires,omitempty"
  ];
  reserved 5; // removed "google.protobuf.Timestamp RecoveryAttemptLockExpires" after lockout was removed
  reserved "RecoveryAttemptLockExpires";
}

// CreatedBy holds information about the person or agent who created the user
message CreatedBy {
  option (gogoproto.goproto_stringer) = false;
  option (gogoproto.stringer) = false;

  // Identity if present means that user was automatically created by identity
  ConnectorRef Connector = 1 [
    (gogoproto.nullable) = true,
    (gogoproto.jsontag) = "connector,omitempty"
  ];
  // Time specifies when user was created
  google.protobuf.Timestamp Time = 2 [
    (gogoproto.stdtime) = true,
    (gogoproto.nullable) = false,
    (gogoproto.jsontag) = "time"
  ];
  // User holds information about user
  UserRef User = 3 [
    (gogoproto.nullable) = false,
    (gogoproto.jsontag) = "user"
  ];
}

// LocalAuthSecrets holds sensitive data used to authenticate a local user.
message LocalAuthSecrets {
  // PasswordHash encodes a combined salt & hash for password verification.
  bytes PasswordHash = 1 [(gogoproto.jsontag) = "password_hash,omitempty"];

  // Deprecated 2nd factor fields, use MFA below instead.
  string TOTPKey = 2 [(gogoproto.jsontag) = "totp_key,omitempty"];
  reserved 3; // U2FRegistrationData U2FRegistration
  reserved 4; // uint32 U2FCounter

  repeated MFADevice MFA = 5 [(gogoproto.jsontag) = "mfa,omitempty"];
  // Webauthn holds settings necessary for webauthn local auth.
  // May be null for legacy users or users that haven't yet used webauthn as
  // their multi-factor.
  WebauthnLocalAuth Webauthn = 6 [(gogoproto.jsontag) = "webauthn,omitempty"];
}

// MFADevice is a multi-factor authentication device, such as a security key or
// an OTP app.
message MFADevice {
  // Boilerplate for implementing the Resource interface.
  string kind = 1;
  string sub_kind = 2;
  string version = 3;
  Metadata metadata = 4 [(gogoproto.nullable) = false];

  // ID is a UUID of this device.
  string id = 5;

  google.protobuf.Timestamp added_at = 6 [
    (gogoproto.stdtime) = true,
    (gogoproto.nullable) = false
  ];
  google.protobuf.Timestamp last_used = 7 [
    (gogoproto.stdtime) = true,
    (gogoproto.nullable) = false
  ];

  oneof device {
    TOTPDevice totp = 8;
    U2FDevice u2f = 9;
    WebauthnDevice webauthn = 10;
    SSOMFADevice sso = 11;
  }
}

// TOTPDevice holds the TOTP-specific fields of MFADevice.
message TOTPDevice {
  string key = 1;
}

// U2FDevice holds the U2F-specific fields of MFADevice.
message U2FDevice {
  // KeyHandle uniquely identifies a key on a device
  bytes key_handle = 1;
  // PubKey is an DER encoded ecdsa public key
  bytes pub_key = 2;
  // Counter is the latest seen value of the U2F usage counter.
  uint32 counter = 3;
}

// WebauthnDevice holds Webauthn-specific fields of MFADevice.
message WebauthnDevice {
  // Credential ID for the authenticator.
  bytes credential_id = 1;
  // Public key encoded in CBOR format.
  // Webauthn support various key algorithms; CBOR encoding is used to reflect
  // those choices.
  // See https://w3c.github.io/webauthn/#sctn-alg-identifier for a starter
  // reference.
  bytes public_key_cbor = 2;
  // Attestation format used by the authenticator, if any.
  string attestation_type = 3;
  // AAGUID is the globally unique identifier of the authenticator model.
  // Zeroed for U2F devices.
  bytes aaguid = 4;
  // Signature counter for login operations.
  // Actual counter values received from the authenticator are expected to be
  // higher than the previously-stored value.
  uint32 signature_counter = 5;
  // Raw attestation object, as returned by the authentication during
  // registration.
  // Absent for legacy entries (Teleport 8.x).
  bytes attestation_object = 6;
  // True if a resident key was requested during registration.
  // Marks passwordless-capable devices.
  // (Note that resident_key=true represents the server-side / Relying Party
  // view of the registration process; the authenticator alone can determine
  // if a key is truly resident.)
  bool resident_key = 7;
  // Relying Party ID used by the credential.
  // Recorded on registration for new credentials, or on first successful
  // authentication for "old" credentials (created before the field existed).
  // Ideally, this is always the same as the configured RPID.
  // If an RPID change does happen, this helps Teleport detect it and react
  // accordingly.
  string credential_rp_id = 8;
  // Authenticator Backup Eligibility (BE) bit, recorded during registration or
  // backfill (for older authenticators).
  // https://w3c.github.io/webauthn/#authdata-flags-be
  google.protobuf.BoolValue credential_backup_eligible = 9;
  // Authenticator Backup State (BS) bit, recorded during registration or
  // backfill (for older authenticators).
  // https://w3c.github.io/webauthn/#authdata-flags-bs
  google.protobuf.BoolValue credential_backed_up = 10;
}

// SSOMFADevice contains details of an SSO MFA method.
message SSOMFADevice {
  // connector_id is the ID of the SSO connector.
  string connector_id = 1;
  // connector_type is the type of the SSO connector.
  string connector_type = 2;
  // display_name is the display name of the SSO connector
  string display_name = 3;
}

// WebauthnLocalAuth holds settings necessary for local webauthn use.
message WebauthnLocalAuth {
  // UserID is the random user handle generated for the user.
  // See https://www.w3.org/TR/webauthn-2/#sctn-user-handle-privacy.
  bytes UserID = 1 [(gogoproto.jsontag) = "user_id,omitempty"];
}

// ConnectorRef holds information about OIDC connector
message ConnectorRef {
  // Type is connector type
  string Type = 1 [(gogoproto.jsontag) = "type"];
  // ID is connector ID
  string ID = 2 [(gogoproto.jsontag) = "id"];
  // Identity is external identity of the user
  string Identity = 3 [(gogoproto.jsontag) = "identity"];
}

// UserRef holds references to user
message UserRef {
  // Name is name of the user
  string Name = 1 [(gogoproto.jsontag) = "name"];
}

// ReverseTunnelV2 is version 2 of the resource spec of the reverse tunnel
message ReverseTunnelV2 {
  // Kind is a resource kind
  string Kind = 1 [(gogoproto.jsontag) = "kind"];
  // SubKind is an optional resource sub kind, used in some resources
  string SubKind = 2 [(gogoproto.jsontag) = "sub_kind,omitempty"];
  // Version is version
  string Version = 3 [(gogoproto.jsontag) = "version"];
  // Metadata is a resource metadata
  Metadata Metadata = 4 [
    (gogoproto.nullable) = false,
    (gogoproto.jsontag) = "metadata"
  ];
  // Spec is a reverse tunnel specification
  ReverseTunnelSpecV2 Spec = 5 [
    (gogoproto.nullable) = false,
    (gogoproto.jsontag) = "spec"
  ];
}

// ReverseTunnelSpecV2 is a specification for V2 reverse tunnel
message ReverseTunnelSpecV2 {
  // ClusterName is a domain name of remote cluster we are connecting to
  string ClusterName = 1 [(gogoproto.jsontag) = "cluster_name"];
  // DialAddrs is a list of remote address to establish a connection to
  // it's always SSH over TCP
  repeated string DialAddrs = 2 [(gogoproto.jsontag) = "dial_addrs,omitempty"];
  // Type is the type of reverse tunnel, either proxy or node.
  string Type = 3 [
    (gogoproto.jsontag) = "type",
    (gogoproto.casttype) = "TunnelType"
  ];
}

// TunnelConnectionV2 is version 2 of the resource spec of the tunnel connection
message TunnelConnectionV2 {
  option (gogoproto.goproto_stringer) = false;
  option (gogoproto.stringer) = false;

  // Kind is a resource kind
  string Kind = 1 [(gogoproto.jsontag) = "kind"];
  // SubKind is an optional resource sub kind, used in some resources
  string SubKind = 2 [(gogoproto.jsontag) = "sub_kind,omitempty"];
  // Version is version
  string Version = 3 [(gogoproto.jsontag) = "version"];
  // Metadata is a resource metadata
  Metadata Metadata = 4 [
    (gogoproto.nullable) = false,
    (gogoproto.jsontag) = "metadata"
  ];
  // Spec is a tunnel specification
  TunnelConnectionSpecV2 Spec = 5 [
    (gogoproto.nullable) = false,
    (gogoproto.jsontag) = "spec"
  ];
}

// TunnelConnectionSpecV2 is a specification for V2 tunnel connection
message TunnelConnectionSpecV2 {
  // ClusterName is a name of the cluster
  string ClusterName = 1 [(gogoproto.jsontag) = "cluster_name"];
  // ProxyName is the name of the proxy server
  string ProxyName = 2 [(gogoproto.jsontag) = "proxy_name"];
  // LastHeartbeat is a time of the last heartbeat
  google.protobuf.Timestamp LastHeartbeat = 3 [
    (gogoproto.stdtime) = true,
    (gogoproto.nullable) = false,
    (gogoproto.jsontag) = "last_heartbeat,omitempty"
  ];
  // Type is the type of reverse tunnel, either proxy or node.
  string Type = 4 [
    (gogoproto.jsontag) = "type",
    (gogoproto.casttype) = "TunnelType"
  ];
}

// SemaphoreFilter encodes semaphore filtering params.
// A semaphore filter matches a semaphore if all nonzero fields
// match the corresponding semaphore fields (e.g. a filter which
// specifies only `kind=foo` would match all semaphores of
// kind `foo`).
message SemaphoreFilter {
  // SemaphoreKind is the kind of the semaphore.
  string SemaphoreKind = 1 [(gogoproto.jsontag) = "kind"];
  // SemaphoreName is the name of the semaphore.
  string SemaphoreName = 2 [(gogoproto.jsontag) = "name"];
}

// AcquireSemaphoreRequest holds semaphore lease acquisition parameters.
message AcquireSemaphoreRequest {
  // SemaphoreKind is the kind of the semaphore.
  string SemaphoreKind = 1 [(gogoproto.jsontag) = "kind"];
  // SemaphoreName is the name of the semaphore.
  string SemaphoreName = 2 [(gogoproto.jsontag) = "name"];
  // MaxLeases is the maximum number of concurrent leases.  If acquisition
  // would cause more than MaxLeases to exist, acquisition must fail.
  int64 MaxLeases = 3 [(gogoproto.jsontag) = "max_resources"];
  // Expires is the time at which this lease expires.
  google.protobuf.Timestamp Expires = 4 [
    (gogoproto.stdtime) = true,
    (gogoproto.nullable) = false,
    (gogoproto.jsontag) = "expires"
  ];
  // Holder identifies the entity holding the lease.
  string Holder = 5 [(gogoproto.jsontag) = "holder"];
}

// SemaphoreLease represents lease acquired for semaphore
message SemaphoreLease {
  // SemaphoreKind is the kind of the semaphore.
  string SemaphoreKind = 1 [(gogoproto.jsontag) = "kind"];
  // SemaphoreName is the name of the semaphore.
  string SemaphoreName = 2 [(gogoproto.jsontag) = "name"];
  // LeaseID uniquely identifies this lease.
  string LeaseID = 3 [(gogoproto.jsontag) = "lease_id"];
  // Expires is the time at which this lease expires.
  google.protobuf.Timestamp Expires = 5 [
    (gogoproto.stdtime) = true,
    (gogoproto.nullable) = false,
    (gogoproto.jsontag) = "expires"
  ];
}

// SemaphoreLeaseRef identifies an existent lease.
message SemaphoreLeaseRef {
  // LeaseID is the unique ID of the lease.
  string LeaseID = 1 [(gogoproto.jsontag) = "lease_id"];
  // Expires is the time at which the lease expires.
  google.protobuf.Timestamp Expires = 2 [
    (gogoproto.stdtime) = true,
    (gogoproto.nullable) = false,
    (gogoproto.jsontag) = "expires"
  ];
  // Holder identifies the lease holder.
  string Holder = 3 [(gogoproto.jsontag) = "holder"];
}

// SemaphoreV3 implements Semaphore interface
message SemaphoreV3 {
  option (gogoproto.goproto_stringer) = false;
  option (gogoproto.stringer) = false;

  // Kind is a resource kind
  string Kind = 1 [(gogoproto.jsontag) = "kind"];
  // SubKind is an optional resource sub kind, used in some resources
  string SubKind = 2 [(gogoproto.jsontag) = "sub_kind,omitempty"];
  // Version is version
  string Version = 3 [(gogoproto.jsontag) = "version"];
  // Metadata is Semaphore metadata
  Metadata Metadata = 4 [
    (gogoproto.nullable) = false,
    (gogoproto.jsontag) = "metadata"
  ];
  // Spec is a lease V3 spec
  SemaphoreSpecV3 Spec = 5 [
    (gogoproto.nullable) = false,
    (gogoproto.jsontag) = "spec"
  ];
}

// SemaphoreSpecV3 contains the data about lease
message SemaphoreSpecV3 {
  // Leases is a list of all currently acquired leases.
  repeated SemaphoreLeaseRef Leases = 1 [
    (gogoproto.nullable) = false,
    (gogoproto.jsontag) = "leases"
  ];
}

// WebSessionV2 represents an application or UI web session.
message WebSessionV2 {
  option (gogoproto.goproto_stringer) = false;
  option (gogoproto.stringer) = false;

  // Kind is a resource kind.
  string Kind = 1 [(gogoproto.jsontag) = "kind"];
  // SubKind is an optional resource sub kind, used in some resources.
  string SubKind = 2 [(gogoproto.jsontag) = "sub_kind,omitempty"];
  // Version is version.
  string Version = 3 [(gogoproto.jsontag) = "version"];
  // Metadata is a resource metadata.
  Metadata Metadata = 4 [
    (gogoproto.nullable) = false,
    (gogoproto.jsontag) = "metadata"
  ];
  // Spec is a tunnel specification.
  WebSessionSpecV2 Spec = 5 [
    (gogoproto.nullable) = false,
    (gogoproto.jsontag) = "spec"
  ];
}

// WebSessionSpecV2 is a specification for web session.
message WebSessionSpecV2 {
  // User is the identity of the user to which the web session belongs.
  string User = 1 [(gogoproto.jsontag) = "user"];
  // Pub is the SSH certificate for the user, marshaled in the authorized key
  // format.
  bytes Pub = 2 [(gogoproto.jsontag) = "pub"];
  // Priv is the SSH private key for the user, in PEM-encoded PKCS#1 or PKCS#8
  // format. If TLSPriv is unset, this is also the TLS private key.
  bytes Priv = 3 [(gogoproto.jsontag) = "priv,omitempty"];
  // TLSCert is the X.509 certificate for the user (PEM-encoded).
  bytes TLSCert = 4 [(gogoproto.jsontag) = "tls_cert,omitempty"];
  // BearerToken is a token that is paired with the session cookie for
  // authentication. It is periodically rotated so a stolen cookie itself
  // is not enough to steal a session. In addition it is used for CSRF
  // mitigation.
  string BearerToken = 5 [(gogoproto.jsontag) = "bearer_token"];
  // BearerTokenExpires is the absolute time when the token expires.
  google.protobuf.Timestamp BearerTokenExpires = 6 [
    (gogoproto.stdtime) = true,
    (gogoproto.nullable) = false,
    (gogoproto.jsontag) = "bearer_token_expires"
  ];
  // Expires is the absolute time when the session expires.
  google.protobuf.Timestamp Expires = 7 [
    (gogoproto.stdtime) = true,
    (gogoproto.nullable) = false,
    (gogoproto.jsontag) = "expires"
  ];
  // LoginTime is the time this user recently logged in.
  google.protobuf.Timestamp LoginTime = 8 [
    (gogoproto.stdtime) = true,
    (gogoproto.nullable) = false,
    (gogoproto.jsontag) = "login_time"
  ];
  // IdleTimeout is the max time a user can be inactive in a session.
  int64 IdleTimeout = 9 [
    (gogoproto.jsontag) = "idle_timeout",
    (gogoproto.casttype) = "Duration"
  ];
  // ConsumedAccessRequestID is the ID of the access request from which additional roles to assume
  // were obtained.
  string ConsumedAccessRequestID = 10 [(gogoproto.jsontag) = "consumed_access_request_id,omitempty"];
  // SAMLSession is data associated with a SAML IdP session.
  SAMLSessionData SAMLSession = 11 [(gogoproto.jsontag) = "saml_session,omitempty"];
  // Device trust web authentication token.
  // May be exchanged for a single on-behalf-of device authentication attempt
  // (typically performed by Connect).
  // Only present if on-behalf-of device authentication is possible.
  DeviceWebToken DeviceWebToken = 12 [(gogoproto.jsontag) = "device_web_token,omitempty"];
  // HasDeviceExtensions is true if the session's TLS and SSH certificates are
  // augmented with device extensions.
  bool HasDeviceExtensions = 13 [(gogoproto.jsontag) = "has_device_extensions,omitempty"];
  // TrustedDeviceRequirement indicates whether access may be hindered by the
  // lack of a trusted device.
  //
  // If during login a device is required and DeviceWebToken is nil, then it's
  // likely the user needs to enroll their device to avoid impacting access.
  TrustedDeviceRequirement TrustedDeviceRequirement = 14 [(gogoproto.jsontag) = "trusted_device_requirement,omitempty"];
  // TLSPriv is the TLS private key for the user, in PEM-encoded PKCS#1 or PKCS#8
  // format. If unset, then Priv is used as both the SSH and TLS private key.
  bytes TLSPriv = 15 [(gogoproto.jsontag) = "tls_priv,omitempty"];
}

// Web-focused view of teleport.devicetrust.v1.DeviceWebToken.
message DeviceWebToken {
  // Opaque token identifier.
  string id = 1;
  // Opaque device web token, in plaintext, encoded in base64.RawURLEncoding
  // (so it is inherently safe for URl use).
  string token = 2;
}

// WebSessionFilter encodes cache watch parameters for filtering web sessions.
message WebSessionFilter {
  // User is the username to filter web sessions for.
  string User = 1 [(gogoproto.jsontag) = "user"];
}

// SAMLSessionData contains data for a SAML session.
// Based on crewjam/saml's session object: https://github.com/crewjam/saml/blob/main/identity_provider.go
message SAMLSessionData {
  // ID is the identifier for the SAML session.
  string ID = 1 [(gogoproto.jsontag) = "id"];
  // CreateTime is the time that the session was created.
  google.protobuf.Timestamp CreateTime = 2 [
    (gogoproto.stdtime) = true,
    (gogoproto.nullable) = false,
    (gogoproto.jsontag) = "create_time"
  ];
  // ExpireTime is the time that the session will expire.
  google.protobuf.Timestamp ExpireTime = 3 [
    (gogoproto.stdtime) = true,
    (gogoproto.nullable) = false,
    (gogoproto.jsontag) = "expire_time"
  ];
  // Index is the session index that allows the IdP to uniquely identify a session.
  string Index = 4 [(gogoproto.jsontag) = "index"];

  // NameID an identifier for the session.
  string NameID = 5 [(gogoproto.jsontag) = "name_id"];
  // NameIDFormat is the format of the Name ID.
  string NameIDFormat = 6 [(gogoproto.jsontag) = "name_id_format"];
  // SubjectID is the identifier for the subject of the session.
  string SubjectID = 7 [(gogoproto.jsontag) = "subject_id"];

  // Groups is a list of groups that the user has access to.
  repeated string Groups = 8 [(gogoproto.jsontag) = "groups"];
  // UserName is the user's name.
  string UserName = 9 [(gogoproto.jsontag) = "user_name"];
  // UserEmail is the user's e-mail.
  string UserEmail = 10 [(gogoproto.jsontag) = "user_email"];
  // UserCommonName is the user's common name.
  string UserCommonName = 11 [(gogoproto.jsontag) = "user_common_name"];
  // UserSurname is the user's surname.
  string UserSurname = 12 [(gogoproto.jsontag) = "user_surname"];
  // UserGivenName is the user's given name.
  string UserGivenName = 13 [(gogoproto.jsontag) = "user_given_name"];
  // UserScopedAffiliation is the user's scoped affiliation.
  string UserScopedAffiliation = 14 [(gogoproto.jsontag) = "user_scoped_affiliation"];

  // CustomAttributes are any custom attributes associated with the request.
  repeated SAMLAttribute CustomAttributes = 15 [(gogoproto.jsontag) = "custom_attributes"];
}

// SAMLAttribute contains an attribute name and associated values.
// Defined in http://docs.oasis-open.org/security/saml/v2.0/saml-core-2.0-os.pdf.
message SAMLAttribute {
  // FriendlyName is a user readable name for the attribute.
  string FriendlyName = 1 [(gogoproto.jsontag) = "friendly_name"];
  // Name is a full name for the attribute, typically an OID value.
  string Name = 2 [(gogoproto.jsontag) = "name"];
  // NameFormat is the format of the name.
  string NameFormat = 3 [(gogoproto.jsontag) = "name_format"];
  // Values is a list of attribute values.
  repeated SAMLAttributeValue Values = 4 [(gogoproto.jsontag) = "values"];
}

// SAMLAttributeValues contains a type, value, and an associated name ID block.
// Defined in http://docs.oasis-open.org/security/saml/v2.0/saml-core-2.0-os.pdf.
message SAMLAttributeValue {
  // Type is the type of value this attribute represents.
  string Type = 1 [(gogoproto.jsontag) = "type"];
  // Value is the value of the attribute.
  string Value = 2 [(gogoproto.jsontag) = "value"];
  // NameID is a more restrictive identifier for the attribute value.
  SAMLNameID NameID = 3 [(gogoproto.jsontag) = "name_id,omitempty"];
}

// SAMLNameID is a more restrictive identifier for an object in SAML.
// Defined in http://docs.oasis-open.org/security/saml/v2.0/saml-core-2.0-os.pdf.
message SAMLNameID {
  // NameQualifier is the domain that qualifies the identifier.
  string NameQualifier = 1 [(gogoproto.jsontag) = "name_qualifier"];
  // SPNameQualifier qualifies the identifier with the name of the service provider.
  string SPNameQualifier = 2 [(gogoproto.jsontag) = "sp_name_qualifier"];
  // Format is the format of the identifier.
  string Format = 3 [(gogoproto.jsontag) = "format"];
  // SPProvidedID is an identifier established by the service provider.
  string SPProvidedID = 4 [(gogoproto.jsontag) = "sp_provider_id"];
  // Value is the value of the name ID.
  string Value = 5 [(gogoproto.jsontag) = "value"];
}

// RemoteClusterV3 represents remote cluster resource specification
message RemoteClusterV3 {
  option (gogoproto.goproto_stringer) = false;
  option (gogoproto.stringer) = false;

  // Kind is a resource kind
  string Kind = 1 [(gogoproto.jsontag) = "kind"];
  // SubKind is an optional resource sub kind, used in some resources
  string SubKind = 2 [(gogoproto.jsontag) = "sub_kind,omitempty"];
  // Version is resource API version
  string Version = 3 [(gogoproto.jsontag) = "version"];

  // Metadata is resource metadata
  Metadata Metadata = 4 [
    (gogoproto.nullable) = false,
    (gogoproto.jsontag) = "metadata"
  ];
  // Status is a remote cluster status
  RemoteClusterStatusV3 Status = 5 [
    (gogoproto.nullable) = false,
    (gogoproto.jsontag) = "status"
  ];
}

// RemoteClusterStatusV3 represents status of the remote cluster
message RemoteClusterStatusV3 {
  // Connection represents connection status, online or offline
  string Connection = 1 [(gogoproto.jsontag) = "connection"];

  // LastHeartbeat records last heartbeat of the cluster
  google.protobuf.Timestamp LastHeartbeat = 2 [
    (gogoproto.stdtime) = true,
    (gogoproto.nullable) = false,
    (gogoproto.jsontag) = "last_heartbeat"
  ];
}

// KubernetesCluster is a named kubernetes API endpoint handled by a Server.
//
// TODO: deprecate and convert all usage to KubernetesClusterV3
message KubernetesCluster {
  // Name is the name of this kubernetes cluster.
  string Name = 1 [(gogoproto.jsontag) = "name"];

  // StaticLabels is map of static labels associated with this cluster.
  // Used for RBAC.
  map<string, string> StaticLabels = 2 [(gogoproto.jsontag) = "static_labels,omitempty"];
  // DynamicLabels is map of dynamic labels associated with this cluster.
  // Used for RBAC.
  map<string, CommandLabelV2> DynamicLabels = 3 [
    (gogoproto.nullable) = false,
    (gogoproto.jsontag) = "dynamic_labels,omitempty"
  ];
}

// KubernetesClusterV3 represents a named kubernetes API endpoint.
message KubernetesClusterV3 {
  option (gogoproto.goproto_stringer) = false;
  option (gogoproto.stringer) = false;

  // Kind is the cluster resource kind.
  string Kind = 1 [(gogoproto.jsontag) = "kind"];
  // SubKind is an optional resource subkind.
  string SubKind = 2 [(gogoproto.jsontag) = "sub_kind,omitempty"];
  // Version is the resource version.
  string Version = 3 [(gogoproto.jsontag) = "version"];
  // Metadata is the resource metadata.
  Metadata Metadata = 4 [
    (gogoproto.nullable) = false,
    (gogoproto.jsontag) = "metadata"
  ];
  // Spec is the resource spec.
  KubernetesClusterSpecV3 Spec = 5 [
    (gogoproto.nullable) = false,
    (gogoproto.jsontag) = "spec"
  ];
}

// KubernetesClusterSpecV3 is a specification for a Kubernetes cluster.
message KubernetesClusterSpecV3 {
  // DynamicLabels are the cluster's dynamic labels.
  map<string, CommandLabelV2> DynamicLabels = 1 [
    (gogoproto.nullable) = false,
    (gogoproto.jsontag) = "dynamic_labels,omitempty"
  ];
  // Kubeconfig is the kubeconfig file payload that grants access to the cluster.
  // If multiple contexts are specified, the first will be selected.
  bytes Kubeconfig = 2 [(gogoproto.jsontag) = "kubeconfig,omitempty"];
  // Azure holds the required Azure information for Teleport to access the cluster.
  KubeAzure Azure = 3 [
    (gogoproto.nullable) = false,
    (gogoproto.jsontag) = "azure,omitempty"
  ];
  // AWS holds the required AWS information for Teleport to access the cluster.
  KubeAWS AWS = 4 [
    (gogoproto.nullable) = false,
    (gogoproto.jsontag) = "aws,omitempty"
  ];
  // GCP holds the required GCP information for Teleport to access the cluster.
  KubeGCP GCP = 5 [
    (gogoproto.nullable) = false,
    (gogoproto.jsontag) = "gcp,omitempty"
  ];
}

// KubeAzure contains the Azure information about the cluster.
message KubeAzure {
  // ResourceName is the AKS cluster name.
  string ResourceName = 1 [(gogoproto.jsontag) = "resource_name,omitempty"];
  // ResourceGroup is the Azure resource group name.
  string ResourceGroup = 2 [(gogoproto.jsontag) = "resource_group,omitempty"];
  // TenantID is the AKS cluster Tenant ID.
  string TenantID = 3 [(gogoproto.jsontag) = "tenant_id,omitempty"];
  // SubscriptionID is the AKS cluster SubscriptionID.
  string SubscriptionID = 4 [(gogoproto.jsontag) = "subscription_id,omitempty"];
}

// KubeAWS contains the AWS information about the cluster.
message KubeAWS {
  // Region is a AWS cloud region.
  string Region = 1 [(gogoproto.jsontag) = "region,omitempty"];
  // AccountID is a AWS Account ID.
  string AccountID = 2 [(gogoproto.jsontag) = "account_id,omitempty"];
  // Name is a AWS EKS cluster name.
  string Name = 3 [(gogoproto.jsontag) = "name,omitempty"];
}

// KubeGCP contains the GCP information about the cluster.
message KubeGCP {
  // Location is a GKE cluster location.
  string Location = 1 [(gogoproto.jsontag) = "location,omitempty"];
  // ProjectID is the GKE Project ID.
  string ProjectID = 2 [(gogoproto.jsontag) = "project_id,omitempty"];
  // Name is a GCP GKE cluster name.
  string Name = 3 [(gogoproto.jsontag) = "name,omitempty"];
}

// KubernetesClusterV3List represents a list of kubernetes clusters.
message KubernetesClusterV3List {
  // KubernetesClusters is a list of kubernetes clusters resources.
  repeated KubernetesClusterV3 KubernetesClusters = 1;
}

// KubernetesServerV3 represents a Kubernetes server.
message KubernetesServerV3 {
  option (gogoproto.goproto_stringer) = false;
  option (gogoproto.stringer) = false;
  // Kind is the Kubernetes server resource kind. Always "kube_server".
  string Kind = 1 [(gogoproto.jsontag) = "kind"];
  // SubKind is an optional resource subkind.
  string SubKind = 2 [(gogoproto.jsontag) = "sub_kind,omitempty"];
  // Version is the resource version.
  string Version = 3 [(gogoproto.jsontag) = "version"];
  // Metadata is the Kubernetes server metadata.
  Metadata Metadata = 4 [
    (gogoproto.nullable) = false,
    (gogoproto.jsontag) = "metadata"
  ];
  // Spec is the Kubernetes server spec.
  KubernetesServerSpecV3 Spec = 5 [
    (gogoproto.nullable) = false,
    (gogoproto.jsontag) = "spec"
  ];
}

// KubernetesServerSpecV3 is the Kubernetes server spec.
message KubernetesServerSpecV3 {
  // Version is the Teleport version that the server is running.
  string Version = 1 [(gogoproto.jsontag) = "version"];
  // Hostname is the Kubernetes server hostname.
  string Hostname = 2 [(gogoproto.jsontag) = "hostname"];
  // HostID is the Kubernetes server host uuid.
  string HostID = 3 [(gogoproto.jsontag) = "host_id"];
  // Rotation contains the Kubernetes server CA rotation information.
  Rotation Rotation = 4 [
    (gogoproto.nullable) = false,
    (gogoproto.jsontag) = "rotation,omitempty"
  ];
  // Cluster is a Kubernetes Cluster proxied by this Kubernetes server.
  KubernetesClusterV3 Cluster = 5 [(gogoproto.jsontag) = "cluster"];
  // ProxyIDs is a list of proxy IDs this server is expected to be connected to.
  repeated string ProxyIDs = 6 [(gogoproto.jsontag) = "proxy_ids,omitempty"];
}

// WebTokenV3 describes a web token. Web tokens are used as a transport to relay bearer tokens
// to the client.
// Initially bound to a web session, these have been factored out into a separate resource to
// enable separate lifecycle management.
message WebTokenV3 {
  option (gogoproto.goproto_stringer) = false;
  option (gogoproto.stringer) = false;

  // Kind is a resource kind
  string Kind = 1 [(gogoproto.jsontag) = "kind"];
  // SubKind is an optional resource sub kind
  string SubKind = 2 [(gogoproto.jsontag) = "sub_kind,omitempty"];
  // Version is the resource version
  string Version = 3 [(gogoproto.jsontag) = "version"];
  // Metadata is resource metadata
  Metadata Metadata = 4 [
    (gogoproto.nullable) = false,
    (gogoproto.jsontag) = "metadata"
  ];
  // Spec defines the web token
  WebTokenSpecV3 Spec = 5 [
    (gogoproto.nullable) = false,
    (gogoproto.jsontag) = "spec"
  ];
}

// WebTokenSpecV3 is a unique time-limited token bound to a user's web session
message WebTokenSpecV3 {
  // User specifies the user the token is bound to.
  string User = 1 [(gogoproto.jsontag) = "user"];
  // Token specifies the token's value.
  string Token = 2 [(gogoproto.jsontag) = "token"];
}

// GetWebSessionRequest describes a request to query a web session
message GetWebSessionRequest {
  // User specifies the user the web session is for.
  string User = 1 [(gogoproto.jsontag) = "user"];
  // SessionID specifies the web session ID.
  string SessionID = 2 [(gogoproto.jsontag) = "session_id"];
}

// DeleteWebSessionRequest describes a request to delete a web session
message DeleteWebSessionRequest {
  // User specifies the user the session is bound to
  string User = 1 [(gogoproto.jsontag) = "user"];
  // SessionID specifies the web session ID to delete.
  string SessionID = 2 [(gogoproto.jsontag) = "session_id"];
}

// GetWebTokenRequest describes a request to query a web token
message GetWebTokenRequest {
  // User specifies the user the token is for.
  string User = 1 [(gogoproto.jsontag) = "user"];
  // Token specifies the token to get.
  string Token = 2 [(gogoproto.jsontag) = "token"];
}

// DeleteWebTokenRequest describes a request to delete a web token
message DeleteWebTokenRequest {
  // User specifies the user the token is for.
  string User = 1 [(gogoproto.jsontag) = "user"];
  // Token specifies the token to delete.
  string Token = 2 [(gogoproto.jsontag) = "token"];
}

// ResourceRequest is a request relating to a named resource.
message ResourceRequest {
  // Name is the name of the resource.
  string Name = 1 [(gogoproto.jsontag) = "name"];
}

// ResourceWithSecretsRequest is a request relating to a named resource with secrets.
message ResourceWithSecretsRequest {
  // Name is the name of the resource.
  string Name = 1 [(gogoproto.jsontag) = "name"];
  // WithSecrets specifies whether to load associated secrets.
  bool WithSecrets = 2 [(gogoproto.jsontag) = "with_secrets,omitempty"];
}

// ResourcesWithSecretsRequest is a request relating to resources with secrets.
message ResourcesWithSecretsRequest {
  // WithSecrets specifies whether to load associated secrets.
  bool WithSecrets = 1 [(gogoproto.jsontag) = "with_secrets,omitempty"];
}

// ResourcesInNamespaceRequest is a request relating to a named resource in the given namespace.
message ResourceInNamespaceRequest {
  // Name is the name of the resource.
  string Name = 1;
  // Namespace is the namespace of resources.
  string Namespace = 2;
}

// ResourcesInNamespaceRequest is a request relating to resources in the given namespace.
message ResourcesInNamespaceRequest {
  // Namespace is the namespace of resources.
  string Namespace = 1;
}

// OIDCConnectorV3 represents an OIDC connector.
message OIDCConnectorV3 {
  // Kind is a resource kind.
  string Kind = 1 [(gogoproto.jsontag) = "kind"];
  // SubKind is an optional resource sub kind, used in some resources.
  string SubKind = 2 [(gogoproto.jsontag) = "sub_kind,omitempty"];
  // Version is the resource version. It must be specified.
  // Supported values are: `v3`.
  string Version = 3 [(gogoproto.jsontag) = "version"];
  // Metadata holds resource metadata.
  Metadata Metadata = 4 [
    (gogoproto.nullable) = false,
    (gogoproto.jsontag) = "metadata"
  ];
  // Spec is an OIDC connector specification.
  OIDCConnectorSpecV3 Spec = 5 [
    (gogoproto.nullable) = false,
    (gogoproto.jsontag) = "spec"
  ];
}

// OIDCConnectorV3List is a list of OIDC connectors.
message OIDCConnectorV3List {
  // OIDCConnectors is a list of OIDC connectors.
  repeated OIDCConnectorV3 OIDCConnectors = 1;
}

// OIDCConnectorSpecV3 is an OIDC connector specification.
//
// It specifies configuration for Open ID Connect compatible external
// identity provider: https://openid.net/specs/openid-connect-core-1_0.html
message OIDCConnectorSpecV3 {
  reserved 4;

  // IssuerURL is the endpoint of the provider, e.g. https://accounts.google.com.
  string IssuerURL = 1 [(gogoproto.jsontag) = "issuer_url"];
  // ClientID is the id of the authentication client (Teleport Auth Service).
  string ClientID = 2 [(gogoproto.jsontag) = "client_id"];
  // ClientSecret is used to authenticate the client.
  string ClientSecret = 3 [(gogoproto.jsontag) = "client_secret"];
  // ACR is an Authentication Context Class Reference value. The meaning of the ACR
  // value is context-specific and varies for identity providers.
  string ACR = 5 [(gogoproto.jsontag) = "acr_values,omitempty"];
  // Provider is the external identity provider.
  string Provider = 6 [(gogoproto.jsontag) = "provider,omitempty"];
  // Display is the friendly name for this provider.
  string Display = 7 [(gogoproto.jsontag) = "display,omitempty"];
  // Scope specifies additional scopes set by provider.
  repeated string Scope = 8 [(gogoproto.jsontag) = "scope,omitempty"];
  // Prompt is an optional OIDC prompt. An empty string omits prompt.
  // If not specified, it defaults to select_account for backwards compatibility.
  string Prompt = 9 [(gogoproto.jsontag) = "prompt,omitempty"];
  // ClaimsToRoles specifies a dynamic mapping from claims to roles.
  repeated ClaimMapping ClaimsToRoles = 10 [
    (gogoproto.nullable) = false,
    (gogoproto.jsontag) = "claims_to_roles,omitempty"
  ];
  // GoogleServiceAccountURI is a path to a google service account uri.
  string GoogleServiceAccountURI = 11 [(gogoproto.jsontag) = "google_service_account_uri,omitempty"];
  // GoogleServiceAccount is a string containing google service account credentials.
  string GoogleServiceAccount = 12 [(gogoproto.jsontag) = "google_service_account,omitempty"];
  // GoogleAdminEmail is the email of a google admin to impersonate.
  string GoogleAdminEmail = 13 [(gogoproto.jsontag) = "google_admin_email,omitempty"];
  // RedirectURLs is a list of callback URLs which the identity provider can use
  // to redirect the client back to the Teleport Proxy to complete authentication.
  // This list should match the URLs on the provider's side. The URL used for a
  // given auth request will be chosen to match the requesting Proxy's public
  // address. If there is no match, the first url in the list will be used.
  wrappers.StringValues RedirectURLs = 14 [
    (gogoproto.nullable) = false,
    (gogoproto.jsontag) = "redirect_url",
    (gogoproto.customtype) = "github.com/gravitational/teleport/api/types/wrappers.Strings"
  ];
  // AllowUnverifiedEmail tells the connector to accept OIDC users with unverified emails.
  bool AllowUnverifiedEmail = 15 [(gogoproto.jsontag) = "allow_unverified_email,omitempty"];
  // UsernameClaim specifies the name of the claim from the OIDC connector to be used as the user's username.
  string UsernameClaim = 16 [(gogoproto.jsontag) = "username_claim,omitempty"];
  // MaxAge is the amount of time that user logins are
  // valid for. If a user logs in, but then does not login again
  // within this time period, they will be forced to re-authenticate.
  MaxAge MaxAge = 17 [
    (gogoproto.jsontag) = "",
    (gogoproto.embed) = true
  ];
  // ClientRedirectSettings defines which client redirect URLs are allowed for
  // non-browser SSO logins other than the standard localhost ones.
  SSOClientRedirectSettings ClientRedirectSettings = 18 [(gogoproto.jsontag) = "client_redirect_settings,omitempty"];
  // MFASettings contains settings to enable SSO MFA checks through this auth connector.
  OIDCConnectorMFASettings MFASettings = 19 [(gogoproto.jsontag) = "mfa,omitempty"];
}

// MaxAge allows the max_age parameter to be nullable to preserve backwards
// compatibility. The duration is stored as nanoseconds.
message MaxAge {
  int64 Value = 1 [
    (gogoproto.jsontag) = "max_age",
    (gogoproto.casttype) = "Duration"
  ];
}

// SSOClientRedirectSettings contains settings to define which additional client
// redirect URLs should be allowed for non-browser SSO logins.
message SSOClientRedirectSettings {
  // a list of hostnames allowed for https client redirect URLs
  repeated string allowed_https_hostnames = 1;
  // a list of CIDRs allowed for HTTP or HTTPS client redirect URLs
  repeated string insecure_allowed_cidr_ranges = 2;
}

// OIDCConnectorMFASettings contains OIDC MFA settings.
message OIDCConnectorMFASettings {
  // Enabled specified whether this OIDC connector supports MFA checks. Defaults to false.
  bool enabled = 1;
  // ClientID is the OIDC OAuth app client ID.
  string client_id = 2;
  // ClientSecret is the OIDC OAuth app client secret.
  string client_secret = 3;
  // AcrValues are Authentication Context Class Reference values. The meaning of the ACR
  // value is context-specific and varies for identity providers. Some identity providers
  // support MFA specific contexts, such Okta with its "phr" (phishing-resistant) ACR.
  string acr_values = 4;
  // Prompt is an optional OIDC prompt. An empty string omits prompt.
  // If not specified, it defaults to select_account for backwards compatibility.
  string prompt = 5;
  // MaxAge is the amount of time in nanoseconds that an IdP session is valid for. Defaults to
  // 0 to always force re-authentication for MFA checks. This should only be set to a non-zero
  // value if the IdP is setup to perform MFA checks on top of active user sessions.
  int64 max_age = 6 [(gogoproto.casttype) = "Duration"];
}

// OIDCAuthRequest is a request to authenticate with OIDC
// provider, the state about request is managed by Auth Service
message OIDCAuthRequest {
  // ConnectorID is ID of OIDC connector this request uses
  string ConnectorID = 1 [(gogoproto.jsontag) = "connector_id"];

  // Type is opaque string that helps callbacks identify the request type
  string Type = 2 [(gogoproto.jsontag) = "type"];

  // CheckUser tells validator if it should expect and check user
  bool CheckUser = 3 [(gogoproto.jsontag) = "check_user"];

  // StateToken is generated by service and is used to validate
  // request coming from
  string StateToken = 4 [(gogoproto.jsontag) = "state_token"];

  // CSRFToken is associated with user web session token
  string CSRFToken = 5 [(gogoproto.jsontag) = "csrf_token"];

  // RedirectURL will be used to route the user back to a
  // Teleport Proxy after the oidc login attempt in the browser.
  string RedirectURL = 6 [(gogoproto.jsontag) = "redirect_url"];

  // PublicKey is an optional public key, users want these keys to be signed by
  // the Auth Service's user CA in case of successful auth.
  //
  // Deprecated: prefer SshPublicKey and/or TlsPublicKey.
  bytes PublicKey = 7 [
    (gogoproto.jsontag) = "public_key",
    deprecated = true
  ];

  // CertTTL is the TTL of the certificate user wants to get
  int64 CertTTL = 8 [
    (gogoproto.jsontag) = "cert_ttl",
    (gogoproto.casttype) = "time.Duration"
  ];

  // CreateWebSession indicates if user wants to generate a web
  // session after successful authentication
  bool CreateWebSession = 9 [(gogoproto.jsontag) = "create_web_session"];

  // ClientRedirectURL is a URL client wants to be redirected
  // after successful authentication
  string ClientRedirectURL = 10 [(gogoproto.jsontag) = "client_redirect_url"];

  // Compatibility specifies OpenSSH compatibility flags.
  string Compatibility = 11 [(gogoproto.jsontag) = "compatibility,omitempty"];

  // RouteToCluster is the name of Teleport cluster to issue credentials for.
  string RouteToCluster = 12 [(gogoproto.jsontag) = "route_to_cluster,omitempty"];

  // KubernetesCluster is the name of Kubernetes cluster to issue credentials for.
  string KubernetesCluster = 13 [(gogoproto.jsontag) = "kubernetes_cluster,omitempty"];

  // SSOTestFlow indicates if the request is part of the test flow.
  bool SSOTestFlow = 14 [(gogoproto.jsontag) = "sso_test_flow"];

  // ConnectorSpec is embedded connector spec for use in test flow.
  OIDCConnectorSpecV3 ConnectorSpec = 15 [(gogoproto.jsontag) = "connector_spec,omitempty"];

  // ProxyAddress is an optional address which can be used to
  // find a redirect url from the OIDC connector which matches
  // the address. If there is no match, the default redirect
  // url will be used.
  string ProxyAddress = 16 [(gogoproto.jsontag) = "proxy_address,omitempty"];

  // attestation_statement is an attestation statement for the given public key.
  //
  // Deprecated: prefer SshAttestationStatement and/or TlsAttestationStatement.
  teleport.attestation.v1.AttestationStatement attestation_statement = 17 [
    (gogoproto.jsontag) = "attestation_statement,omitempty",
    deprecated = true
  ];

  // ClientLoginIP specifies IP address of the client for login, it will be written to the user's certificates.
  string ClientLoginIP = 18 [(gogoproto.jsontag) = "client_login_ip,omitempty"];

  // ClientUserAgent is the user agent of the Web browser, used for issuing a
  // DeviceWebToken.
  string ClientUserAgent = 19 [(gogoproto.jsontag) = "client_user_agent,omitempty"];

  // SshPublicKey is an optional public key to use as the subject of an issued
  // SSH cert in case of successful auth.
  bytes ssh_public_key = 20 [(gogoproto.jsontag) = "ssh_pub_key,omitempty"];
  // TlsPublicKey is an optional public key to use as the subject of an issued
  // TLS cert in case of successful auth.
  bytes tls_public_key = 21 [(gogoproto.jsontag) = "tls_pub_key,omitempty"];
  // SshAttestationStatement is an attestation statement for the given SSH public key.
  teleport.attestation.v1.AttestationStatement ssh_attestation_statement = 22 [(gogoproto.jsontag) = "ssh_attestation_statement,omitempty"];
  // TlsAttestationStatement is an attestation statement for the given TLS public key.
  teleport.attestation.v1.AttestationStatement tls_attestation_statement = 23 [(gogoproto.jsontag) = "tls_attestation_statement,omitempty"];
}

// SAMLConnectorV2 represents a SAML connector.
message SAMLConnectorV2 {
  // Kind is a resource kind.
  string Kind = 1 [(gogoproto.jsontag) = "kind"];
  // SubKind is an optional resource sub kind, used in some resources.
  string SubKind = 2 [(gogoproto.jsontag) = "sub_kind,omitempty"];
  // Version is the resource version. It must be specified.
  // Supported values are: `v2`.
  string Version = 3 [(gogoproto.jsontag) = "version"];
  // Metadata holds resource metadata.
  Metadata Metadata = 4 [
    (gogoproto.nullable) = false,
    (gogoproto.jsontag) = "metadata"
  ];
  // Spec is an SAML connector specification.
  SAMLConnectorSpecV2 Spec = 5 [
    (gogoproto.nullable) = false,
    (gogoproto.jsontag) = "spec"
  ];
}

// SAMLConnectorV2List is a list of SAML connectors.
message SAMLConnectorV2List {
  // SAMLConnectors is a list of SAML connectors.
  repeated SAMLConnectorV2 SAMLConnectors = 1;
}

// SAMLConnectorSpecV2 is a SAML connector specification.
message SAMLConnectorSpecV2 {
  // Issuer is the identity provider issuer.
  string Issuer = 1 [(gogoproto.jsontag) = "issuer"];
  // SSO is the URL of the identity provider's SSO service.
  string SSO = 2 [(gogoproto.jsontag) = "sso"];
  // Cert is the identity provider certificate PEM.
  // IDP signs `<Response>` responses using this certificate.
  string Cert = 3 [(gogoproto.jsontag) = "cert"];
  // Display controls how this connector is displayed.
  string Display = 4 [(gogoproto.jsontag) = "display"];
  // AssertionConsumerService is a URL for assertion consumer service
  // on the service provider (Teleport's side).
  string AssertionConsumerService = 5 [(gogoproto.jsontag) = "acs"];
  // Audience uniquely identifies our service provider.
  string Audience = 6 [(gogoproto.jsontag) = "audience"];
  // ServiceProviderIssuer is the issuer of the service provider (Teleport).
  string ServiceProviderIssuer = 7 [(gogoproto.jsontag) = "service_provider_issuer"];
  // EntityDescriptor is XML with descriptor. It can be used to supply configuration
  // parameters in one XML file rather than supplying them in the individual elements.
  string EntityDescriptor = 8 [(gogoproto.jsontag) = "entity_descriptor"];
  // EntityDescriptorURL is a URL that supplies a configuration XML.
  string EntityDescriptorURL = 9 [(gogoproto.jsontag) = "entity_descriptor_url"];
  // AttributesToRoles is a list of mappings of attribute statements to roles.
  repeated AttributeMapping AttributesToRoles = 10 [
    (gogoproto.nullable) = false,
    (gogoproto.jsontag) = "attributes_to_roles"
  ];
  // SigningKeyPair is an x509 key pair used to sign AuthnRequest.
  AsymmetricKeyPair SigningKeyPair = 11 [
    (gogoproto.nullable) = true,
    (gogoproto.jsontag) = "signing_key_pair,omitempty"
  ];
  // Provider is the external identity provider.
  string Provider = 12 [(gogoproto.jsontag) = "provider,omitempty"];
  // EncryptionKeyPair is a key pair used for decrypting SAML assertions.
  AsymmetricKeyPair EncryptionKeyPair = 13 [
    (gogoproto.nullable) = true,
    (gogoproto.jsontag) = "assertion_key_pair,omitempty"
  ];
  // AllowIDPInitiated is a flag that indicates if the connector can be used for IdP-initiated
  // logins.
  bool AllowIDPInitiated = 14 [
    (gogoproto.nullable) = true,
    (gogoproto.jsontag) = "allow_idp_initiated,omitempty"
  ];
  // ClientRedirectSettings defines which client redirect URLs are allowed for
  // non-browser SSO logins other than the standard localhost ones.
  SSOClientRedirectSettings ClientRedirectSettings = 15 [(gogoproto.jsontag) = "client_redirect_settings,omitempty"];
  // SingleLogoutURL is the SAML Single log-out URL to initiate SAML SLO (single log-out). If this is not provided, SLO is disabled.
  string SingleLogoutURL = 16 [(gogoproto.jsontag) = "single_logout_url,omitempty"];
  // MFASettings contains settings to enable SSO MFA checks through this auth connector.
  SAMLConnectorMFASettings MFASettings = 17 [(gogoproto.jsontag) = "mfa,omitempty"];
  // ForceAuthn specified whether re-authentication should be forced on login. UNSPECIFIED
  // is treated as NO.
  SAMLForceAuthn ForceAuthn = 18 [(gogoproto.jsontag) = "force_authn,omitempty"];
}

// SAMLConnectorMFASettings contains SAML MFA settings.
message SAMLConnectorMFASettings {
  // Enabled specified whether this SAML connector supports MFA checks. Defaults to false.
  bool enabled = 1;
  // EntityDescriptor is XML with descriptor. It can be used to supply configuration
  // parameters in one XML file rather than supplying them in the individual elements.
  // Usually set from EntityDescriptorUrl.
  string entity_descriptor = 2;
  // EntityDescriptorUrl is a URL that supplies a configuration XML.
  string entity_descriptor_url = 3;
  // ForceAuthn specified whether re-authentication should be forced for MFA checks. UNSPECIFIED is
  // treated as YES to always re-authentication for MFA checks. This should only be set to NO if the
  // IdP is setup to perform MFA checks on top of active user sessions.
  SAMLForceAuthn force_authn = 4;
  // Issuer is the identity provider issuer. Usually set from EntityDescriptor.
  string issuer = 5;
  // SSO is the URL of the identity provider's SSO service. Usually set from EntityDescriptor.
  string sso = 6;
  // Cert is the identity provider certificate PEM.
  // IDP signs `<Response>` responses using this certificate.
  string cert = 7;
}

// SAMLForceAuthn specified whether existing SAML sessions should be accepted or re-authentication
// should be forced.
enum SAMLForceAuthn {
  // UNSPECIFIED is treated as the default value for the context; NO for login, YES for MFA checks.
  FORCE_AUTHN_UNSPECIFIED = 0;
  // YES re-authentication should be forced for existing SAML sessions..
  FORCE_AUTHN_YES = 1;
  // NO re-authentication should not be forced for existing SAML sessions.
  FORCE_AUTHN_NO = 2;
}

// SAMLAuthRequest is a request to authenticate with SAML
// provider, the state about request is managed by the Auth Service
message SAMLAuthRequest {
  // ID is a unique request ID.
  string ID = 1 [(gogoproto.jsontag) = "id"];

  // ConnectorID is ID of OIDC connector this request uses.
  string ConnectorID = 2 [(gogoproto.jsontag) = "connector_id"];

  // Type is opaque string that helps callbacks identify the request type.
  string Type = 3 [(gogoproto.jsontag) = "type"];

  // CheckUser tells validator if it should expect and check user.
  bool CheckUser = 4 [(gogoproto.jsontag) = "check_user"];

  // RedirectURL will be used by browser.
  string RedirectURL = 5 [(gogoproto.jsontag) = "redirect_url"];

  // PublicKey is an optional public key, users want these
  // keys to be signed by Auth Service's user CA in case
  // of successful auth.
  //
  // Deprecated: prefer SshPublicKey and/or TlsPublicKey.
  bytes PublicKey = 6 [
    (gogoproto.jsontag) = "public_key",
    deprecated = true
  ];

  // CertTTL is the TTL of the certificate user wants to get.
  int64 CertTTL = 7 [
    (gogoproto.jsontag) = "cert_ttl",
    (gogoproto.casttype) = "time.Duration"
  ];

  // CSRFToken is associated with user web session token.
  string CSRFToken = 8 [(gogoproto.jsontag) = "csrf_token"];

  // CreateWebSession indicates if user wants to generate a web
  // session after successful authentication.
  bool CreateWebSession = 9 [(gogoproto.jsontag) = "create_web_session"];

  // ClientRedirectURL is a URL client wants to be redirected
  // after successful authentication.
  string ClientRedirectURL = 10 [(gogoproto.jsontag) = "client_redirect_url"];

  // Compatibility specifies OpenSSH compatibility flags.
  string Compatibility = 11 [(gogoproto.jsontag) = "compatibility,omitempty"];

  // RouteToCluster is the name of Teleport cluster to issue credentials for.
  string RouteToCluster = 12 [(gogoproto.jsontag) = "route_to_cluster,omitempty"];

  // KubernetesCluster is the name of Kubernetes cluster to issue credentials for.
  string KubernetesCluster = 13 [(gogoproto.jsontag) = "kubernetes_cluster,omitempty"];

  // SSOTestFlow indicates if the request is part of the test flow.
  bool SSOTestFlow = 14 [(gogoproto.jsontag) = "sso_test_flow"];

  // ConnectorSpec is embedded connector spec for use in test flow.
  SAMLConnectorSpecV2 ConnectorSpec = 15 [(gogoproto.jsontag) = "connector_spec,omitempty"];

  // attestation_statement is an attestation statement for the given public key.
  //
  // Deprecated: prefer SshAttestationStatement and/or TlsAttestationStatement.
  teleport.attestation.v1.AttestationStatement attestation_statement = 16 [(gogoproto.jsontag) = "attestation_statement,omitempty"];

  // ClientLoginIP specifies IP address of the client for login, it will be written to the user's certificates.
  string ClientLoginIP = 17 [(gogoproto.jsontag) = "client_login_ip,omitempty"];

  // ClientUserAgent is the user agent of the Web browser, used for issuing a
  // DeviceWebToken.
  string ClientUserAgent = 18 [(gogoproto.jsontag) = "client_user_agent,omitempty"];

  // SshPublicKey is an optional public key to use as the subject of an issued
  // SSH cert in case of successful auth.
  bytes ssh_public_key = 19 [(gogoproto.jsontag) = "ssh_pub_key,omitempty"];
  // TlsPublicKey is an optional public key to use as the subject of an issued
  // TLS cert in case of successful auth.
  bytes tls_public_key = 20 [(gogoproto.jsontag) = "tls_pub_key,omitempty"];
  // SshAttestationStatement is an attestation statement for the given SSH public key.
  teleport.attestation.v1.AttestationStatement ssh_attestation_statement = 21 [(gogoproto.jsontag) = "ssh_attestation_statement,omitempty"];
  // TlsAttestationStatement is an attestation statement for the given TLS public key.
  teleport.attestation.v1.AttestationStatement tls_attestation_statement = 22 [(gogoproto.jsontag) = "tls_attestation_statement,omitempty"];
}

// AttributeMapping maps a SAML attribute statement to teleport roles.
message AttributeMapping {
  // Name is an attribute statement name.
  string Name = 1 [(gogoproto.jsontag) = "name"];
  // Value is an attribute statement value to match.
  string Value = 2 [(gogoproto.jsontag) = "value"];
  // Roles is a list of static teleport roles to map to.
  repeated string Roles = 3 [(gogoproto.jsontag) = "roles,omitempty"];
}

// AsymmetricKeyPair is a combination of a public certificate and
// private key that can be used for encryption and signing.
message AsymmetricKeyPair {
  // PrivateKey is a PEM encoded x509 private key.
  string PrivateKey = 1 [(gogoproto.jsontag) = "private_key"];
  // Cert is a PEM-encoded x509 certificate.
  string Cert = 2 [(gogoproto.jsontag) = "cert"];
}

// GithubConnectorV3 represents a Github connector.
message GithubConnectorV3 {
  // Kind is a resource kind.
  string Kind = 1 [(gogoproto.jsontag) = "kind"];
  // SubKind is an optional resource sub kind, used in some resources.
  string SubKind = 2 [(gogoproto.jsontag) = "sub_kind,omitempty"];
  // Version is the resource version. It must be specified.
  // Supported values are: `v3`.
  string Version = 3 [(gogoproto.jsontag) = "version"];
  // Metadata holds resource metadata.
  Metadata Metadata = 4 [
    (gogoproto.nullable) = false,
    (gogoproto.jsontag) = "metadata"
  ];
  // Spec is an Github connector specification.
  GithubConnectorSpecV3 Spec = 5 [
    (gogoproto.nullable) = false,
    (gogoproto.jsontag) = "spec"
  ];
}

// GithubConnectorV3List is a list of Github connectors.
message GithubConnectorV3List {
  // GithubConnectors is a list of Github connectors.
  repeated GithubConnectorV3 GithubConnectors = 1;
}

// GithubConnectorSpecV3 is a Github connector specification.
message GithubConnectorSpecV3 {
  // ClientID is the Github OAuth app client ID.
  string ClientID = 1 [(gogoproto.jsontag) = "client_id"];
  // ClientSecret is the Github OAuth app client secret.
  string ClientSecret = 2 [(gogoproto.jsontag) = "client_secret"];
  // RedirectURL is the authorization callback URL.
  string RedirectURL = 3 [(gogoproto.jsontag) = "redirect_url"];
  // TeamsToLogins maps Github team memberships onto allowed logins/roles.
  //
  // DELETE IN 11.0.0
  // Deprecated: use GithubTeamsToRoles instead.
  repeated TeamMapping TeamsToLogins = 4 [
    (gogoproto.nullable) = false,
    (gogoproto.jsontag) = "teams_to_logins"
  ];
  // Display is the connector display name.
  string Display = 5 [(gogoproto.jsontag) = "display"];
  // TeamsToRoles maps Github team memberships onto allowed roles.
  repeated TeamRolesMapping TeamsToRoles = 6 [
    (gogoproto.nullable) = false,
    (gogoproto.jsontag) = "teams_to_roles"
  ];
  // EndpointURL is the URL of the GitHub instance this connector is for.
  string EndpointURL = 7 [(gogoproto.jsontag) = "endpoint_url"];
  // APIEndpointURL is the URL of the API endpoint of the Github instance
  // this connector is for.
  string APIEndpointURL = 8 [(gogoproto.jsontag) = "api_endpoint_url"];
  // ClientRedirectSettings defines which client redirect URLs are allowed for
  // non-browser SSO logins other than the standard localhost ones.
  SSOClientRedirectSettings ClientRedirectSettings = 9 [(gogoproto.jsontag) = "client_redirect_settings,omitempty"];
}

// GithubAuthRequest is the request to start Github OAuth2 flow.
message GithubAuthRequest {
  // ConnectorID is the name of the connector to use.
  string ConnectorID = 1 [(gogoproto.jsontag) = "connector_id"];
  // Type is opaque string that helps callbacks identify the request type.
  string Type = 2 [(gogoproto.jsontag) = "type"];
  // StateToken is used to validate the request.
  string StateToken = 3 [(gogoproto.jsontag) = "state_token"];
  // CSRFToken is used to protect against CSRF attacks.
  string CSRFToken = 4 [(gogoproto.jsontag) = "csrf_token"];
  // PublicKey is an optional public key to sign in case of successful auth.
  //
  // Deprecated: prefer SshPublicKey and/or TlsPublicKey.
  bytes PublicKey = 5 [
    (gogoproto.jsontag) = "public_key",
    deprecated = true
  ];
  // CertTTL is TTL of the cert that's generated in case of successful auth.
  int64 CertTTL = 6 [
    (gogoproto.jsontag) = "cert_ttl",
    (gogoproto.casttype) = "time.Duration"
  ];
  // CreateWebSession indicates that a user wants to generate a web session
  // after successful authentication.
  bool CreateWebSession = 7 [(gogoproto.jsontag) = "create_web_session"];
  // RedirectURL will be used by browser.
  string RedirectURL = 8 [(gogoproto.jsontag) = "redirect_url"];
  // ClientRedirectURL is the URL where client will be redirected after
  // successful auth.
  string ClientRedirectURL = 9 [(gogoproto.jsontag) = "client_redirect_url"];
  // Compatibility specifies OpenSSH compatibility flags.
  string Compatibility = 10 [(gogoproto.jsontag) = "compatibility,omitempty"];
  // Expires is a global expiry time header can be set on any resource in the system.
  google.protobuf.Timestamp Expires = 11 [
    (gogoproto.stdtime) = true,
    (gogoproto.nullable) = true,
    (gogoproto.jsontag) = "expires,omitempty"
  ];
  // RouteToCluster is the name of Teleport cluster to issue credentials for.
  string RouteToCluster = 12 [(gogoproto.jsontag) = "route_to_cluster,omitempty"];
  // KubernetesCluster is the name of Kubernetes cluster to issue credentials for.
  string KubernetesCluster = 13 [(gogoproto.jsontag) = "kubernetes_cluster,omitempty"];
  // SSOTestFlow indicates if the request is part of the test flow.
  bool SSOTestFlow = 14 [(gogoproto.jsontag) = "sso_test_flow"];
  // ConnectorSpec is embedded connector spec for use in test flow or authenticated user flow.
  GithubConnectorSpecV3 ConnectorSpec = 15 [(gogoproto.jsontag) = "connector_spec,omitempty"];
  // AttestationStatement is an attestation statement for the given public key.
  //
  // Deprecated: prefer SshAttestationStatement and/or TlsAttestationStatement.
  teleport.attestation.v1.AttestationStatement attestation_statement = 16 [
    (gogoproto.jsontag) = "attestation_statement,omitempty",
    deprecated = true
  ];
  // ClientLoginIP specifies IP address of the client for login, it will be written to the user's certificates.
  string ClientLoginIP = 17 [(gogoproto.jsontag) = "client_login_ip,omitempty"];
  // ClientUserAgent is the user agent of the Web browser, used for issuing
  // a DeviceWebToken.
  string ClientUserAgent = 18 [(gogoproto.jsontag) = "client_user_agent,omitempty"];
  // SshPublicKey is an optional public key to use as the subject of an issued
  // SSH cert in case of successful auth.
  bytes ssh_public_key = 19 [(gogoproto.jsontag) = "ssh_pub_key,omitempty"];
  // TlsPublicKey is an optional public key to use as the subject of an issued
  // TLS cert in case of successful auth.
  bytes tls_public_key = 20 [(gogoproto.jsontag) = "tls_pub_key,omitempty"];
  // SshAttestationStatement is an attestation statement for the given SSH public key.
  teleport.attestation.v1.AttestationStatement ssh_attestation_statement = 21 [(gogoproto.jsontag) = "ssh_attestation_statement,omitempty"];
  // TlsAttestationStatement is an attestation statement for the given TLS public key.
  teleport.attestation.v1.AttestationStatement tls_attestation_statement = 22 [(gogoproto.jsontag) = "tls_attestation_statement,omitempty"];
  // AuthenticatedUser is the username of an authenticated Teleport user. This
  // OAuth flow is used to retrieve GitHub identity info which will be added to
  // the existing user.
  string authenticated_user = 23 [(gogoproto.jsontag) = "authenticated_user,omitempty"];
}

// SSOWarnings conveys a user-facing main message along with auxiliary warnings.
message SSOWarnings {
  // Message is main user-facing message to be shown.
  string Message = 1 [(gogoproto.jsontag) = "message,omitempty"];
  // Warnings is a set of distinct warnings to be reported.
  repeated string Warnings = 2 [(gogoproto.jsontag) = "warnings,omitempty"];
}

// CreateUserParams represents the user creation parameters as called during SSO login flow.
message CreateUserParams {
  // ConnectorName is the name of the connector used for SSO login flow.
  string ConnectorName = 1 [(gogoproto.jsontag) = "connector_name,omitempty"];
  // Username is the name of the user to be created.
  string Username = 2 [(gogoproto.jsontag) = "username,omitempty"];
  // Logins is a list of available unix logins.
  repeated string Logins = 3 [(gogoproto.jsontag) = "logins,omitempty"];
  // KubeGroups is a list of assigned kube groups.
  repeated string KubeGroups = 4 [(gogoproto.jsontag) = "kube_groups,omitempty"];
  // KubeUsers is a list of available kube users.
  repeated string KubeUsers = 5 [(gogoproto.jsontag) = "kube_users,omitempty"];
  // Roles is a list of assigned roles.
  repeated string Roles = 6 [(gogoproto.jsontag) = "roles,omitempty"];

  // Traits is the set of traits the user is assigned.
  wrappers.LabelValues Traits = 7 [
    (gogoproto.nullable) = false,
    (gogoproto.jsontag) = "traits,omitempty",
    (gogoproto.customtype) = "github.com/gravitational/teleport/api/types/wrappers.Traits"
  ];

  // SessionTTL determines the TTL.
  int64 SessionTTL = 8 [
    (gogoproto.jsontag) = "session_ttl,omitempty",
    (gogoproto.casttype) = "Duration"
  ];
}

// SSODiagnosticInfo is a single SSO diagnostic info entry.
message SSODiagnosticInfo {
  // TestFlow indicates the SSO flow was a test one.
  bool TestFlow = 1 [(gogoproto.jsontag) = "test_flow"];

  // Error stores user-friendly error message.
  string Error = 2 [(gogoproto.jsontag) = "error"];

  // Success if present, marks the flow as finished with success.
  bool Success = 3 [(gogoproto.jsontag) = "success"];

  // CreateUserParams represents the user creation parameters as called during SSO login flow.
  CreateUserParams CreateUserParams = 4 [(gogoproto.jsontag) = "create_user_params,omitempty"];

  // SAMLAttributesToRoles represents mapping from attributes to roles, as used during SAML SSO
  // login flow.
  repeated AttributeMapping SAMLAttributesToRoles = 10 [
    (gogoproto.nullable) = false,
    (gogoproto.jsontag) = "saml_attributes_to_roles,omitempty"
  ];

  // SAMLAttributesToRolesWarnings contains warnings produced during the process of mapping the
  // SAML attributes to roles.
  SSOWarnings SAMLAttributesToRolesWarnings = 11 [(gogoproto.jsontag) = "saml_attributes_to_roles_warnings,omitempty"];

  // SAMLAttributeStatements represents SAML attribute statements.
  wrappers.LabelValues SAMLAttributeStatements = 12 [
    (gogoproto.nullable) = false,
    (gogoproto.jsontag) = "saml_attribute_statements,omitempty",
    (gogoproto.customtype) = "github.com/gravitational/teleport/api/types/wrappers.Traits"
  ];

  // SAMLAssertionInfo represents raw SAML assertion info as returned by IdP during SAML flow.
  wrappers.CustomType SAMLAssertionInfo = 13 [
    (gogoproto.jsontag) = "saml_assertion_info,omitempty",
    (gogoproto.customtype) = "AssertionInfo"
  ];

  // SAMLTraitsFromAssertions represents traits translated from SAML assertions.
  wrappers.LabelValues SAMLTraitsFromAssertions = 14 [
    (gogoproto.nullable) = false,
    (gogoproto.jsontag) = "saml_traits_from_assertions,omitempty",
    (gogoproto.customtype) = "github.com/gravitational/teleport/api/types/wrappers.Traits"
  ];

  // SAMLConnectorTraitMapping represents connector-specific trait mapping.
  repeated TraitMapping SAMLConnectorTraitMapping = 15 [
    (gogoproto.nullable) = false,
    (gogoproto.jsontag) = "saml_connector_trait_mapping,omitempty"
  ];

  // OIDCClaimsToRoles specifies a mapping from claims (traits) to teleport roles.
  repeated ClaimMapping OIDCClaimsToRoles = 20 [
    (gogoproto.nullable) = false,
    (gogoproto.jsontag) = "oidc_claims_to_roles,omitempty"
  ];

  // OIDCClaimsToRolesWarnings contains warnings produced during the process of mapping the
  // OIDC claims to roles.
  SSOWarnings OIDCClaimsToRolesWarnings = 21 [(gogoproto.jsontag) = "oidc_claims_to_roles_warnings,omitempty"];

  // OIDCClaims represents OIDC claims.
  wrappers.CustomType OIDCClaims = 22 [
    (gogoproto.nullable) = false,
    (gogoproto.jsontag) = "oidc_claims,omitempty",
    (gogoproto.customtype) = "OIDCClaims"
  ];

  // OIDCIdentity represents mapped OIDC Identity.
  wrappers.CustomType OIDCIdentity = 23 [
    (gogoproto.jsontag) = "oidc_identity,omitempty",
    (gogoproto.customtype) = "OIDCIdentity"
  ];

  // OIDCTraitsFromClaims represents traits translated from OIDC claims.
  wrappers.LabelValues OIDCTraitsFromClaims = 24 [
    (gogoproto.nullable) = false,
    (gogoproto.jsontag) = "oidc_traits_from_claims,omitempty",
    (gogoproto.customtype) = "github.com/gravitational/teleport/api/types/wrappers.Traits"
  ];

  // OIDCConnectorTraitMapping represents connector-specific trait mapping.
  repeated TraitMapping OIDCConnectorTraitMapping = 25 [
    (gogoproto.nullable) = false,
    (gogoproto.jsontag) = "oidc_connector_trait_mapping,omitempty"
  ];

  // GithubClaims represents Github user information obtained during OAuth2 flow.
  GithubClaims GithubClaims = 30 [(gogoproto.jsontag) = "github_claims,omitempty"];

  // GithubTeamsToLogins is TeamsToLogins mapping from Github connector used in the SSO flow.
  repeated TeamMapping GithubTeamsToLogins = 31 [
    (gogoproto.nullable) = false,
    (gogoproto.jsontag) = "github_teams_to_logins,omitempty"
  ];

  // GithubTeamsToRoles is TeamRolesMapping mapping from Github connector used in the SSO flow.
  repeated TeamRolesMapping GithubTeamsToRoles = 32 [
    (gogoproto.nullable) = false,
    (gogoproto.jsontag) = "github_teams_to_roles,omitempty"
  ];

  // GithubTokenInfo stores diagnostic info about Github OAuth2 token obtained during SSO flow.
  GithubTokenInfo GithubTokenInfo = 33 [(gogoproto.jsontag) = "github_token_info,omitempty"];

  // AppliedLoginRules stores the name of each login rule that was applied.
  repeated string AppliedLoginRules = 34 [(gogoproto.jsontag) = "applied_login_rules,omitempty"];
}

// GithubTokenInfo stores diagnostic info about Github OAuth2 token obtained during SSO flow.
// The token itself is secret and therefore not included.
message GithubTokenInfo {
  string TokenType = 1 [(gogoproto.jsontag) = "token_type"];
  int64 Expires = 2 [(gogoproto.jsontag) = "expires"];
  string Scope = 3 [(gogoproto.jsontag) = "scope"];
}

// GithubClaims represents Github user information obtained during OAuth2 flow
message GithubClaims {
  // Username is the user's username
  string Username = 1 [(gogoproto.jsontag) = "username"];

  // OrganizationToTeams is the user's organization and team membership
  wrappers.LabelValues OrganizationToTeams = 2 [
    (gogoproto.nullable) = false,
    (gogoproto.jsontag) = "organization_to_teams",
    (gogoproto.customtype) = "github.com/gravitational/teleport/api/types/wrappers.Traits"
  ];

  // Teams is the users team membership
  repeated string Teams = 3 [(gogoproto.jsontag) = "teams"];

  // UserID is a global unique integer that is assigned to each GitHub user. The
  // user ID is immutable (unlike the GitHub username) and can be found in APIs
  // like get user.
  // https://docs.github.com/en/rest/users/users
  string UserID = 4 [(gogoproto.jsontag) = "user_id,omitempty"];
}

// TeamMapping represents a single team membership mapping.
//
// DELETE IN 11.0.0
message TeamMapping {
  // Organization is a Github organization a user belongs to.
  string Organization = 1 [(gogoproto.jsontag) = "organization"];
  // Team is a team within the organization a user belongs to.
  string Team = 2 [(gogoproto.jsontag) = "team"];
  // Logins is a list of allowed logins for this org/team.
  repeated string Logins = 3 [(gogoproto.jsontag) = "logins,omitempty"];
  // KubeGroups is a list of allowed kubernetes groups for this org/team.
  repeated string KubeGroups = 4 [(gogoproto.jsontag) = "kubernetes_groups,omitempty"];
  // KubeUsers is a list of allowed kubernetes users to impersonate for this org/team.
  repeated string KubeUsers = 5 [(gogoproto.jsontag) = "kubernetes_users,omitempty"];
}

// TeamRolesMapping represents a single team membership mapping.
message TeamRolesMapping {
  // Organization is a Github organization a user belongs to.
  string Organization = 1 [(gogoproto.jsontag) = "organization"];
  // Team is a team within the organization a user belongs to.
  string Team = 2 [(gogoproto.jsontag) = "team"];
  // Roles is a list of allowed logins for this org/team.
  repeated string Roles = 3 [(gogoproto.jsontag) = "roles,omitempty"];
}

// TrustedClusterV2 represents a Trusted Cluster.
message TrustedClusterV2 {
  option (gogoproto.goproto_stringer) = false;
  // Kind is a resource kind.
  string Kind = 1 [(gogoproto.jsontag) = "kind"];
  // SubKind is an optional resource sub kind, used in some resources.
  string SubKind = 2 [(gogoproto.jsontag) = "sub_kind,omitempty"];
  // Version is the resource version. It must be specified.
  // Supported values are: `v2`.
  string Version = 3 [(gogoproto.jsontag) = "version"];
  // Metadata holds resource metadata.
  Metadata Metadata = 4 [
    (gogoproto.nullable) = false,
    (gogoproto.jsontag) = "metadata"
  ];
  // Spec is a Trusted Cluster specification.
  TrustedClusterSpecV2 Spec = 5 [
    (gogoproto.nullable) = false,
    (gogoproto.jsontag) = "spec"
  ];
}

// TrustedClusterV2List is a list of trusted cluster.
message TrustedClusterV2List {
  // TrustedClusters is a list of trusted cluster.
  repeated TrustedClusterV2 TrustedClusters = 1;
}

// TrustedClusterSpecV2 is a Trusted Cluster specification.
message TrustedClusterSpecV2 {
  // Enabled is a bool that indicates if the TrustedCluster is enabled or disabled.
  // Setting Enabled to false has a side effect of deleting the user and host certificate
  // authority (CA).
  bool Enabled = 1 [(gogoproto.jsontag) = "enabled"];
  // Roles is a list of roles that users will be assuming when connecting to this cluster.
  repeated string Roles = 2 [(gogoproto.jsontag) = "roles,omitempty"];
  // Token is the authorization token provided by another cluster needed by this cluster to join.
  string Token = 3 [(gogoproto.jsontag) = "token"];
  // ProxyAddress is the address of the web proxy server of the cluster to join. If not set,
  // it is derived from `<metadata.name>:<default web proxy server port>`.
  string ProxyAddress = 4 [(gogoproto.jsontag) = "web_proxy_addr"];
  // ReverseTunnelAddress is the address of the SSH proxy server of the cluster to join. If
  // not set, it is derived from `<metadata.name>:<default reverse tunnel port>`.
  string ReverseTunnelAddress = 5 [(gogoproto.jsontag) = "tunnel_addr"];
  // RoleMap specifies role mappings to remote roles.
  repeated RoleMapping RoleMap = 6 [
    (gogoproto.nullable) = false,
    (gogoproto.jsontag) = "role_map,omitempty"
  ];
}

// LockV2 represents a lock.
// Locks are used to restrict access to a Teleport environment by disabling
// interactions involving a user, an RBAC role, a node, etc.
// See rfd/0009-locking.md for more details.
message LockV2 {
  // Kind is a resource kind.
  string Kind = 1 [(gogoproto.jsontag) = "kind"];
  // SubKind is an optional resource sub kind, used in some resources.
  string SubKind = 2 [(gogoproto.jsontag) = "sub_kind,omitempty"];
  // Version is the resource version. It must be specified.
  // Supported values are: `v2`.
  string Version = 3 [(gogoproto.jsontag) = "version"];
  // Metadata holds resource metadata.
  Metadata Metadata = 4 [
    (gogoproto.nullable) = false,
    (gogoproto.jsontag) = "metadata"
  ];
  // Spec is a Lock specification.
  LockSpecV2 Spec = 5 [
    (gogoproto.nullable) = false,
    (gogoproto.jsontag) = "spec"
  ];
}

// LockSpecV2 is a Lock specification.
message LockSpecV2 {
  // Target describes the set of interactions that the lock applies to.
  LockTarget Target = 1 [
    (gogoproto.nullable) = false,
    (gogoproto.jsontag) = "target"
  ];
  // Message is the message displayed to locked-out users.
  string Message = 2 [(gogoproto.jsontag) = "message,omitempty"];
  // Expires if set specifies when the lock ceases to be in force.
  google.protobuf.Timestamp Expires = 3 [
    (gogoproto.stdtime) = true,
    (gogoproto.nullable) = true,
    (gogoproto.jsontag) = "expires,omitempty"
  ];
  // CreatedAt is the date time that the lock was created.
  google.protobuf.Timestamp CreatedAt = 4 [
    (gogoproto.stdtime) = true,
    (gogoproto.nullable) = false,
    (gogoproto.jsontag) = "created_at,omitempty"
  ];
  // CreatedBy is the username of the author of the lock.
  string CreatedBy = 5 [(gogoproto.jsontag) = "created_by,omitempty"];
}

// LockTarget lists the attributes of interactions to be disabled.
message LockTarget {
  option (gogoproto.goproto_stringer) = false;
  option (gogoproto.stringer) = false;

  // User specifies the name of a Teleport user.
  string User = 1 [(gogoproto.jsontag) = "user,omitempty"];

  // Role specifies the name of an RBAC role known to the root cluster.
  // In remote clusters, this constraint is evaluated before translating to local roles.
  string Role = 2 [(gogoproto.jsontag) = "role,omitempty"];

  // Login specifies the name of a local UNIX user.
  string Login = 3 [(gogoproto.jsontag) = "login,omitempty"];

  // Node specifies the UUID of a Teleport node.
  // A matching node is also prevented from heartbeating to the Auth Service.
  // DEPRECATED: use ServerID instead.
  string Node = 4 [
    deprecated = true,
    (gogoproto.jsontag) = "node,omitempty"
  ];

  // MFADevice specifies the UUID of a user MFA device.
  string MFADevice = 5 [(gogoproto.jsontag) = "mfa_device,omitempty"];

  // WindowsDesktop specifies the name of a Windows desktop.
  string WindowsDesktop = 6 [(gogoproto.jsontag) = "windows_desktop,omitempty"];

  // AccessRequest specifies the UUID of an access request.
  string AccessRequest = 7 [(gogoproto.jsontag) = "access_request,omitempty"];

  // Device is the device ID of a trusted device.
  // Requires Teleport Enterprise.
  string Device = 8 [(gogoproto.jsontag) = "device,omitempty"];

  // ServerID is the host id of the Teleport instance.
  string ServerID = 9 [(gogoproto.jsontag) = "server_id,omitempty"];
}

// AddressCondition represents a set of addresses. Presently the addresses are specified
// exclusively in terms of IPv4/IPv6 ranges.
message AddressCondition {
  // CIDR is IPv4 or IPv6 address. Valid value are either CIDR ranges (e.g. "10.0.1.0/24",
  // "fe::/8") or a single IP address (e.g "10.1.2.3")
  string CIDR = 1 [(gogoproto.jsontag) = "cidr"];
}

message NetworkRestrictionsSpecV4 {
  // Allow lists the addresses that should be allowed.
  repeated AddressCondition Allow = 1 [
    (gogoproto.nullable) = false,
    (gogoproto.jsontag) = "allow"
  ];
  // Deny lists the addresses that should be denied even if they're allowed by Allow condition.
  repeated AddressCondition Deny = 2 [
    (gogoproto.nullable) = false,
    (gogoproto.jsontag) = "deny"
  ];
}

// NetworkRestrictions specifies a list of addresses to restrict (block). The deny
// list is checked first and the allow lists overrides it. Thus an empty allow
// list does not mean that no addresses will be allowed, that will only be the
// case if the deny list covers the whole address range.
message NetworkRestrictionsV4 {
  // Kind is the network restrictions resource kind.
  string Kind = 1 [(gogoproto.jsontag) = "kind"];
  // SubKind is an optional resource subkind.
  string SubKind = 2 [(gogoproto.jsontag) = "sub_kind,omitempty"];
  // Version is the resource version.
  string Version = 3 [(gogoproto.jsontag) = "version"];
  // Metadata is the network restrictions metadata.
  Metadata Metadata = 4 [
    (gogoproto.nullable) = false,
    (gogoproto.jsontag) = "metadata"
  ];
  // Spec contains the network restrictions data
  NetworkRestrictionsSpecV4 Spec = 5 [
    (gogoproto.nullable) = false,
    (gogoproto.jsontag) = "spec"
  ];
}

// WindowsDesktopServiceV3 represents a windows desktop access service.
message WindowsDesktopServiceV3 {
  // Header is the common resource header.
  ResourceHeader Header = 1 [
    (gogoproto.nullable) = false,
    (gogoproto.jsontag) = "",
    (gogoproto.embed) = true
  ];
  // Spec is the windows desktop service spec.
  WindowsDesktopServiceSpecV3 Spec = 2 [
    (gogoproto.nullable) = false,
    (gogoproto.jsontag) = "spec"
  ];
}

// WindowsDesktopServiceSpecV3 is the windows desktop service spec.
message WindowsDesktopServiceSpecV3 {
  // Addr is the address that this service can be reached at.
  string Addr = 1 [(gogoproto.jsontag) = "addr"];
  // TeleportVersion is teleport binary version running this service.
  string TeleportVersion = 2 [(gogoproto.jsontag) = "teleport_version"];
  // Hostname is the desktop service hostname.
  string Hostname = 3 [(gogoproto.jsontag) = "hostname"];
  // ProxyIDs is a list of proxy IDs this server is expected to be connected to.
  repeated string ProxyIDs = 4 [(gogoproto.jsontag) = "proxy_ids,omitempty"];
}

// WindowsDesktopFilter are filters to apply when searching for windows desktops.
message WindowsDesktopFilter {
  // HostID is the ID of the host the Windows Desktop Service proxying the desktop.
  string HostID = 1 [(gogoproto.jsontag) = "host_id"];
  // Name is the name of the desktop.
  string Name = 2 [(gogoproto.jsontag) = "name"];
}

// WindowsDesktopV3 represents a Windows host for desktop access.
message WindowsDesktopV3 {
  // Header is the common resource header.
  ResourceHeader Header = 1 [
    (gogoproto.nullable) = false,
    (gogoproto.jsontag) = "",
    (gogoproto.embed) = true
  ];
  // Spec is the Windows host spec.
  WindowsDesktopSpecV3 Spec = 2 [
    (gogoproto.nullable) = false,
    (gogoproto.jsontag) = "spec"
  ];
}

// WindowsDesktopSpecV3 is the Windows host spec.
message WindowsDesktopSpecV3 {
  // Addr is the address that this host can be reached at.
  string Addr = 1 [(gogoproto.jsontag) = "addr"];
  // Domain is the ActiveDirectory domain that this host belongs to.
  string Domain = 2 [(gogoproto.jsontag) = "domain"];
  // HostID is the ID of the host the Windows Desktop Service proxying the desktop.
  string HostID = 3 [(gogoproto.jsontag) = "host_id"];
  // NonAD marks this desktop as a standalone host that is
  // not joined to an Active Directory domain.
  bool NonAD = 4 [(gogoproto.jsontag) = "non_ad"];
  // ScreenSize specifies the size of the screen to use for sessions
  // on this host. In most cases this should be unspecified, in which
  // case Teleport will fill the browser window.
  Resolution ScreenSize = 5 [(gogoproto.jsontag) = "screen_size,omitempty"];
}

// DynamicWindowsDesktopV1 represents a dynamic windows host for desktop access.
message DynamicWindowsDesktopV1 {
  // Header is the common resource header.
  ResourceHeader Header = 1 [
    (gogoproto.nullable) = false,
    (gogoproto.jsontag) = "",
    (gogoproto.embed) = true
  ];
  // Spec is the DynamicWindows host spec.
  DynamicWindowsDesktopSpecV1 Spec = 2 [
    (gogoproto.nullable) = false,
    (gogoproto.jsontag) = "spec"
  ];
}

// DynamicWindowsDesktopSpecV1 is the dynamic windows host spec.
message DynamicWindowsDesktopSpecV1 {
  // Addr is the address that this host can be reached at.
  string Addr = 1 [(gogoproto.jsontag) = "addr"];
  // Domain is the ActiveDirectory domain that this host belongs to.
  string Domain = 2 [(gogoproto.jsontag) = "domain"];
  // NonAD marks this desktop as a standalone host that is
  // not joined to an Active Directory domain.
  bool NonAD = 4 [(gogoproto.jsontag) = "non_ad"];
  // ScreenSize specifies the size of the screen to use for sessions
  // on this host. In most cases this should be unspecified, in which
  // case Teleport will fill the browser window.
  Resolution ScreenSize = 5 [(gogoproto.jsontag) = "screen_size,omitempty"];
}

message Resolution {
  uint32 Width = 1 [(gogoproto.jsontag) = "width,omitempty"];
  uint32 Height = 2 [(gogoproto.jsontag) = "height,omitempty"];
}

// RegisterUsingTokenRequest is a request to register with the Auth Service using
// an authentication token
message RegisterUsingTokenRequest {
  // HostID is a unique host ID, usually a UUID
  string HostID = 1 [(gogoproto.jsontag) = "hostID"];
  // NodeName is a node name
  string NodeName = 2 [(gogoproto.jsontag) = "node_name"];
  // Role is a system role, e.g. Proxy
  string Role = 3 [
    (gogoproto.jsontag) = "role",
    (gogoproto.casttype) = "SystemRole"
  ];
  // Token is the name of an authentication token
  string Token = 4 [(gogoproto.jsontag) = "token"];
  // AdditionalPrincipals is a list of additional principals
  repeated string AdditionalPrincipals = 5 [(gogoproto.jsontag) = "additional_principals"];
  // DNSNames is a list of DNS names to include in the x509 client certificate
  repeated string DNSNames = 6 [(gogoproto.jsontag) = "dns_names"];
  // PublicTLSKey is a PEM encoded public key
  // used for TLS setup
  bytes PublicTLSKey = 7 [(gogoproto.jsontag) = "public_tls_key"];
  // PublicSSHKey is a SSH encoded public key,
  // if present will be signed as a return value
  // otherwise, new public/private key pair will be generated
  bytes PublicSSHKey = 8 [(gogoproto.jsontag) = "public_ssh_key"];
  // RemoteAddr is the remote address of the host requesting a host certificate.
  // It is used to replace 0.0.0.0 in the list of additional principals.
  string RemoteAddr = 9 [(gogoproto.jsontag) = "remote_addr"];
  // EC2IdentityDocument is used for the EC2 join method to prove the identity
  // of a joining EC2 instance.
  bytes EC2IdentityDocument = 10 [(gogoproto.jsontag) = "ec2_id"];
  // IDToken is a token provided by a workload identity provider as part of
  // OIDC join types such as GitHub.
  string IDToken = 11 [(gogoproto.jsontag) = "id_token"];
  // Expires is a desired time of the expiry of user certificates returned by
  // registration. This only applies to bot joining, and will be ignored by
  // node joining.
  google.protobuf.Timestamp Expires = 12 [
    (gogoproto.stdtime) = true,
    (gogoproto.jsontag) = "expires,omitempty"
  ];
  // BotInstanceID is a trusted instance identifier for a Machine ID bot,
  // provided when rejoining. This parameters may only be provided by the join
  // service and is ignored otherwise; bots should otherwise rejoin with their
  // existing client certificate to prove their instance identity.
  string BotInstanceID = 13 [(gogoproto.jsontag) = "bot_instance_id"];
  // BotGeneration is a trusted generation counter value for Machine ID bots,
  // provided to Auth by the Join Service when bots rejoin via a streamed/gRPC
  // join method. Rejoining bots supply this value via a client certificate
  // extension; it is ignored from other sources.
  int32 BotGeneration = 14 [(gogoproto.jsontag) = "bot_generation"];
}

// RecoveryCodes holds a user's recovery code information. Recovery codes allows users to regain
// access to their account by restoring their lost password or multi-factor. Once a recovery code
// is successfully verified, the code is mark used (which invalidates it), and lets the user begin
// the recovery flow. When a user successfully finishes the recovery flow, users will get a new set
// of codes that will replace all the previous ones.
message RecoveryCodesV1 {
  // Kind is the resource kind.
  string Kind = 1 [(gogoproto.jsontag) = "kind"];
  // SubKind is an optional resource subkind. Currently unused for this resource.
  string SubKind = 2 [(gogoproto.jsontag) = "sub_kind,omitempty"];
  // Version is the resource version.
  string Version = 3 [(gogoproto.jsontag) = "version"];
  // Metadata is the resource metadata.
  Metadata Metadata = 4 [
    (gogoproto.nullable) = false,
    (gogoproto.jsontag) = "metadata"
  ];
  // Spec is the resource spec.
  RecoveryCodesSpecV1 Spec = 5 [
    (gogoproto.nullable) = false,
    (gogoproto.jsontag) = "spec"
  ];
}

// RecoveryCodesSpecV1 is the recovery codes spec.
message RecoveryCodesSpecV1 {
  // Codes hold a list of numOfRecoveryCodes.
  repeated RecoveryCode Codes = 1 [
    (gogoproto.nullable) = false,
    (gogoproto.jsontag) = "codes"
  ];
  // Created is when the set of recovery codes were generated. Updated when a new set of recovery
  // codes are inserted.
  google.protobuf.Timestamp Created = 2 [
    (gogoproto.stdtime) = true,
    (gogoproto.nullable) = false,
    (gogoproto.jsontag) = "created"
  ];
}

// RecoveryCode describes a recovery code.
message RecoveryCode {
  // HashedCode is a bcrypt hash of this recovery code.
  bytes HashedCode = 1 [(gogoproto.jsontag) = "hashed_code"];
  // IsUsed determines if this recovery code was used.
  bool IsUsed = 2 [(gogoproto.jsontag) = "is_used"];
}

message NullableSessionState {
  SessionState State = 1 [
    (gogoproto.nullable) = true,
    (gogoproto.jsontag) = "state,omitempty"
  ];
}

// SessionTrackerFilter are filters to apply when searching for session trackers.
message SessionTrackerFilter {
  // Kind describes what kind of session this is.
  string Kind = 1 [(gogoproto.jsontag) = "kind,omitempty"];
  // State is the current state of this session.
  NullableSessionState State = 2 [
    (gogoproto.nullable) = true,
    (gogoproto.jsontag) = "state,omitempty"
  ];
  // DesktopName is the windows desktop server this session belongs to.
  string DesktopName = 3 [(gogoproto.jsontag) = "desktop_name,omitempty"];
}

// SessionTrackerV1 represents a live session resource.
message SessionTrackerV1 {
  // Header is the common resource header.
  ResourceHeader Header = 1 [
    (gogoproto.nullable) = false,
    (gogoproto.jsontag) = "",
    (gogoproto.embed) = true
  ];

  // Spec is a session specification.
  SessionTrackerSpecV1 Spec = 2 [
    (gogoproto.nullable) = false,
    (gogoproto.jsontag) = "spec"
  ];
}

// SessionTrackerSpecV1 is the specification for a live session.
message SessionTrackerSpecV1 {
  // SessionID is unique identifier of this session.
  string SessionID = 1 [(gogoproto.jsontag) = "session_id,omitempty"];

  // Kind describes what kind of session this is.
  string Kind = 2 [(gogoproto.jsontag) = "kind,omitempty"];

  // State is the current state of this session.
  SessionState State = 3 [(gogoproto.jsontag) = "state,omitempty"];

  // Created encodes the time at which the session was registered with the auth
  // server.
  //
  // This should match the timestamp in the corresponding `session.create` event.
  // It's thus up to the tracker creator to set the correct timestamp.
  google.protobuf.Timestamp Created = 4 [
    (gogoproto.stdtime) = true,
    (gogoproto.nullable) = false,
    (gogoproto.jsontag) = "created,omitempty"
  ];

  // Expires encodes the time at which this session expires and becomes invalid.
  google.protobuf.Timestamp Expires = 5 [
    (gogoproto.stdtime) = true,
    (gogoproto.nullable) = false,
    (gogoproto.jsontag) = "expires,omitempty"
  ];

  // AttachedData is arbitrary attached JSON serialized metadata.
  string AttachedData = 6 [(gogoproto.jsontag) = "attached,omitempty"];

  // Reason is an arbitrary string that may be used to describe the session and/or it's
  // purpose.
  string Reason = 7 [(gogoproto.jsontag) = "reason,omitempty"];

  // Invited is a list of invited users, this field can be used by
  // clients to deliver notifications to invited users.
  repeated string Invited = 8 [(gogoproto.jsontag) = "invited,omitempty"];

  // Hostname identifies the target this session is connected to.
  string Hostname = 9 [(gogoproto.jsontag) = "target_hostname,omitempty"];

  // Address is the address of the target this session is connected to.
  string Address = 10 [(gogoproto.jsontag) = "target_address,omitempty"];

  // ClusterName is the name of the Teleport cluster that this session belongs to.
  string ClusterName = 11 [(gogoproto.jsontag) = "cluster_name,omitempty"];

  // Login is the local login/user on the target used by the session.
  string Login = 12 [(gogoproto.jsontag) = "login,omitempty"];

  // Participants is a list of session participants.
  repeated Participant Participants = 13 [
    (gogoproto.jsontag) = "participants,omitempty",
    (gogoproto.nullable) = false
  ];

  // The Kubernetes cluster this session belongs to.
  string KubernetesCluster = 14 [(gogoproto.jsontag) = "kubernetes_cluster,omitempty"];

  // HostUser is the user regarded as the owner of this session, RBAC checks are performed
  // against the require policies of this user.
  //
  // This refers to the Teleport user but may not be the same as the sessions initiator.
  string HostUser = 15 [(gogoproto.jsontag) = "host_user,omitempty"];

  // HostPolicies is a list of RBAC policy sets held by the host user at the time of session
  // creation.
  repeated SessionTrackerPolicySet HostPolicies = 16 [(gogoproto.jsontag) = "host_roles,omitempty"];

  // DatabaseName is the database server this session belongs to.
  string DatabaseName = 17 [(gogoproto.jsontag) = "database_name,omitempty"];

  // AppName is the app server this session belongs to.
  string AppName = 18 [(gogoproto.jsontag) = "app_name,omitempty"];

  // AppSessionID is the unique ID of the app access certificate used to start this app session.
  string AppSessionID = 19 [(gogoproto.jsontag) = "app_session_id,omitempty"];

  // DesktopName is the windows desktop server this session belongs to.
  string DesktopName = 20 [(gogoproto.jsontag) = "desktop_name,omitempty"];

  // HostID is the target host id that created the session tracker.
  // It's useful for Kubernetes moderated sessions when running in high availabilty
  // otherwise kube proxy is not able to know which agent runs the session.
  string HostID = 21 [(gogoproto.jsontag) = "host_id,omitempty"];

  // TargetSubKind is the sub kind of the target server.
  string TargetSubKind = 22 [(gogoproto.jsontag) = "target_sub_kind,omitempty"];

  // InitialCommand is the command that was executed to start this session.
  repeated string InitialCommand = 23 [(gogoproto.jsontag) = "initial_command,omitempty"];
}

// SessionTrackerPolicySet is a set of RBAC policies held by the session tracker
// that contain additional metadata from the originating role.
message SessionTrackerPolicySet {
  // Name is name of the role this policy set originates from.
  string Name = 1 [(gogoproto.jsontag) = "name,omitempty"];

  // Version is version of the role this policy set originates from.
  string Version = 2 [(gogoproto.jsontag) = "version,omitempty"];

  // RequireSessionJoin specifies policies for required users to start a session.
  repeated SessionRequirePolicy RequireSessionJoin = 3 [(gogoproto.jsontag) = "require_session_join,omitempty"];
}

// Participant stores information about a participant in the session.
message Participant {
  // ID is a unique UUID of this participant for a given session.
  string ID = 1 [(gogoproto.jsontag) = "id,omitempty"];

  // User is the canonical name of the Teleport user controlling this participant.
  string User = 2 [(gogoproto.jsontag) = "user,omitempty"];

  // Mode is the participant mode.
  string Mode = 3 [(gogoproto.jsontag) = "mode,omitempty"];

  // LastActive is the last time this party was active in the session.
  google.protobuf.Timestamp LastActive = 4 [
    (gogoproto.stdtime) = true,
    (gogoproto.nullable) = false,
    (gogoproto.jsontag) = "last_active,omitempty"
  ];
}

// UIConfigV1 represents the configuration for the web UI served by the proxy service
message UIConfigV1 {
  // Header is the resource header for the UI configuration.
  ResourceHeader Header = 1 [
    (gogoproto.nullable) = false,
    (gogoproto.jsontag) = "",
    (gogoproto.embed) = true
  ];
  // Spec is the resource spec.
  UIConfigSpecV1 Spec = 5 [
    (gogoproto.nullable) = false,
    (gogoproto.jsontag) = "spec"
  ];
}

// UIConfigSpecV1 is the specification for a UIConfig
message UIConfigSpecV1 {
  // ScrollbackLines is the max number of lines the UI terminal can display in its history.
  int32 ScrollbackLines = 1 [(gogoproto.jsontag) = "scrollback_lines"];
  // ShowResources determines which resources are shown in the web UI. Default if unset is "requestable"
  // which means resources the user has access to and resources they can request will be shown in the
  // resources UI. If set to `accessible_only`, only resources the user already has access to will be shown.
  string ShowResources = 2 [
    (gogoproto.jsontag) = "show_resources,omitempty",
    (gogoproto.casttype) = "github.com/gravitational/teleport/api/constants.ShowResources"
  ];
}

// InstallerV1 represents an installer script resource. Used to
// provide a script to install teleport on discovered nodes.
message InstallerV1 {
  // Kind is the resource kind.
  string Kind = 1 [(gogoproto.jsontag) = "kind"];
  // SubKind is an optional resource subkind. Currently unused for this resource.
  string SubKind = 2 [(gogoproto.jsontag) = "sub_kind,omitempty"];
  // Version is the resource version.
  string Version = 3 [(gogoproto.jsontag) = "version"];
  // Metadata is the resource metadata.
  Metadata Metadata = 4 [
    (gogoproto.nullable) = false,
    (gogoproto.jsontag) = "metadata"
  ];
  // Spec is the resource spec.
  InstallerSpecV1 Spec = 5 [
    (gogoproto.nullable) = false,
    (gogoproto.jsontag) = "spec"
  ];
}

// InstallerSpecV1 is the specification for an Installer
message InstallerSpecV1 {
  // Script represents the contents of a installer shell script
  string Script = 1 [(gogoproto.jsontag) = "script"];
}

// InstallerV1List represents a list of installer resources.
message InstallerV1List {
  // Installers is a list of installer resources.
  repeated InstallerV1 installers = 1;
}

// SessionState represents the state of a session.
enum SessionState {
  // Pending variant represents a session that is waiting on participants to fulfill the criteria
  // to start the session.
  SessionStatePending = 0;

  // Running variant represents a session that has had it's criteria for starting
  // fulfilled at least once and has transitioned to a RUNNING state.
  SessionStateRunning = 1;

  // Terminated variant represents a session that is no longer running and due for removal.
  SessionStateTerminated = 2;
}

// SortBy defines a sort criteria.
message SortBy {
  // IsDesc is a sort direction flag where if true the direction is descending, else ascending.
  bool IsDesc = 1 [(gogoproto.jsontag) = "is_desc"];
  // Field is the name of an objects field to sort by.
  string Field = 2 [(gogoproto.jsontag) = "field"];
}

// ConnectionDiagnosticV1 is the result of testing a connection.
// When setting up a new resource in Teleport, it's useful to know if we can connect to it.
// This can be done using the test connection feature.
// The user can then receive the result as feedback using the UI
message ConnectionDiagnosticV1 {
  ResourceHeader Header = 1 [
    (gogoproto.nullable) = false,
    (gogoproto.jsontag) = "",
    (gogoproto.embed) = true
  ];
  // Spec is the resource spec.
  ConnectionDiagnosticSpecV1 Spec = 5 [
    (gogoproto.nullable) = false,
    (gogoproto.jsontag) = "spec"
  ];
}

// ConnectionDiagnosticSpecV1 is the ConnectionDiagnostic Spec.
// It contains the result of testing a connection.
// It has the overall result of the connection and then a list of traces.
// Each trace contains checkpoints of the connection attempt and its result.
message ConnectionDiagnosticSpecV1 {
  // Success describes whether the connection was a success or a failure.
  bool Success = 1 [(gogoproto.jsontag) = "success"];
  // Message may contain some user friendly message to let the user know whether it was
  // successful or a failure.
  string Message = 2 [(gogoproto.jsontag) = "message"];
  // Traces contain a list of checkpoints defined by
  repeated ConnectionDiagnosticTrace Traces = 3 [(gogoproto.jsontag) = "traces"];
}

// ConnectionDiagnosticTrace describes a trace of a connection diagnostic
message ConnectionDiagnosticTrace {
  // TraceType is an identification of the checkpoint.
  enum TraceType {
    TRACE_TYPE_UNSPECIFIED = 0;
    // UNKNOWN_ERROR is used when we don't know the error.
    // It's not always possible to offer guidance based on the received error.
    // This trace type should be used when the error is too generic given the context we
    // have.
    UNKNOWN_ERROR = 1;
    // RBAC_NODE is for RBAC checks for the node.
    RBAC_NODE = 2;
    // CONNECTIVITY is for network connectivity checks.
    CONNECTIVITY = 3;
    // RBAC_PRINCIPAL is used when checking if the principal is allowed per RBAC rules.
    RBAC_PRINCIPAL = 4;
    // NODE_PRINCIPAL is used when checking if the Node has the requested principal.
    NODE_PRINCIPAL = 5;
    // RBAC_KUBE is for RBAC checks to kubernetes the cluster.
    RBAC_KUBE = 6;
    // KUBE_PRINCIPAL is used when checking if the Kube Cluster has at least one user principals.
    KUBE_PRINCIPAL = 7;
    // RBAC_DATABASE is for RBAC checks to database access (db_labels).
    RBAC_DATABASE = 8;
    // RBAC_DATABASE_LOGIN is for RBAC checks to database login (db_name and db_user).
    RBAC_DATABASE_LOGIN = 9;
    // DATABASE_DB_USER is used when checking whether the Database has the requested Database User.
    DATABASE_DB_USER = 10;
    // DATABASE_DB_NAME is used when checking whether the Database has the requested Database Name.
    DATABASE_DB_NAME = 11;
  }
  TraceType Type = 1 [(gogoproto.jsontag) = "type"];
  // StatusType describes whether this was a success or a failure.
  enum StatusType {
    STATUS_UNSPECIFIED = 0;
    SUCCESS = 1;
    FAILED = 2;
  }
  StatusType Status = 2 [(gogoproto.jsontag) = "status"];
  // Details contains a User friendly message of the check's result.
  string Details = 3 [(gogoproto.jsontag) = "details"];
  // Error contains the low level error message in case of a failure.
  string Error = 4 [(gogoproto.jsontag) = "error"];
}

// DatabaseServiceV1 is the representation of a DatabaseService (agent) process.
message DatabaseServiceV1 {
  ResourceHeader Header = 1 [
    (gogoproto.nullable) = false,
    (gogoproto.jsontag) = "",
    (gogoproto.embed) = true
  ];
  // Spec is the resource spec.
  DatabaseServiceSpecV1 Spec = 2 [
    (gogoproto.nullable) = false,
    (gogoproto.jsontag) = "spec"
  ];
}

// DatabaseServiceSpecV1 is the DatabaseService Spec.
message DatabaseServiceSpecV1 {
  // ResourceMatchers is the configured match for Database resources.
  repeated DatabaseResourceMatcher ResourceMatchers = 1 [(gogoproto.jsontag) = "resources"];
  // Hostname is the hostname where this service is running.
  string Hostname = 2 [(gogoproto.jsontag) = "hostname"];
}

// DatabaseResourceMatcher is a set of properties that is used to match on resources.
message DatabaseResourceMatcher {
  wrappers.LabelValues Labels = 1 [
    (gogoproto.jsontag) = "labels",
    (gogoproto.customtype) = "Labels"
  ];
  ResourceMatcherAWS AWS = 2 [
    (gogoproto.nullable) = false,
    (gogoproto.jsontag) = "aws"
  ];
}

// ResourceMatcherAWS contains AWS specific settings for resource matcher.
message ResourceMatcherAWS {
  // AssumeRoleARN is an optional AWS role ARN to assume when accessing a database.
  string AssumeRoleARN = 1 [(gogoproto.jsontag) = "assume_role_arn,omitempty"];
  // ExternalID is an optional AWS external ID used to enable assuming an AWS role across accounts.
  string ExternalID = 2 [(gogoproto.jsontag) = "external_id,omitempty"];
}

// AlertSeverity represents how problematic/urgent an alert is, and is used to assist
// in sorting alerts for display.
enum AlertSeverity {
  LOW = 0;
  MEDIUM = 5;
  HIGH = 10;
}

// ClusterAlert is a cluster-level alert message.
message ClusterAlert {
  ResourceHeader Header = 1 [
    (gogoproto.nullable) = false,
    (gogoproto.jsontag) = "",
    (gogoproto.embed) = true
  ];
  ClusterAlertSpec Spec = 2 [
    (gogoproto.nullable) = false,
    (gogoproto.jsontag) = "spec"
  ];
}

// ClusterAlertSpec is a cluster alert specification.
message ClusterAlertSpec {
  // Severity represents how problematic/urgent the alert is.
  AlertSeverity Severity = 1 [(gogoproto.jsontag) = "severity"];
  // Message is the user-facing message associated with the alert.
  string Message = 2 [(gogoproto.jsontag) = "message"];
  // Created is the time at which the alert was generated.
  google.protobuf.Timestamp Created = 3 [
    (gogoproto.jsontag) = "created,omitempty",
    (gogoproto.stdtime) = true,
    (gogoproto.nullable) = false
  ];
}

// GetClusterAlertsRequest matches cluster alerts.
message GetClusterAlertsRequest {
  // Severity is an optional minimum severity.
  AlertSeverity Severity = 1;
  // AlertID optionally specifies the ID of the alert being requested.
  string AlertID = 2;
  // Labels is an optional label selector.
  map<string, string> Labels = 3;
  // WithSuperseded includes superseded alerts in the output of the request.
  bool WithSuperseded = 4;
  // WithAcknowledged includes acknowledged alerts in the output of the request.
  bool WithAcknowledged = 5;
  // WithUntargeted requests that alerts be included even if they are not specifically
  // targeted toward the caller. This has no effect unless the caller has `cluster_alert:list`.
  bool WithUntargeted = 6;
}

// AlertAcknowledgement marks a cluster alert as having been "acknowledged".
// This causes the alert to no longer be displayed in 'tsh login', UI banners,
// etc. Acknowledgements must have an expiry and a message describing why the
// alert can be considered acknowledged.
message AlertAcknowledgement {
  // AlertID is the ID of the alert being acknowledged.
  string AlertID = 1 [(gogoproto.jsontag) = "alert_id,omitempty"];
  // Reason describes the reason why the alert can be considered
  // acknowledged (e.g. 'alice will fix next week').
  string Reason = 2 [(gogoproto.jsontag) = "reason,omitempty"];

  // 3 is reserved for the previously used alert acknowledgement "severity"
  reserved 3;
  reserved "Severity";

  // Expires is the time after which the acknowledgement expires.
  google.protobuf.Timestamp Expires = 4 [
    (gogoproto.jsontag) = "expires,omitempty",
    (gogoproto.stdtime) = true,
    (gogoproto.nullable) = false
  ];
}

// Release correspond to a Teleport Enterprise releases
message Release {
  // NotesMD is the notes of the release in markdown
  string NotesMD = 1 [(gogoproto.jsontag) = "notes_md"];
  // Product is the release product, teleport or teleport-ent
  string Product = 2 [(gogoproto.jsontag) = "product"];
  // ReleaseID is the ID of the product
  string ReleaseID = 3 [(gogoproto.jsontag) = "release_id"];
  // Status is the status of the release
  string Status = 4 [(gogoproto.jsontag) = "status"];
  // Version is the version of the release
  string Version = 5 [(gogoproto.jsontag) = "version"];
  // Assets is a list of assets related to the release
  repeated Asset Assets = 6 [(gogoproto.jsontag) = "assets"];
}

// Asset represents a release asset
message Asset {
  // Arch is the architecture of the asset
  string Arch = 1 [(gogoproto.jsontag) = "arch"];
  // Description is the description of the asset
  string Description = 2 [(gogoproto.jsontag) = "description"];
  // Name is the name of the asset
  string Name = 3 [(gogoproto.jsontag) = "name"];
  // OS is which OS the asset is built for
  string OS = 4 [(gogoproto.jsontag) = "os"];
  // SHA256 is the sha256 of the asset
  string SHA256 = 5 [(gogoproto.jsontag) = "sha256"];
  // Size is the size of the release in bytes
  int64 AssetSize = 6 [(gogoproto.jsontag) = "asset_size"];
  // DisplaySize is the human-readable size of the asset
  string DisplaySize = 7 [(gogoproto.jsontag) = "display_size"];
  // ReleaseIDs is a list of releases that have the asset included
  repeated string ReleaseIDs = 8 [(gogoproto.jsontag) = "release_ids"];
  // PublicURL is the public URL used to download the asset
  string PublicURL = 9 [(gogoproto.jsontag) = "public_url"];
}

// RequireMFAType is a type of MFA requirement enforced outside of login,
// such as per-session MFA or per-request PIV touch.
enum RequireMFAType {
  // OFF means additional MFA enforcement is not enabled.
  OFF = 0;
  // SESSION means MFA is required to begin server sessions.
  SESSION = 1;
  // SESSION_AND_HARDWARE_KEY means MFA is required to begin server sessions,
  // and login sessions must use a private key backed by a hardware key.
  SESSION_AND_HARDWARE_KEY = 2;
  // HARDWARE_KEY_TOUCH means login sessions must use a hardware private key that
  // requires touch to be used.
  HARDWARE_KEY_TOUCH = 3;
  // HARDWARE_KEY_PIN means login sessions must use a hardware private key that
  // requires pin to be used.
  HARDWARE_KEY_PIN = 4;
  // HARDWARE_KEY_TOUCH_AND_PIN means login sessions must use a hardware private key that
  // requires touch and pin to be used.
  HARDWARE_KEY_TOUCH_AND_PIN = 5;
}

// SignatureAlgorithmSuite represents the suite of cryptographic signature algorithms used in the cluster.
enum SignatureAlgorithmSuite {
  // SIGNATURE_ALGORITHM_SUITE_UNSPECIFIED represents an unspecified signature algorithm suite.
  SIGNATURE_ALGORITHM_SUITE_UNSPECIFIED = 0;
  // SIGNATURE_ALGORITHM_SUITE_LEGACY is the original algorithm suite used in
  // Teleport, it almost exclusively uses 2048-bit RSA.
  SIGNATURE_ALGORITHM_SUITE_LEGACY = 1;
  // SIGNATURE_ALGORITHM_SUITE_BALANCED_V1 aims to strikes a balance between
  // security, compatibility, and performance. It uses Ed25519 for most SSH
  // keys, ECDSA on the NIST P256 curve for most TLS keys, and 2048-bit RSA
  // where necessary for compatibility with third-party software.
  SIGNATURE_ALGORITHM_SUITE_BALANCED_V1 = 2;
  // SIGNATURE_ALGORITHM_SUITE_FIPS_V1 is tailored for FIPS compliance. It is
  // based on the BALANCED_V1 suite but replaces all instances of Ed25519 with
  // ECDSA on the NIST P256 curve.
  SIGNATURE_ALGORITHM_SUITE_FIPS_V1 = 3;
  // SIGNATURE_ALGORITHM_SUITE_HSM_V1 is tailored for clusters using an HSM or
  // KMS service to back CA private material. It is based on the BALANCED suite
  // but replaces Ed25519 with ECDSA on the NIST P256 curve for CA keys only,
  // not for server or client keys. It is also valid to use the LEGACY for FIPS
  // suites if your cluster uses an HSM or KMS.
  SIGNATURE_ALGORITHM_SUITE_HSM_V1 = 4;
}

// Plugin describes a single instance of a Teleport Plugin
message PluginV1 {
  // kind is the plugin resource kind.
  string kind = 1;
  // sub_kind is an optional resource subkind.
  string sub_kind = 2;
  // version is the resource version.
  string version = 3;

  // metadata is the resource metadata.
  Metadata metadata = 4 [(gogoproto.nullable) = false];

  PluginSpecV1 spec = 5 [(gogoproto.nullable) = false];

  PluginStatusV1 status = 6 [(gogoproto.nullable) = false];

  // credentials are "live" credentials to the 3rd party API.
  // These are considered secrets.
  PluginCredentialsV1 credentials = 7;
}

message PluginSpecV1 {
  option (gogoproto.equal) = true;

  // settings contain provider-specific plugin options.
  oneof settings {
    // Settings for the Slack access plugin
    PluginSlackAccessSettings slack_access_plugin = 1;
    // Settings for the Opsgenie access plugin
    PluginOpsgenieAccessSettings opsgenie = 2;
    // Settings for OpenAI plugin
    PluginOpenAISettings openai = 3;
    // Settings for the Okta plugin
    PluginOktaSettings okta = 4;
    // Settings for device trust jamf plugin
    PluginJamfSettings jamf = 5;
    // Settings for the PagerDuty plugin
    PluginPagerDutySettings pager_duty = 6;
    // Settings for the Mattermost plugin
    PluginMattermostSettings mattermost = 7;
    // Settings for the JIRA plugin
    PluginJiraSettings jira = 8;
    // Settings for the Discord plugin
    PluginDiscordSettings discord = 9;
    // Settings for the ServiceNow plugin
    PluginServiceNowSettings serviceNow = 10;
    // Settings for the Gitlab plugin.
    PluginGitlabSettings gitlab = 12;
    // Settings for the Entra ID plugin
    PluginEntraIDSettings entra_id = 13;
    // Settings for the SCIM plugin
    PluginSCIMSettings scim = 14;
    // Settings for the Datadog Incident Management plugin
    PluginDatadogAccessSettings datadog = 15;
    // PluginAWSICSettings holds settings for AWSICSettings
    PluginAWSICSettings aws_ic = 16;
    // Settings for the Email Access Request plugin
    PluginEmailSettings email = 17;
    // Settings for the Microsoft Teams plugin
    PluginMSTeamsSettings msteams = 18;
  }

  // generation contains a unique ID that should:
  // - Be created by the backend on plugin creation.
  // - Be updated by the backend if the plugin is updated in any way.
  //
  // For older plugins, it's possible for this to be empty.
  string generation = 11;
}

message PluginSlackAccessSettings {
  option (gogoproto.equal) = true;

  string fallback_channel = 1;
}

message PluginGitlabSettings {
  option (gogoproto.equal) = true;

  // APIEndpoint is the address of Gitlab API.
  string api_endpoint = 1;
}

message PluginOpsgenieAccessSettings {
  option (gogoproto.equal) = true;

  reserved 1;
  reserved "addr";

  // Priority to create Opsgenie alerts with
  string priority = 2;
  // List of tags to be added to alerts created in Opsgenie
  repeated string alert_tags = 3;
  // Default on-call schedules to check if none are provided in the access request annotations
  repeated string default_schedules = 4;
  // APIEndpoint is the address of Opsgenie API.
  string api_endpoint = 5;
}

// PluginServiceNowSettings are the settings for the serviceNow plugin
message PluginServiceNowSettings {
  option (gogoproto.equal) = true;

  // ApiEndpoint is the ServiceNow API endpoint.
  string api_endpoint = 1 [(gogoproto.jsontag) = "api_endpoint,omitempty"];
  // Username is the ServiceNow API username.
  string username = 2 [(gogoproto.jsontag) = "username,omitempty"];
  // Password is the ServiceNow API password.
  string password = 3 [(gogoproto.jsontag) = "password,omitempty"];
  // CloseCode is the close code that ServiceNow incidents will use.
  string close_code = 4 [(gogoproto.jsontag) = "close_code,omitempty"];
}

message PluginPagerDutySettings {
  option (gogoproto.equal) = true;

  // UserEmail is the email address of the PagerDuty user that will be
  // listed as the reporter source of incidents, comments, etc
  // within PagerDuty. Should usually be the same user the API key
  // represents.
  string user_email = 1;

  // APIEndpoint is the address of PagerDuty API.
  string api_endpoint = 2;
}

message PluginJiraSettings {
  option (gogoproto.equal) = true;

  // ServerURL is the address of the target JIRA Server instance.
  string server_url = 1;

  // ProjectKey is the key of the Jira project that will receive
  // notifications and issues from the plugin.
  string project_key = 2;

  // IssueType is the type of Jira Issue that the plugin will create
  string issue_type = 3;
}

// Defines settings for the OpenAI plugin. Currently there are no settings.
message PluginOpenAISettings {
  option (gogoproto.equal) = true;
}

// Defines settings for the Mattermost plugin.
message PluginMattermostSettings {
  option (gogoproto.equal) = true;
  // serverURL is the URL to access Mattermost.
  string server_url = 1;
  // team is the Mattermost workspace.
  string team = 2;
  // channel is the Mattermost channel in the workspace
  // (team) to send notifications to.
  string channel = 3;
  // report_to_email is an optional email address of a Mattermost user
  // to notify via a direct message when the plugin receives an
  // Access Request event.
  string report_to_email = 4;
}

// Defines settings for Jamf plugin.
message PluginJamfSettings {
  option (gogoproto.equal) = true;
  // Jamf service spec
  JamfSpecV1 jamf_spec = 1;
}

// Defines settings for the Okta plugin.
message PluginOktaSettings {
  option (gogoproto.equal) = true;

  // OrgUrl is the Okta organization URL to use for API communication.
  string org_url = 1;

  // EnableUserSync controls the user sync in the Okta integration service. Deprecated.
  // TODO(mdwn): Remove once e changes have been made.
  bool enable_user_sync = 2;

  // SSOConnectorID (deprecated)
  // TODO(mdwn): Remove once e changes have been made.
  string sso_connector_id = 3;

  // Sync settings controls the user and access list sync settings for Okta.
  PluginOktaSyncSettings sync_settings = 4;

  // CredentialsInfo contains information about the Okta credentials.
  PluginOktaCredentialsInfo credentials_info = 5;
}

// PluginOktaCredentialsInfo contains information about the Okta credentials.
// This is used to determine if the plugin has configured the necessary credentials.
message PluginOktaCredentialsInfo {
  option (gogoproto.equal) = true;
  // HasSSMSToken is true if the plugin has configured SSMSToken.
  bool has_ssm_token = 1;
  // HasOauthCredentials is true if the plugin has configured OauthCredentials.
  bool has_oauth_credentials = 2;
  // HasSCIMToken is true if the plugin has configured SCIMToken.
  bool has_scim_token = 3;
}

// Defines settings for syncing users and access lists from Okta.
message PluginOktaSyncSettings {
  option (gogoproto.equal) = true;

  // SyncUsers controls the user sync in the Okta integration service.
  bool sync_users = 1;

  // SSOConnectorID is the name of the Teleport SSO connector created and used by the Okta plugin
  string sso_connector_id = 2;

  // SyncAccessLists controls the access list sync in the Okta integration service.
  bool sync_access_lists = 3;

  // DefaultOwners are the default owners for all imported access lists.
  repeated string default_owners = 4;

  // AppID is the Okta-assigned ID of the Okta App that Teleport uses as a
  // gateway to interact with Okta for SAML login, SCIM provisioning and user
  // sync. When set, user sync will pull users from the assignment list for this
  // app. When empty the plugin will fall back to the legacy behaviour of syncing
  // users from the entre organization.
  string app_id = 5;

  // GroupFilters are filters for which Okta groups to synchronize as access lists.
  // Filters can be globs, for example:
  //   group*
  //   *service*
  // Or regexes if they're prefixed and suffixed with ^ and $, for example:
  //   ^group.*$
  //   ^.*service.*$
  repeated string group_filters = 6;

  // AppFilters are filters for which Okta applications to synchronize as access lists.
  // Filters can be globs, for example:
  //   app*
  //   *service*
  // Or regexes if they're prefixed and suffixed with ^ and $, for example:
  //   ^app.*$
  //   ^.*service.*$
  repeated string app_filters = 7;

  // AppName is the Okta-assigned unique name of the Okta App that Teleport uses
  // as a gateway to interact with Okta for SAML login, SCIM provisioning and user
  // sync. May be missing for old Okta integration installs.
  string app_name = 8;

  // DisableSyncAppGroups disables syncing of app groups from Okta.
  // This is useful when the app groups are not needed in Teleport.
  // and integration with Okta is only used for user sync.
  bool disable_sync_app_groups = 9;
}

// Defines a set of discord channel IDs
message DiscordChannels {
  option (gogoproto.equal) = true;
  repeated string channel_ids = 1;
}

// Defines settings for the discord plugin
message PluginDiscordSettings {
  option (gogoproto.equal) = true;

  // RoleToRecipients maps Teleport roles (by name) to the set of Discord
  // channel IDs that will receive notifications and requests regarding that
  // that Role.
  map<string, DiscordChannels> role_to_recipients = 1;
}

// PluginEntraIDSettings defines settings for the Entra ID sync plugin
message PluginEntraIDSettings {
  option (gogoproto.equal) = true;

  // SyncSettings controls the user and access list sync settings for EntraID.
  PluginEntraIDSyncSettings sync_settings = 1;

  // AccessGraphSettings controls settings for syncing access graph specific data.
  // When this is null, Entra ID integration with Access Graph is disabled.
  PluginEntraIDAccessGraphSettings access_graph_settings = 2;
}

// Defines settings for syncing users and access lists from Entra ID.
message PluginEntraIDSyncSettings {
  option (gogoproto.equal) = true;

  // DefaultOwners are the default owners for all imported access lists.
  repeated string default_owners = 1;

  // SSOConnectorID is the name of the Teleport SSO connector created and used by the Entra ID plugin.
  string sso_connector_id = 2;

  // credentials_source specifies the source of the credentials used for authentication with Azure.
  EntraIDCredentialsSource credentials_source = 3;

  // tenant_id refers to the Azure Directory that this plugin synchronizes with.
  // This field is populated on a best-effort basis for legacy plugins but mandatory for plugins created after its introduction.
  // For existing plugins, it is filled in using the Entra integration when utilized.
  string tenant_id = 4;

  // entra_app_id refers to the Entra Application ID that supports the SSO for "sso_connector_id".
  // This field is populated on a best-effort basis for legacy plugins but mandatory for plugins created after its introduction.
  // For existing plugins, it is filled in using the entity descriptor url when utilized.
  string entra_app_id = 5;
}

// EntraIDCredentialsSource defines the credentials source for Entra ID.
enum EntraIDCredentialsSource {
  // ENTRAID_CREDENTIALS_SOURCE_UNKNOWN is used when the credentials source is not specified.
  // Due to legacy reasons, UNKNOWN is handled as OIDC.
  ENTRAID_CREDENTIALS_SOURCE_UNKNOWN = 0;
  // ENTRAID_CREDENTIALS_SOURCE_OIDC indicates that the plugin will authenticate with Azure/Entra ID using OIDC.
  ENTRAID_CREDENTIALS_SOURCE_OIDC = 1;
  // ENTRAID_CREDENTIALS_SOURCE_SYSTEM_CREDENTIALS means the plugin will rely on system-provided credentials
  // for authentication with Azure Entra ID, especially for clusters with no internet access.
  ENTRAID_CREDENTIALS_SOURCE_SYSTEM_CREDENTIALS = 2;
}

// AccessGraphSettings controls settings for syncing access graph specific data.
message PluginEntraIDAccessGraphSettings {
  option (gogoproto.equal) = true;

  // AppSsoSettingsCache is an array of single sign-on settings for Entra enterprise applications.
  //
  // This data is stored here because it is not available through traditional methods (MS Graph API).
  // Instead, it is fetched once during the plugin's set up using the user's credentials to connect to Azure's private API.
  repeated PluginEntraIDAppSSOSettings app_sso_settings_cache = 1;
}

// PluginEntraIDAppSSOSettings is a container for a single Entra ID enterprise application's
// cached SSO settings.
// As this data is only parsed by TAG, each value is stored as an opaque JSON blob.
message PluginEntraIDAppSSOSettings {
  option (gogoproto.equal) = true;

  // AppID is the `AppID` property of Entra application.
  string app_id = 1;

  // FederatedSSOV2 contains the cached, gzip-compressed payload from the /ApplicationSso/{servicePrincipalId}/FederatedSSOV2 endpoint.
  bytes federated_sso_v2 = 2;
}

// PluginSCIMSettings defines the settings for a SCIM integration plugin
message PluginSCIMSettings {
  option (gogoproto.equal) = true;

  // SamlConnectorName is the name of the SAML Connector that users provisioned
  // by this SCIM plugin will use to log in to Teleport.
  string saml_connector_name = 1;

  // DefaultRole is the default role assigned to users provisioned by this
  // plugin.
  string default_role = 2;
}

// PluginDatadogAccessSettings defines the settings for a Datadog Incident Management plugin
message PluginDatadogAccessSettings {
  option (gogoproto.equal) = true;

  // ApiEndpoint is the Datadog API endpoint.
  string api_endpoint = 1;
  // FallbackRecipient specifies the default recipient.
  string fallback_recipient = 2;
}

// AWSICCredentialsSource indicates where the AWS Identity Center plugin will
// draw its AWS credentials from
enum AWSICCredentialsSource {
  // AWSIC_CREDENTIALS_SOURCE_UNKNOWN is used when the credentials source is not
  // specified. For backwards compatability, UNKNOWN is handled as OIDC.
  AWSIC_CREDENTIALS_SOURCE_UNKNOWN = 0;
  // AWSIC_CREDENTIALS_SOURCE_OIDC indicates that the Identity Center plugin will
  // draw its credentials from a configured Teleport OIDC integration and
  // authenticate  woth OIDC
  AWSIC_CREDENTIALS_SOURCE_OIDC = 1;
  // AWSIC_CREDENTIALS_SOURCE_SYSTEM indicates that the Identity Center plugin
  // will rely on system-provided credentials
  AWSIC_CREDENTIALS_SOURCE_SYSTEM = 2;
}

// PluginAWSICSettings holds the settings for an AWS Identity Center integration.
message PluginAWSICSettings {
  option (gogoproto.equal) = true;

  // IntegrationName is the Teleport OIDC integration used to gain access to the
  // AWS account. May be empty if [CredentialsSource] is `SYSTEM`.
  string integration_name = 1;

  // Region is the AWS region the target Identity Center instance is configured in
  string region = 2;

  // InstanceARN is the arn of the Identity Center instance to manage
  string arn = 3;

  // Provisioning holds settings for provisioning users and groups into AWS
  AWSICProvisioningSpec provisioning_spec = 4;

  // AccessListDefaultOwners is a list of default owners for Access List created for
  // user groups imported from AWS Idenity Center.
  repeated string access_list_default_owners = 5;

  // SAMLIdPServiceProviderName is the name of a SAML service provider created
  // for the Identity Center.
  string saml_idp_service_provider_name = 6;

  // CredentialsSource indicates how the Identity Center plugin should source
  // its AWS login credentials
  AWSICCredentialsSource credentials_source = 7;

  // UserSyncLabelsFilter specifies a map of key-value pairs used to filter users
  // based on their metadata labels. These filtered users will be provisioned
  // from Teleport to AWS IC via SCIM provisioning.
  // If multiple user_sync_filters are provided the match is combined with OR operator.
  //
  // Example:
  // If Okta is used as the Identity Source and only users originating from Okta
  // should be synced, set the filter to:
  // [{
  //   "okta/org": "https://trial-123456.okta.com",
  //   "teleport.dev/origin": "okta"
  // }]
  //
  // If AWS IC uses Teleport as the Identity Provider, the filter should remain empty.
  //
  // NOTE: System users are always filtered out by default and will not be provisioned to AWS IC.
  repeated AWSICUserSyncFilter user_sync_filters = 8 [(gogoproto.jsontag) = "user_sync_filters,omitempty"];

<<<<<<< HEAD
  // AwsAccountFilters is an optional allow-list of AWS accounts to import and
  // manage. An empty list implies that all accounts managed by the Identity Center
  // instance will be imported and managed.
  repeated AWSICResourceFilter aws_accounts_filters = 9;
=======
  // GroupSyncLabelsFilter is used to specify filters that determine which AWS groups
  // should be included during synchronization.
  repeated AWSICResourceFilter group_sync_filters = 10 [(gogoproto.jsontag) = "group_sync_filters,omitempty"];
>>>>>>> 8c3b25a5
}

// AWSICResourceFilter is an entry in the AWS IC plugin settings' allow-list of
// resources to import. The filter can specify inclusion either by account ID or
// regex on the resource name.
message AWSICResourceFilter {
  option (gogoproto.equal) = true;

<<<<<<< HEAD
  // Filter describes the AWS Resource filter to apply
  oneof filter {
    // Id indicates that the resource should be filtered by ID
    string id = 1;

    // NameRegex indicates that the resource should be included its name matches
    // the supplied regex.
    string name_regex = 2;
=======
  // Include describes the AWS Resource filter to apply
  oneof include {
    // Id indicates that the resource should be filtered by ID
    string id = 1 [(gogoproto.jsontag) = "id,omitempty"];

    // NameRegex indicates that the resource should be included its name matches
    // the supplied regex.
    string name_regex = 2 [(gogoproto.jsontag) = "name_regex,omitempty"];
>>>>>>> 8c3b25a5
  }
}

// UserSyncFilter is a map of key-value pairs used to filter users based on their metadata labels.
message AWSICUserSyncFilter {
  option (gogoproto.equal) = true;
  map<string, string> labels = 8 [(gogoproto.jsontag) = "labels,omitempty"];
}

// AWSICProvisioningSpec holds provisioning-specific Identity Center settings
message AWSICProvisioningSpec {
  option (gogoproto.equal) = true;

  // BaseURL is the SCIM base URL
  string base_url = 1;

  // BearerToken is used to authenticate with AWS when provisioning users and
  // groups via SCIM. This is expected to be empty in serialized records, as the
  // actual credential is stored separetely ain a PluginStaticCredentials
  // service, and populated at runtime as necessary.
  string bearer_token = 2;
}

// PluginAWSICStatusV1 defines AWS Identity Center plugin sub-process status.
message PluginAWSICStatusV1 {
  // GroupImportStatus is a status of Identity Center group and group members import.
  AWSICGroupImportStatus group_import_status = 1;
}

// AWSICGroupImportStatus defines Identity Center group and group members import status.
message AWSICGroupImportStatus {
  // StatusCode is a status code of group and group members import operation.
  AWSICGroupImportStatusCode status_code = 1;
  // ErrorMessage contains error message for a group and group members import attempt
  // that met with an error.
  string error_message = 2;
}

// AWSICGroupImportStatus defines Identity Center group and group members
// import status codes.
enum AWSICGroupImportStatusCode {
  // UNSPECIFIED denotes that a status is unknown.
  UNSPECIFIED = 0;
  // DONE denotes that the group and group members import operation was
  // completed.
  DONE = 1;
  // FAILED denotes that the group and group members import met with an error.
  FAILED = 2;
}

// PluginEmailSettings holds the settings for an Email Access Request plugin.
message PluginEmailSettings {
  option (gogoproto.equal) = true;

  // Sender specifies the email sender.
  string sender = 1;
  // FallbackRecipient specifies the default recipient.
  string fallback_recipient = 2;

  // Spec configures the mail service settings.
  oneof spec {
    // MailgunSpec configures Mailgun service settings.
    MailgunSpec mailgun_spec = 3;
    // SmtpSpec configures generic SMTP service settings.
    SMTPSpec smtp_spec = 4;
  }
}

// MailgunSpec holds Mailgun-specific settings.
message MailgunSpec {
  option (gogoproto.equal) = true;

  // Domain specifies the Mailgun sending domain.
  string domain = 1;
}

// SMTPSpec holds a generic SMTP service specific settings.
message SMTPSpec {
  option (gogoproto.equal) = true;

  // Host specifies the SMTP service host name.
  string host = 1;
  // Port specifies the SMTP service port number.
  int32 port = 2;
  // StartTLSPolicy specifies the SMTP start TLS policy used to send emails over
  // SMTP.
  string start_tls_policy = 3;
}

// PluginMSTeamsSettings defines the settings for a Microsoft Teams integration plugin
message PluginMSTeamsSettings {
  option (gogoproto.equal) = true;
  // AppId is the Microsoft application ID (uuid, for Azure bots must be underlying app id, not bot's id).
  string app_id = 1;
  // TenantId is the Microsoft tenant ID.
  string tenant_id = 2;
  // TeamsAppId is the Microsoft teams application ID.
  string teams_app_id = 3;
  // Region to be used by the Microsoft Graph API client.
  string region = 4;
  // DefaultRecipient is the default recipient to use if no access monitoring rules are specified.
  string default_recipient = 5;
}

message PluginBootstrapCredentialsV1 {
  oneof credentials {
    PluginOAuth2AuthorizationCodeCredentials oauth2_authorization_code = 1;
    PluginBearerTokenCredentials bearer_token = 2;
    PluginIdSecretCredential id_secret = 3;
  }
}

// PluginIdSecretCredential can be OAuth2-like client_id and client_secret or username and password.
message PluginIdSecretCredential {
  string id = 1;
  string secret = 2;
}

message PluginOAuth2AuthorizationCodeCredentials {
  string authorization_code = 1;
  string redirect_uri = 2;
}

// PluginStatus is the user-facing status for the plugin instance.
message PluginStatusV1 {
  PluginStatusCode code = 1;
  // error_message is a human-readable error message that can be displayed to the user.
  string error_message = 2;
  // last_sync_time is the last time the plugin was run.
  google.protobuf.Timestamp last_sync_time = 3 [
    (gogoproto.stdtime) = true,
    (gogoproto.nullable) = false
  ];
  // details contains provider-specific plugin status details.
  oneof details {
    // gitlab is the status details for the Gitlab plugin.
    PluginGitlabStatusV1 gitlab = 4;
    PluginEntraIDStatusV1 entra_id = 5;
    // Okta holds status details for the Okta plugin
    PluginOktaStatusV1 okta = 7;
    // AWSIC holds status details for the AWS Identity Center plugin.
    PluginAWSICStatusV1 aws_ic = 8;
  }

  // last_raw_error variable stores the most recent raw error message received from an API or service.
  // It is intended to capture the original error message without any modifications or formatting.
  // This can be useful for debugging purposes, providing detailed information about what went wrong
  // in the interaction with the external service.
  string last_raw_error = 6;
}

// PluginGitlabStatusV1 is the status details for the Gitlab plugin.
message PluginGitlabStatusV1 {
  // imported_users is the number of users imported from Gitlab.
  uint32 imported_users = 1;
  // imported_groups is the number of groups imported from Gitlab.
  uint32 imported_groups = 2;
  // imported_projects is the number of projects imported from Gitlab.
  uint32 imported_projects = 3;
}

// PluginEntraIDStatusV1 is the status details for the Entra ID plugin.
message PluginEntraIDStatusV1 {
  // imported_users is the number of users imported from Entra ID.
  uint32 imported_users = 1;
  // imported_groups is the number of groups imported from Entra ID.
  uint32 imported_groups = 2;
}

enum PluginStatusCode {
  // UNKNOWN is the default value when the plugin has not reported its status yet.
  UNKNOWN = 0;
  // RUNNING means the plugin reports running successfully.
  RUNNING = 1;
  // OTHER_ERROR indicates that an otherwise-unspecified error has been encountered.
  OTHER_ERROR = 2;
  // UNAUTHORIZED indicates that plugin is not able to authenticate to the 3rd party API.
  // This could be a result of e.g. the user revoking the authorization on the API provider's side.
  UNAUTHORIZED = 3;

  // SLACK_NOT_IN_CHANNEL is a Slack-specific status code that indicates
  // that the bot has not been invited to a channel that it is configured to post in.
  SLACK_NOT_IN_CHANNEL = 10;
}

// OktaPluginSyncStatusCode indicates the possible states of an Okta
// synchronization service.
enum OktaPluginSyncStatusCode {
  // OKTA_PLUGIN_SYNC_STATUS_CODE_UNSPECIFIED is the status code zero value,
  // indicating that the service has not yet reported a status code.
  OKTA_PLUGIN_SYNC_STATUS_CODE_UNSPECIFIED = 0;

  // OKTA_PLUGIN_SYNC_STATUS_CODE_SUCCESS indicates that the service is running
  // without error
  OKTA_PLUGIN_SYNC_STATUS_CODE_SUCCESS = 1;

  // OKTA_PLUGIN_SYNC_STATUS_CODE_ERROR indicates that the service is currently
  // in an error state.
  OKTA_PLUGIN_SYNC_STATUS_CODE_ERROR = 2;
}

// PluginOktaStatusV1 contains the details for the running Okta plugin.
message PluginOktaStatusV1 {
  // SSODetails are status details relating to SSO.
  PluginOktaStatusDetailsSSO sso_details = 1;

  // AppGroupSyncDetails are status details relating to synchronizing apps and
  // groups from Okta.
  PluginOktaStatusDetailsAppGroupSync app_group_sync_details = 2;

  // UsersSyncDetails are status details relating to synchronizing users from
  // Okta.
  PluginOktaStatusDetailsUsersSync users_sync_details = 3;

  // ScimDetails are status details relating to SCIM integration with
  // Okta.
  PluginOktaStatusDetailsSCIM scim_details = 4;

  // AccessListSyncDetails are status details relating to synchronizing access
  // lists from Okta.
  PluginOktaStatusDetailsAccessListsSync access_lists_sync_details = 5;
}

// PluginOktaStatusDetailsSSO are details related to the
// current status of the Okta integration w/r/t SSO.
message PluginOktaStatusDetailsSSO {
  // Enabled indicates whether SSO login is enabled.
  bool enabled = 1;

  // AppId is the unique Okta application ID of the Okta Applicaion used for
  // SSO login.
  string app_id = 2;

  // AppName is the human-readable name of the Okta Applicaion used for SSO.
  string app_name = 3;
}

// PluginOktaStatusDetailsAppGroupSync are details related to the
// current status of the Okta integration w/r/t application and group
// sync.
message PluginOktaStatusDetailsAppGroupSync {
  // Enabled is whether the users sync is enabled.
  bool enabled = 1;

  // StatusCode indicates the current state of the App & Group sync service
  OktaPluginSyncStatusCode status_code = 2;

  // LastSuccessful is the date of the last successful run.
  google.protobuf.Timestamp last_successful = 3 [
    (gogoproto.stdtime) = true,
    (gogoproto.nullable) = true,
    (gogoproto.jsontag) = "last_successful"
  ];

  // LastFailed is the date of the last failed run.
  google.protobuf.Timestamp last_failed = 4 [
    (gogoproto.stdtime) = true,
    (gogoproto.nullable) = true,
    (gogoproto.jsontag) = "last_failed"
  ];

  // NumAppsSynced is the total number of apps synchronized.
  int32 num_apps_synced = 5;

  // NumAppsSynced is the total number of groups synchronized.
  int32 num_groups_synced = 6;

  // Error contains a textual description of the reason the last synchronization
  // failed. Only valid when StatusCode is OKTA_PLUGIN_SYNC_STATUS_CODE_ERROR.
  string error = 7;
}

// PluginOktaStatusDetailsUsersSync are details related to the
// current status of the Okta integration w/r/t users sync.
message PluginOktaStatusDetailsUsersSync {
  // Enabled is whether the users sync is enabled.
  bool enabled = 1;

  // StatusCode indicates the current state of the User sync service
  OktaPluginSyncStatusCode status_code = 2;

  // LastSuccessful is the date of the last successful run.
  google.protobuf.Timestamp last_successful = 3 [
    (gogoproto.stdtime) = true,
    (gogoproto.nullable) = true,
    (gogoproto.jsontag) = "last_successful"
  ];

  // LastFailed is the date of the last failed run.
  google.protobuf.Timestamp last_failed = 4 [
    (gogoproto.stdtime) = true,
    (gogoproto.nullable) = true,
    (gogoproto.jsontag) = "last_failed"
  ];

  // NumUsersSynced is the total number of users synchronized.
  int32 num_users_synced = 5;

  // Error contains a textual description of the reason the last synchronization
  // failed. Only valid when StatusCode is OKTA_PLUGIN_SYNC_STATUS_CODE_ERROR.
  string error = 6;
}

// PluginOktaStatusDetailsSCIM are details related to the
// current status of the Okta integration w/r/t SCIM.
message PluginOktaStatusDetailsSCIM {
  // Enabled is whether SCIM is enabled.
  bool enabled = 1;
}

// PluginOktaStatusDetailsAccessListsSync are details related to the
// current status of the Okta integration w/r/t access list sync.
message PluginOktaStatusDetailsAccessListsSync {
  // Enabled is whether access lists sync is enabled.
  bool enabled = 1;

  // StatusCode indicates the current state of the AccessList sync service
  OktaPluginSyncStatusCode status_code = 2;

  // LastSuccessful is the date of the last successful run.
  google.protobuf.Timestamp last_successful = 3 [
    (gogoproto.stdtime) = true,
    (gogoproto.nullable) = true,
    (gogoproto.jsontag) = "last_successful"
  ];

  // LastFailed is the date of the last failed run.
  google.protobuf.Timestamp last_failed = 4 [
    (gogoproto.stdtime) = true,
    (gogoproto.nullable) = true,
    (gogoproto.jsontag) = "last_failed"
  ];

  // AppFilters are the app filters used for the access list sync.
  repeated string app_filters = 5;

  // NumAppsSynced are the number of applications synchronized as access lists.
  int32 num_apps_synced = 6;

  // GroupFilters are the group filters used for the access list sync.
  repeated string group_filters = 7;

  // NumGroupsSynced are the number of groups synchronized as access lists.
  int32 num_groups_synced = 8;

  // Error contains a textual description of the reason the last synchronization
  // failed. Only valid when StatusCode is OKTA_PLUGIN_SYNC_STATUS_CODE_ERROR.
  string error = 9;
}

// PluginCredentialsV1 represents "live" credentials
// that are used by the plugin to authenticate to the 3rd party API.
message PluginCredentialsV1 {
  oneof credentials {
    PluginOAuth2AccessTokenCredentials oauth2_access_token = 1;
    PluginBearerTokenCredentials bearer_token = 2;
    PluginIdSecretCredential id_secret = 3;
    PluginStaticCredentialsRef static_credentials_ref = 4;
  }
}

message PluginOAuth2AccessTokenCredentials {
  string access_token = 1;
  string refresh_token = 2;
  google.protobuf.Timestamp expires = 3 [
    (gogoproto.stdtime) = true,
    (gogoproto.nullable) = false
  ];
}

message PluginBearerTokenCredentials {
  // Token is the literal bearer token to be submitted to the 3rd-party API provider.
  string token = 1;

  reserved 2; // token_file
  reserved "token_file";
}

// PluginStaticCredentialsRef is a reference to plugin static credentials by labels.
message PluginStaticCredentialsRef {
  option (gogoproto.equal) = true;

  // Labels is the set of labels to use to match against a set of static credentials.
  map<string, string> Labels = 1 [(gogoproto.jsontag) = "labels,omitempty"];
}

// PluginList represents a list of plugin resources
message PluginListV1 {
  // Plugins is a list of plugin resources.
  repeated PluginV1 plugins = 1;
}

// PluginStaticCredentialsV1 is a representation of static credentials for plugins.
message PluginStaticCredentialsV1 {
  option (gogoproto.goproto_stringer) = false;
  option (gogoproto.stringer) = false;

  // Header is the resource header for the plugin static credentials object.
  ResourceHeader Header = 1 [
    (gogoproto.nullable) = false,
    (gogoproto.embed) = true
  ];

  // Spec contains the actual credentials for the object.
  PluginStaticCredentialsSpecV1 Spec = 2;
}

// PluginStaticCredentialsSpecV1 is the specification for the static credentials object.
message PluginStaticCredentialsSpecV1 {
  oneof credentials {
    string APIToken = 1;
    PluginStaticCredentialsBasicAuth BasicAuth = 2;
    PluginStaticCredentialsOAuthClientSecret OAuthClientSecret = 3;
    PluginStaticCredentialsSSHCertAuthorities SSHCertAuthorities = 4;
  }
}

// PluginStaticCredentialsBasicAuth represents username and password credentials for a plugin.
message PluginStaticCredentialsBasicAuth {
  // Username is the username to use for basic auth.
  string Username = 1 [(gogoproto.jsontag) = "username"];

  // Password is the password to use for basic auth.
  string Password = 2 [(gogoproto.jsontag) = "password"];
}

// PluginStaticCredentialsOAuthClientSecret represents an oauth client id and secret.
message PluginStaticCredentialsOAuthClientSecret {
  // ClientId is the client ID to use for OAuth client secret.
  string ClientId = 1 [(gogoproto.jsontag) = "client_id"];

  // ClientSecret is the client secret to use.
  string ClientSecret = 2 [(gogoproto.jsontag) = "client_secret"];
}

// PluginStaticCredentialsSSHCertAuthorities contains the active SSH CAs used
// for the integration or plugin.
message PluginStaticCredentialsSSHCertAuthorities {
  // CertAuthorities contains the active SSH CAs used for the integration or
  // plugin.
  repeated SSHKeyPair cert_authorities = 1;
}

// SAMLIdPServiceProviderV1 is the representation of a SAML IdP service provider.
message SAMLIdPServiceProviderV1 {
  option (gogoproto.goproto_stringer) = false;
  option (gogoproto.stringer) = false;

  // Header is the resource header for the SAML IdP service provider.
  ResourceHeader Header = 1 [
    (gogoproto.nullable) = false,
    (gogoproto.jsontag) = "",
    (gogoproto.embed) = true
  ];
  // Spec is the SAML IdP service provider spec.
  SAMLIdPServiceProviderSpecV1 Spec = 2 [
    (gogoproto.nullable) = false,
    (gogoproto.jsontag) = "spec"
  ];
}

// SAMLIdPServiceProviderSpecV1 is the SAMLIdPServiceProviderV1 resource spec.
message SAMLIdPServiceProviderSpecV1 {
  // EntityDescriptor is the entity descriptor for the service provider
  string EntityDescriptor = 1 [(gogoproto.jsontag) = "entity_descriptor"];
  // EntityID is the entity ID for the entity descriptor. If entity descriptor is provided,
  // this value is checked that it matches the entity ID in the entity descriptor
  // at upsert time to avoid having to parse the XML blob in the entity descriptor
  // every time we need to use this resource.
  string EntityID = 2 [(gogoproto.jsontag) = "entity_id"];
  // ACSURL is the endpoint where SAML authentication response will be redirected.
  string ACSURL = 3 [(gogoproto.jsontag) = "acs_url"];
  // AttributeMapping is used to map service provider requested attributes to
  // username, role and traits in Teleport.
  repeated SAMLAttributeMapping AttributeMapping = 4 [(gogoproto.jsontag) = "attribute_mapping"];
  // Preset is used to define service provider profile that will have a custom behavior
  // processed by Teleport.
  string Preset = 5 [(gogoproto.jsontag) = "preset"];
  // RelayState is used to add custom value in the SAML response as a relay_state HTTP parameter.
  // The value can contain service provider specific redirect URL, static state token etc.
  // The value is only applied in the IdP initiated SSO flow.
  string RelayState = 6 [(gogoproto.jsontag) = "relay_state"];
  // LaunchURLs is used to configure custom landing URLs for service provider. It is useful in
  // the following scenarios:
  // 1. If a service provider does not support IdP initiated authentication, launch url can be
  //    configured to launch users directly into the service provider authentication endpoint.
  // 2. If a service provider does support IdP initiated authentication, it can be useful if
  //    that service provider acts as a master authentication service provider for internal services.
  //    In such case, Teleport administrator can configure launch URL, that lets user pick a specific
  //    internal service URL from the Log In tile in the UI, which would take them to that particular
  //    service for authentication instead of directly launching to the master service provider.
  // Each launch URL value must be an HTTPs endpoint.
  repeated string LaunchURLs = 7 [(gogoproto.jsontag) = "launch_urls"];
}

// SAMLAttributeMapping represents SAML service provider requested attribute
// name, format and its values.
message SAMLAttributeMapping {
  //  name is an attribute name.
  string name = 1 [(gogoproto.jsontag) = "name"];
  //  name_format is an attribute name format.
  string name_format = 2 [(gogoproto.jsontag) = "name_format"];
  //  value is an attribute value definable with predicate expression.
  string value = 3 [(gogoproto.jsontag) = "value"];
}

// IdPOptions specify options related to access Teleport IdPs.
message IdPOptions {
  // SAML are options related to the Teleport SAML IdP.
  IdPSAMLOptions SAML = 1 [(gogoproto.jsontag) = "saml"];
}

// IdPSAMLOptions specifies options related to accessing the Teleport SAML IdP.
message IdPSAMLOptions {
  // Enabled is set to true if this option allows access to the Teleport SAML IdP.
  BoolValue Enabled = 1 [
    (gogoproto.jsontag) = "enabled",
    (gogoproto.customtype) = "BoolOption"
  ];
}

// KubernetesResourceV1 represents a Kubernetes resource.
message KubernetesResourceV1 {
  // Kind is a resource kind
  string Kind = 1 [(gogoproto.jsontag) = "kind"];
  // SubKind is an optional resource sub kind, used in some resources
  string SubKind = 2 [(gogoproto.jsontag) = "sub_kind,omitempty"];
  // Version is version
  string Version = 3 [(gogoproto.jsontag) = "version"];
  // Metadata is KubernetesResourceV1 metadata
  Metadata Metadata = 4 [
    (gogoproto.nullable) = false,
    (gogoproto.jsontag) = "metadata"
  ];
  // Spec contains the Kubernetes resource data.
  KubernetesResourceSpecV1 Spec = 5 [
    (gogoproto.nullable) = false,
    (gogoproto.jsontag) = "spec"
  ];
}

// KubernetesResourceSpecV1 is the Kubernetes resource spec.
message KubernetesResourceSpecV1 {
  // Namespace is the resource namespace.
  string Namespace = 1 [(gogoproto.jsontag) = "namespace"];
}

// ClusterMaintenanceConfigV1 is a config singleton used to configure infrequent
// cluster maintenance operations.
message ClusterMaintenanceConfigV1 {
  ResourceHeader Header = 1 [
    (gogoproto.nullable) = false,
    (gogoproto.jsontag) = "",
    (gogoproto.embed) = true
  ];
  ClusterMaintenanceConfigSpecV1 Spec = 2 [
    (gogoproto.nullable) = false,
    (gogoproto.jsontag) = "spec"
  ];
  // Nonce is used to protect against concurrent modification of the maintenance
  // window. Clients should treat nonces as opaque.
  uint64 Nonce = 3 [(gogoproto.jsontag) = "nonce,omitempty"];
}

// ClusterMaintenanceConfigSpecV1 encodes the parameters of the upgrade window config object.
message ClusterMaintenanceConfigSpecV1 {
  // AgentUpgrades encodes the agent upgrade window.
  AgentUpgradeWindow AgentUpgrades = 1 [(gogoproto.jsontag) = "agent_upgrades,omitempty"];
}

// AgentUpgradeWindow is the config object used to determine upcoming agent
// upgrade windows.
message AgentUpgradeWindow {
  // UTCStartHour is the start hour of the maintenance window in UTC.
  uint32 UTCStartHour = 1 [(gogoproto.jsontag) = "utc_start_hour"];
  // Weekdays is an optional list of weekdays. If not specified, an agent upgrade window
  // occurs every day.
  repeated string Weekdays = 2 [(gogoproto.jsontag) = "weekdays,omitempty"];
}

// ScheduledAgentUpgradeWindow is a derived value representing a single
// upgrade window. Upgraders deal with discrete start/end times, so we use the
// agent upgrade window configuration object to generate a sequence of specific
// scheduled windows.
message ScheduledAgentUpgradeWindow {
  // Start is the start time of the upgrade window.
  google.protobuf.Timestamp Start = 1 [
    (gogoproto.stdtime) = true,
    (gogoproto.nullable) = false,
    (gogoproto.jsontag) = "start"
  ];

  // Stop is the stop time of the upgrade window.
  google.protobuf.Timestamp Stop = 2 [
    (gogoproto.stdtime) = true,
    (gogoproto.nullable) = false,
    (gogoproto.jsontag) = "stop"
  ];
}

// AgentUpgradeSchedule is the canonical representation of upcoming
// agent upgrade windows as generated by the AgentUpgradeWindow config object.
message AgentUpgradeSchedule {
  // Windows is the list of upcoming windows.
  repeated ScheduledAgentUpgradeWindow Windows = 1 [
    (gogoproto.nullable) = false,
    (gogoproto.jsontag) = "windows"
  ];
}

// UserGroupV1 is a representation of an externally sourced user group.
message UserGroupV1 {
  option (gogoproto.goproto_stringer) = false;
  option (gogoproto.stringer) = false;

  // Header is the resource header for the user group.
  ResourceHeader Header = 1 [
    (gogoproto.nullable) = false,
    (gogoproto.jsontag) = "",
    (gogoproto.embed) = true
  ];

  // Spec is the user group resource spec.
  UserGroupSpecV1 Spec = 2 [
    (gogoproto.nullable) = false,
    (gogoproto.jsontag) = "spec"
  ];
}

// UserGroupSpecV1 is the specification of a user group.
message UserGroupSpecV1 {
  // Applications are a list of application IDs belonging to this user group.
  repeated string Applications = 1;
}

// OktaImportRuleSpecV1 is a Okta import rule specification.
message OktaImportRuleSpecV1 {
  // Priority represents the priority of the rule application. Lower numbered rules will be applied first.
  int32 Priority = 1 [(gogoproto.jsontag) = "priority"];
  // Mappings is a list of matches that will map match conditions to labels.
  repeated OktaImportRuleMappingV1 Mappings = 2 [(gogoproto.jsontag) = "mappings"];
}

// OktaImportRuleMappingV1 is a list of matches that map match rules to labels.
message OktaImportRuleMappingV1 {
  // Match is a set of matching rules for this mapping. If any of these match, then the mapping will be applied.
  repeated OktaImportRuleMatchV1 Match = 1 [(gogoproto.jsontag) = "match"];
  // AddLabels specifies which labels to add if any of the previous matches match.
  map<string, string> AddLabels = 2 [(gogoproto.jsontag) = "add_labels"];
}

// OktaImportRuleV1 is a representation of labeling rules for importing of Okta objects.
message OktaImportRuleV1 {
  option (gogoproto.goproto_stringer) = false;
  option (gogoproto.stringer) = false;

  // Header is the resource header for the SAML IdP service provider.
  ResourceHeader Header = 1 [
    (gogoproto.nullable) = false,
    (gogoproto.jsontag) = "",
    (gogoproto.embed) = true
  ];

  // Spec is the specification for the Okta import rule.
  OktaImportRuleSpecV1 Spec = 2 [
    (gogoproto.nullable) = false,
    (gogoproto.jsontag) = "spec"
  ];
}

// OktaImportRuleMatchV1 is a match rule for a mapping.
message OktaImportRuleMatchV1 {
  // AppIDs is a list of app IDs to match against.
  repeated string AppIDs = 1 [(gogoproto.jsontag) = "app_ids,omitempty"];
  // GroupIDs is a list of group IDs to match against.
  repeated string GroupIDs = 2 [(gogoproto.jsontag) = "group_ids,omitempty"];
  // AppNameRegexes is a list of regexes to match against app names.
  repeated string AppNameRegexes = 3 [(gogoproto.jsontag) = "app_name_regexes,omitempty"];
  // GroupNameRegexes is a list of regexes to match against group names.
  repeated string GroupNameRegexes = 4 [(gogoproto.jsontag) = "group_name_regexes,omitempty"];
}

// OktaAssignmentV1 is a representation of an action or set of actions taken by Teleport to assign Okta users to applications or groups.
message OktaAssignmentV1 {
  option (gogoproto.goproto_stringer) = false;
  option (gogoproto.stringer) = false;

  // Header is the resource header for the Okta assignment.
  ResourceHeader Header = 1 [
    (gogoproto.nullable) = false,
    (gogoproto.jsontag) = "",
    (gogoproto.embed) = true
  ];

  // Spec is the specification for the Okta assignment.
  OktaAssignmentSpecV1 Spec = 2 [
    (gogoproto.nullable) = false,
    (gogoproto.jsontag) = "spec"
  ];
}

// OktaAssignmentSpecV1 is a Okta assignment specification.
message OktaAssignmentSpecV1 {
  // User is the user that these actions will be applied to.
  string User = 1 [(gogoproto.jsontag) = "user"];
  // Targets is a list of Okta targets to take on a user.
  repeated OktaAssignmentTargetV1 Targets = 2 [(gogoproto.jsontag) = "targets"];
  // CleanupTime is an optional field that notes when the assignment should be cleaned up.
  // If absent, the assignment will never be cleaned up.
  google.protobuf.Timestamp CleanupTime = 3 [
    (gogoproto.jsontag) = "cleanup_time",
    (gogoproto.stdtime) = true,
    (gogoproto.nullable) = false
  ];

  // Status is the status of the assignment.
  OktaAssignmentStatus status = 4 [(gogoproto.jsontag) = "status"];

  // OktaAssignmentStatus represents the status of an Okta assignment.
  enum OktaAssignmentStatus {
    // UNKNOWN indicates the status is not set.
    UNKNOWN = 0;
    // PENDING indicates the action has not yet been applied.
    PENDING = 1;
    // PROCESSSING indicates that the assignment is being applied.
    PROCESSING = 2;
    // SUCCESSFUL indicates the action was applied successfully.
    SUCCESSFUL = 3;
    // FAILED indicates the action was not applied successfully. It will be retried.
    FAILED = 4;
  }

  // LastTransition is an optional field that notes when the last state transition
  // occurred for this action. If absent, this object has never transitioned.
  google.protobuf.Timestamp LastTransition = 5 [
    (gogoproto.jsontag) = "last_transition",
    (gogoproto.stdtime) = true,
    (gogoproto.nullable) = false
  ];

  // Finalized is set when the assignment has been properly cleaned up.
  bool Finalized = 6 [(gogoproto.jsontag) = "finalized"];
}

// OktaAssignmentTargetV1 is a target of an Okta assignment.
message OktaAssignmentTargetV1 {
  // OktaAssignmentTargetType is the type of Okta object that an assignment is targeting.
  enum OktaAssignmentTargetType {
    // UNKNOWN indicates the target is unknown.
    UNKNOWN = 0;
    // APPLICATION indicates the target is an application.
    APPLICATION = 1;
    // GROUP indicates the target is a group.
    GROUP = 2;
  }

  // Type is the type of Okta resource this assignment is targeting.
  OktaAssignmentTargetType type = 1 [(gogoproto.jsontag) = "type"];
  // ID is the ID of the Okta resource that's being targeted.
  string id = 2 [(gogoproto.jsontag) = "id"];
}

// IntegrationV1 represents a connection between Teleport and some other 3rd party system.
// This connection allows API access to that service from Teleport.
// Each Integration instance must have a SubKind defined which identifies the external system.
message IntegrationV1 {
  option (gogoproto.goproto_stringer) = false;
  option (gogoproto.stringer) = false;

  // Header is the resource header.
  ResourceHeader Header = 1 [
    (gogoproto.nullable) = false,
    (gogoproto.jsontag) = "",
    (gogoproto.embed) = true
  ];

  // Spec is an Integration specification.
  IntegrationSpecV1 Spec = 2 [
    (gogoproto.nullable) = false,
    (gogoproto.jsontag) = "spec"
  ];
}

// IntegrationSpecV1 contains properties of all the supported integrations.
message IntegrationSpecV1 {
  oneof SubKindSpec {
    // AWSOIDC contains the specific fields to handle the AWS OIDC Integration subkind
    AWSOIDCIntegrationSpecV1 AWSOIDC = 1 [(gogoproto.jsontag) = "aws_oidc,omitempty"];
    // AzureOIDC contains the specific fields to handle the Azure OIDC Integration subkind
    AzureOIDCIntegrationSpecV1 AzureOIDC = 2 [(gogoproto.jsontag) = "azure_oidc,omitempty"];
    // GitHub contains the specific fields to handle the GitHub integration subkind.
    GitHubIntegrationSpecV1 GitHub = 3 [(gogoproto.jsontag) = "github,omitempty"];
  }

  // Credentials contains credentials for the integration.
  PluginCredentialsV1 credentials = 4;
}

// AWSOIDCIntegrationSpecV1 contains the spec properties for the AWS OIDC SubKind Integration.
message AWSOIDCIntegrationSpecV1 {
  // RoleARN contains the Role ARN used to set up the Integration.
  // This is the AWS Role that Teleport will use to issue tokens for API Calls.
  string RoleARN = 1 [(gogoproto.jsontag) = "role_arn,omitempty"];

  // IssuerS3URI is the Identity Provider that was configured in AWS.
  // This bucket/prefix/* files must be publicly accessible and contain the following:
  // > .well-known/openid-configuration
  // > .well-known/jwks
  // Format: s3://<bucket>/<prefix>
  // Optional. The proxy's endpoint is used if it is not specified.
  //
  // DEPRECATED: Thumbprint validation requires the issuer to update the IdP in AWS everytime the issuer changes the certificate.
  // Amazon had some whitelisted providers where the thumbprint was ignored. S3 hosted providers was in that list.
  // Amazon is now trusting all the root certificate authorities, and this workaround is no longer needed.
  // DELETE IN 18.0.
  string IssuerS3URI = 2 [
    (gogoproto.jsontag) = "issuer_s3_uri,omitempty",
    deprecated = true
  ];

  // Audience is used to record a name of a plugin or a discover service in Teleport
  // that depends on this integration.
  // Audience value can be empty or configured with supported preset audience type.
  // Preset audience may impose specific behavior on the integration CRUD API,
  // such as preventing integration from update or deletion. Empty audience value
  // should be treated as a default and backward-compatible behavior of the integration.
  string audience = 3 [(gogoproto.jsontag) = "audience,omitempty"];
}

// AzureOIDCIntegrationSpecV1 contains the spec properties for the Azure OIDC SubKind Integration.
message AzureOIDCIntegrationSpecV1 {
  // TenantID specifies the ID of Entra Tenant (Directory)
  // that this plugin integrates with.
  string TenantID = 1 [(gogoproto.jsontag) = "tenant_id,omitempty"];

  // ClientID specifies the ID of Azure enterprise application (client)
  // that corresponds to this plugin.
  string ClientID = 2 [(gogoproto.jsontag) = "client_id,omitempty"];
}

// GitHubIntegrationSpecV1 contains the specific fields to handle the GitHub integration subkind.
message GitHubIntegrationSpecV1 {
  // Organization specifies the name of the organization for the GitHub integration.
  string Organization = 1 [(gogoproto.jsontag) = "organization,omitempty"];
}

// HeadlessAuthentication holds data for an ongoing headless authentication attempt.
message HeadlessAuthentication {
  // Header is the resource header.
  ResourceHeader header = 1 [
    (gogoproto.nullable) = false,
    (gogoproto.embed) = true
  ];

  // User is a teleport user name.
  string user = 2;

  // PublicKey is an ssh public key to sign in case of successful auth.
  //
  // Deprecated: prefer SshPublicKey and/or TlsPublicKey.
  bytes public_key = 3 [deprecated = true];

  // State is the headless authentication request state.
  HeadlessAuthenticationState state = 4;

  // MFADevice is the mfa device used to approve the request in case of successful auth.
  types.MFADevice mfa_device = 5;

  // ClientIPAddress is the IP address of the client being authenticated.
  string client_ip_address = 6;

  // SshPublicKey is a public key that will be used as the subject of the issued
  // SSH certificate in case of successful auth. It must be in SSH authorized_keys format.
  bytes ssh_public_key = 7;
  // TlsPublicKey is a public key that will be used as the subject of the issued
  // TLS certificate in case of successful auth. It must be in PEM-encoded
  // PKCS#1 or PKIX format.
  bytes tls_public_key = 8;
}

// HeadlessAuthenticationState is a headless authentication state.
enum HeadlessAuthenticationState {
  HEADLESS_AUTHENTICATION_STATE_UNSPECIFIED = 0;

  // authentication pending.
  HEADLESS_AUTHENTICATION_STATE_PENDING = 1;

  // authentication denied.
  HEADLESS_AUTHENTICATION_STATE_DENIED = 2;

  // authentication approved.
  HEADLESS_AUTHENTICATION_STATE_APPROVED = 3;
}

// WatchKind specifies resource kind to watch
// When adding fields to this struct, make sure to review/update WatchKind.Contains method.
message WatchKind {
  // Kind is a resource kind to watch
  string Kind = 1 [(gogoproto.jsontag) = "kind"];
  // LoadSecrets specifies whether to load secrets
  bool LoadSecrets = 2 [(gogoproto.jsontag) = "load_secrets"];
  // Name is an optional specific resource type to watch,
  // if specified only the events with a specific resource
  // name will be sent
  string Name = 3 [(gogoproto.jsontag) = "name"];
  // Filter is an optional mapping of custom filter parameters.
  // Valid values vary by resource kind.
  map<string, string> Filter = 4 [(gogoproto.jsontag) = "filter,omitempty"];
  // SubKind is a resource subkind to watch
  string SubKind = 5 [(gogoproto.jsontag) = "sub_kind,omitempty"];
  // Version optionally specifies the resource version to watch.
  // Currently this field is ignored.
  string Version = 6 [(gogoproto.jsontag) = "version,omitempty"];
}

// WatchStatusV1 is intended to be attached to OpInit events and contain information about a successful WatchEvents call.
message WatchStatusV1 {
  // Kind is the resource kind.
  string Kind = 1 [(gogoproto.jsontag) = "kind"];
  // SubKind is an optional resource subkind. Currently unused for this resource.
  string SubKind = 2 [(gogoproto.jsontag) = "sub_kind,omitempty"];
  // Version is the resource version.
  string Version = 3 [(gogoproto.jsontag) = "version"];
  // Metadata is the resource metadata.
  Metadata Metadata = 4 [
    (gogoproto.nullable) = false,
    (gogoproto.jsontag) = "metadata"
  ];
  // Spec is the resource spec.
  WatchStatusSpecV1 Spec = 5 [
    (gogoproto.nullable) = false,
    (gogoproto.jsontag) = "spec"
  ];
}

// WatchStatusSpecV1 contains resource kinds confirmed by WatchEvents to be included in the event stream.
message WatchStatusSpecV1 {
  repeated WatchKind Kinds = 1 [
    (gogoproto.nullable) = false,
    (gogoproto.jsontag) = "kinds"
  ];
}

// ServerInfoV1 contains info that should be applied to joining Nodes.
message ServerInfoV1 {
  // Kind is the resource kind.
  string Kind = 1 [(gogoproto.jsontag) = "kind"];
  // SubKind is an optional resource subkind.
  string SubKind = 2 [(gogoproto.jsontag) = "sub_kind"];
  // Version is the resource version.
  string Version = 3 [(gogoproto.jsontag) = "version"];
  // Metadata is the resource metadata.
  Metadata Metadata = 4 [
    (gogoproto.nullable) = false,
    (gogoproto.jsontag) = "metadata"
  ];
  // Spec is the resource spec.
  ServerInfoSpecV1 Spec = 5 [
    (gogoproto.nullable) = false,
    (gogoproto.jsontag) = "spec"
  ];
}

// ServerInfoSpecV1 contains fields used to match Nodes to this ServerInfo.
message ServerInfoSpecV1 {
  reserved 1;
  reserved "AWS";
  // NewLabels is the set of labels to add to nodes matching this ServerInfo.
  map<string, string> NewLabels = 2 [(gogoproto.jsontag) = "new_labels,omitempty"];
}

// JamfSpecV1 is the base configuration for the Jamf MDM service.
message JamfSpecV1 {
  reserved 5, 6, 8, 9;
  reserved "username", "password", "client_id", "client_secret";
  option (gogoproto.equal) = true;
  // Enabled toggles the service on or off.
  bool enabled = 1 [(gogoproto.jsontag) = "enabled,omitempty"];
  // Name of the service device source.
  // See the teleport.devicetrust.v1.DeviceSource proto.
  // Defaults to "jamf".
  string name = 2 [(gogoproto.jsontag) = "name,omitempty"];
  // Initial sync delay for the service.
  // Set to negative to perform syncs immediately on startup.
  // Defaults to a random delay (a few minutes max).
  int64 sync_delay = 3 [
    (gogoproto.jsontag) = "sync_delay,omitempty",
    (gogoproto.casttype) = "Duration"
  ];
  // Jamf Pro API endpoint.
  // Example: "https://yourtenant.jamfcloud.com/api".
  // Required.
  string api_endpoint = 4 [(gogoproto.jsontag) = "api_endpoint,omitempty"];
  // Inventory sync entries.
  // If empty a default sync configuration is used.
  repeated JamfInventoryEntry inventory = 7 [(gogoproto.jsontag) = "inventory,omitempty"];
}

// JamfInventoryEntry is an inventory sync entry for [JamfSpecV1].
message JamfInventoryEntry {
  option (gogoproto.equal) = true;
  // Jamf Pro API RSQL filter, used when querying endpoints like
  // "/api/v1/computers-inventory".
  // See https://developer.jamf.com/jamf-pro/reference/get_v1-computers-inventory.
  string filter_rsql = 1 [(gogoproto.jsontag) = "filter_rsql,omitempty"];
  // Sync period for PARTIAL syncs.
  // PARTIAL syncs are scheduled in the time window between FULL syncs, so
  // sync_period_partial must always be smaller than sync_period_full, otherwise
  // it would never trigger.
  // Set to zero or negative to disable PARTIAL syncs.
  int64 sync_period_partial = 2 [
    (gogoproto.jsontag) = "sync_period_partial,omitempty",
    (gogoproto.casttype) = "Duration"
  ];
  // Sync period for FULL syncs.
  // Ideally sync_period_full is a multiple of sync_period_partial, so schedules
  // line up perfectly.
  // Set to zero or negative to disable FULL syncs.
  int64 sync_period_full = 3 [
    (gogoproto.jsontag) = "sync_period_full,omitempty",
    (gogoproto.casttype) = "Duration"
  ];
  // on_missing is the trigger used on devices missing from the MDM view in a
  // FULL sync.
  // Only runs on successful FULL syncs.
  // Corresponds to [teleport.devicetrust.v1.SyncInventoryDeviceAction].
  // Must be either "NOOP" or "DELETE".
  // Defaults to "NOOP".
  string on_missing = 4 [(gogoproto.jsontag) = "on_missing,omitempty"];
  // Custom page size for inventory queries.
  // A server default is used if zeroed or negative.
  int32 page_size = 5 [(gogoproto.jsontag) = "page_size,omitempty"];
}

// MessageWithHeader is a message with a resource header. This is used primarily
// for parsing of resource headers and isn't expected to be used directly by any
// resources.
//
// When using a oneof in a protobuf messages, the existing utils.FastMarshal
// utility does not work, so using something like protojson or jsonpb is required.
// However, these do not respect gogoproto's extensions. When using a ResourceHeader,
// protojson will not recognize that the ResourceHeader is intended to be embedded and
// the resulting JSON will have the header as a separate field. This means that using
// utils.FastUnmarshal will not work for extracting a ResourceHeader from the
// JSON, and we explicitly extract this header to do things like version checking in
// lib/services.
//
// This can be avoided by explicitly embedding the members of the ResourceHeader in
// a message. However, if we would like to avoid this, we can use this MessageWitHheader
// to extract the resource header and its elements, which can later be used for the
// aforementioned processing in lib/services.
message MessageWithHeader {
  option (gogoproto.goproto_stringer) = false;
  option (gogoproto.stringer) = false;

  // Header is the resource header for a resource.
  ResourceHeader Header = 1 [
    (gogoproto.nullable) = false,
    (gogoproto.jsontag) = "",
    (gogoproto.embed) = true
  ];
}

// AWSMatcher matches AWS EC2 instances and AWS Databases
message AWSMatcher {
  // Types are AWS database types to match, "ec2", "rds", "redshift", "elasticache",
  // or "memorydb".
  repeated string Types = 1 [(gogoproto.jsontag) = "types,omitempty"];
  // Regions are AWS regions to query for databases.
  repeated string Regions = 2 [(gogoproto.jsontag) = "regions,omitempty"];
  // AssumeRoleARN is the AWS role to assume for database discovery.
  AssumeRole AssumeRole = 3 [(gogoproto.jsontag) = "assume_role,omitempty"];
  // Tags are AWS resource Tags to match.
  wrappers.LabelValues Tags = 4 [
    (gogoproto.nullable) = false,
    (gogoproto.jsontag) = "tags,omitempty",
    (gogoproto.customtype) = "Labels"
  ];
  // Params sets the join method when installing on discovered EC2 nodes
  InstallerParams Params = 5 [(gogoproto.jsontag) = "install,omitempty"];
  // SSM provides options to use when sending a document command to
  // an EC2 node
  AWSSSM SSM = 6 [(gogoproto.jsontag) = "ssm,omitempty"];
  // Integration is the integration name used to generate credentials to interact with AWS APIs.
  // Environment credentials will not be used when this value is set.
  string Integration = 7 [(gogoproto.jsontag) = "integration,omitempty"];
  // KubeAppDiscovery controls whether Kubernetes App Discovery will be enabled for agents running on
  // discovered clusters, currently only affects AWS EKS discovery in integration mode.
  bool KubeAppDiscovery = 8 [(gogoproto.jsontag) = "kube_app_discovery,omitempty"];
  // SetupAccessForARN is the role that the discovery service should create EKS Access Entries for.
  // This value should match the IAM identity that Teleport Kubernetes Service uses.
  // If this value is empty, the discovery service will attempt to set up access for its own identity (self).
  string SetupAccessForARN = 9 [(gogoproto.jsontag) = "setup_access_for_arn,omitempty"];
}

// AssumeRole provides a role ARN and ExternalID to assume an AWS role
// when interacting with AWS resources.
message AssumeRole {
  // RoleARN is the fully specified AWS IAM role ARN.
  string RoleARN = 1 [(gogoproto.jsontag) = "role_arn"];
  // ExternalID is the external ID used to assume a role in another account.
  string ExternalID = 2 [(gogoproto.jsontag) = "external_id"];
}

// InstallParams sets join method to use on discovered nodes
message InstallerParams {
  // JoinMethod is the method to use when joining the cluster
  string JoinMethod = 1 [
    (gogoproto.jsontag) = "join_method",
    (gogoproto.casttype) = "JoinMethod"
  ];
  // JoinToken is the token to use when joining the cluster
  string JoinToken = 2 [(gogoproto.jsontag) = "join_token"];
  // ScriptName is the name of the teleport installer script
  // resource for the cloud instance to execute
  string ScriptName = 3 [(gogoproto.jsontag) = "script_name,omitempty"];
  // InstallTeleport disables agentless discovery
  bool InstallTeleport = 4 [(gogoproto.jsontag) = "install_teleport,omitempty"];
  // SSHDConfig provides the path to write sshd configuration changes
  string SSHDConfig = 5 [(gogoproto.jsontag) = "sshd_config,omitempty"];
  // PublicProxyAddr is the address of the proxy the discovered node should use
  // to connect to the cluster.
  string PublicProxyAddr = 6 [(gogoproto.jsontag) = "proxy_addr,omitempty"];
  // Azure is the set of Azure-specific installation parameters.
  AzureInstallerParams Azure = 7 [(gogoproto.jsontag) = "azure,omitempty"];
  // EnrollMode indicates the enrollment mode to be used when adding a node.
  // Valid values:
  // 0: uses eice for EC2 matchers which use an integration and script for all the other methods
  // 1: uses script mode
  // 2: uses eice mode
  InstallParamEnrollMode EnrollMode = 8 [(gogoproto.jsontag) = "enroll_mode,omitempty"];
}

// InstallParamEnrollMode is the mode used to enroll the node into the cluster.
enum InstallParamEnrollMode {
  // INSTALL_PARAM_ENROLL_MODE_UNSPECIFIED uses the EICE mode for EC2 Matchers with an Integration and SCRIPT mode otherwise.
  INSTALL_PARAM_ENROLL_MODE_UNSPECIFIED = 0;
  // INSTALL_PARAM_ENROLL_MODE_SCRIPT runs a script on the target host.
  INSTALL_PARAM_ENROLL_MODE_SCRIPT = 1;
  // INSTALL_PARAM_ENROLL_MODE_EICE uses EC2 Instance Connect Endpoint to access the node and DiscoveryService handles the heartbeat.
  // Only available for AWS EC2 instances.
  INSTALL_PARAM_ENROLL_MODE_EICE = 2;
}

// AWSSSM provides options to use when executing SSM documents
message AWSSSM {
  // DocumentName is the name of the document to use when executing an
  // SSM command
  string DocumentName = 1 [(gogoproto.jsontag) = "document_name,omitempty"];
}

// AzureInstallerParams is the set of Azure-specific installation parameters.
message AzureInstallerParams {
  // ClientID is the client ID of the managed identity discovered nodes
  // should use to join the cluster.
  string ClientID = 1 [(gogoproto.jsontag) = "client_id,omitempty"];
}

// AzureMatcher matches Azure resources.
// It defines which resource types, filters and some configuration params.
message AzureMatcher {
  // Subscriptions are Azure subscriptions to query for resources.
  repeated string Subscriptions = 1 [(gogoproto.jsontag) = "subscriptions,omitempty"];
  // ResourceGroups are Azure resource groups to query for resources.
  repeated string ResourceGroups = 2 [(gogoproto.jsontag) = "resource_groups,omitempty"];
  // Types are Azure types to match: "mysql", "postgres", "aks", "vm"
  repeated string Types = 3 [(gogoproto.jsontag) = "types,omitempty"];
  // Regions are Azure locations to match for databases.
  repeated string Regions = 4 [(gogoproto.jsontag) = "regions,omitempty"];
  // ResourceTags are Azure tags on resources to match.
  wrappers.LabelValues ResourceTags = 5 [
    (gogoproto.nullable) = false,
    (gogoproto.jsontag) = "tags,omitempty",
    (gogoproto.customtype) = "Labels"
  ];
  // Params sets the join method when installing on
  // discovered Azure nodes.
  InstallerParams Params = 6 [(gogoproto.jsontag) = "install_params,omitempty"];
}

// GCPMatcher matches GCP resources.
message GCPMatcher {
  // Types are GKE resource types to match: "gke", "vm".
  repeated string Types = 1 [(gogoproto.jsontag) = "types,omitempty"];
  // Locations are GKE locations to search resources for.
  repeated string Locations = 2 [(gogoproto.jsontag) = "locations,omitempty"];
  // Tags is obsolete and only exists for backwards compatibility. Use Labels instead.
  wrappers.LabelValues Tags = 3 [
    (gogoproto.nullable) = false,
    (gogoproto.jsontag) = "tags,omitempty",
    (gogoproto.customtype) = "Labels"
  ];
  // ProjectIDs are the GCP project ID where the resources are deployed.
  repeated string ProjectIDs = 4 [(gogoproto.jsontag) = "project_ids,omitempty"];
  // ServiceAccounts are the emails of service accounts attached to VMs.
  repeated string ServiceAccounts = 5 [(gogoproto.jsontag) = "service_accounts,omitempty"];
  // Params sets the join method when installing on
  // discovered GCP nodes.
  InstallerParams Params = 6 [(gogoproto.jsontag) = "install_params,omitempty"];
  // Labels are GCP labels to match.
  wrappers.LabelValues Labels = 7 [
    (gogoproto.nullable) = false,
    (gogoproto.jsontag) = "labels,omitempty",
    (gogoproto.customtype) = "Labels"
  ];
}

// KubernetesMatcher matches Kubernetes services.
message KubernetesMatcher {
  // Types are Kubernetes services types to match. Currently only 'app' is supported.
  repeated string Types = 1 [(gogoproto.jsontag) = "types,omitempty"];
  // Namespaces are Kubernetes namespaces in which to discover services
  repeated string Namespaces = 2 [(gogoproto.jsontag) = "namespaces,omitempty"];
  // Labels are Kubernetes services labels to match.
  wrappers.LabelValues Labels = 3 [
    (gogoproto.nullable) = false,
    (gogoproto.jsontag) = "labels,omitempty",
    (gogoproto.customtype) = "Labels"
  ];
}

// OktaOptions specify options related to the Okta service.
message OktaOptions {
  // SyncPeriod is the duration between synchronization calls in nanoseconds.
  int64 SyncPeriod = 1 [
    (gogoproto.jsontag) = "sync_period,omitempty",
    (gogoproto.casttype) = "Duration"
  ];
}

// AccessGraphSync is a configuration for Access Graph service.
message AccessGraphSync {
  // AWS is a configuration for AWS Access Graph service poll service.
  repeated AccessGraphAWSSync AWS = 1 [(gogoproto.jsontag) = "aws,omitempty"];
  // PollInterval is the frequency at which to poll for AWS resources
  google.protobuf.Duration PollInterval = 2 [
    (gogoproto.jsontag) = "poll_interval,omitempty",
    (gogoproto.nullable) = false,
    (gogoproto.stdduration) = true
  ];
}

// AccessGraphAWSSync is a configuration for AWS Access Graph service poll service.
message AccessGraphAWSSync {
  // Regions are AWS regions to import resources from.
  repeated string Regions = 1 [(gogoproto.jsontag) = "regions,omitempty"];
  // AssumeRoleARN is the AWS role to assume for database discovery.
  AssumeRole AssumeRole = 3 [(gogoproto.jsontag) = "assume_role,omitempty"];
  // Integration is the integration name used to generate credentials to interact with AWS APIs.
  string Integration = 4 [(gogoproto.jsontag) = "integration,omitempty"];
}<|MERGE_RESOLUTION|>--- conflicted
+++ resolved
@@ -6822,16 +6822,14 @@
   // NOTE: System users are always filtered out by default and will not be provisioned to AWS IC.
   repeated AWSICUserSyncFilter user_sync_filters = 8 [(gogoproto.jsontag) = "user_sync_filters,omitempty"];
 
-<<<<<<< HEAD
   // AwsAccountFilters is an optional allow-list of AWS accounts to import and
   // manage. An empty list implies that all accounts managed by the Identity Center
   // instance will be imported and managed.
   repeated AWSICResourceFilter aws_accounts_filters = 9;
-=======
+
   // GroupSyncLabelsFilter is used to specify filters that determine which AWS groups
   // should be included during synchronization.
   repeated AWSICResourceFilter group_sync_filters = 10 [(gogoproto.jsontag) = "group_sync_filters,omitempty"];
->>>>>>> 8c3b25a5
 }
 
 // AWSICResourceFilter is an entry in the AWS IC plugin settings' allow-list of
@@ -6840,16 +6838,6 @@
 message AWSICResourceFilter {
   option (gogoproto.equal) = true;
 
-<<<<<<< HEAD
-  // Filter describes the AWS Resource filter to apply
-  oneof filter {
-    // Id indicates that the resource should be filtered by ID
-    string id = 1;
-
-    // NameRegex indicates that the resource should be included its name matches
-    // the supplied regex.
-    string name_regex = 2;
-=======
   // Include describes the AWS Resource filter to apply
   oneof include {
     // Id indicates that the resource should be filtered by ID
@@ -6858,7 +6846,6 @@
     // NameRegex indicates that the resource should be included its name matches
     // the supplied regex.
     string name_regex = 2 [(gogoproto.jsontag) = "name_regex,omitempty"];
->>>>>>> 8c3b25a5
   }
 }
 
