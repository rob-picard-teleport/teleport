--- conflicted
+++ resolved
@@ -3958,12 +3958,9 @@
     events.BotCreate BotCreate = 143;
     events.BotDelete BotDelete = 144;
     events.BotUpdate BotUpdate = 145;
-<<<<<<< HEAD
-    events.SPIFFESVIDIssued SPIFFESVIDIssued = 146;
-=======
     events.CreateMFAAuthChallenge CreateMFAAuthChallenge = 146;
     events.ValidateMFAAuthResponse ValidateMFAAuthResponse = 147;
->>>>>>> f4791f61
+    events.SPIFFESVIDIssued SPIFFESVIDIssued = 148;
   }
 }
 
