--- conflicted
+++ resolved
@@ -4749,13 +4749,10 @@
     events.GitCommand GitCommand = 197;
     events.UserLoginAccessListInvalid UserLoginAccessListInvalid = 198;
     events.AccessRequestExpire AccessRequestExpire = 199;
-<<<<<<< HEAD
-    events.AWSICResourceSync AWSICResourceSync = 200;
-    events.AWSICPermissionAssignment AWSICPermissionAssignment = 201;
-    events.SCIMPrincipalProvisioning SCIMPrincipalProvisioning = 202;
-=======
     events.StableUNIXUserCreate StableUNIXUserCreate = 200;
->>>>>>> 833879ee
+    events.AWSICResourceSync AWSICResourceSync = 201;
+    events.AWSICPermissionAssignment AWSICPermissionAssignment = 202;
+    events.SCIMPrincipalProvisioning SCIMPrincipalProvisioning = 203;
   }
 }
 
@@ -7958,7 +7955,31 @@
   ];
 }
 
-<<<<<<< HEAD
+// StableUNIXUserCreate is emitted whenever a new stable UNIX user is written in
+// the cluster state storage.
+message StableUNIXUserCreate {
+  // Metadata is common event metadata
+  Metadata Metadata = 1 [
+    (gogoproto.nullable) = false,
+    (gogoproto.embed) = true,
+    (gogoproto.jsontag) = ""
+  ];
+
+  // User is a common user event metadata
+  UserMetadata User = 2 [
+    (gogoproto.nullable) = false,
+    (gogoproto.embed) = true,
+    (gogoproto.jsontag) = ""
+  ];
+
+  StableUNIXUser stable_unix_user = 3;
+}
+
+message StableUNIXUser {
+  string username = 1;
+  int32 uid = 2;
+}
+
 // AWSICResourceSyncEvent defines import and reconciliation event data for a
 // account, account assignment, permission set or user group type.
 message AWSICResourceSyncEvent {
@@ -8022,18 +8043,10 @@
   }
   // Metadata is an event metadata.
   Metadata metadata = 1 [
-=======
-// StableUNIXUserCreate is emitted whenever a new stable UNIX user is written in
-// the cluster state storage.
-message StableUNIXUserCreate {
-  // Metadata is common event metadata
-  Metadata Metadata = 1 [
->>>>>>> 833879ee
-    (gogoproto.nullable) = false,
-    (gogoproto.embed) = true,
-    (gogoproto.jsontag) = ""
-  ];
-<<<<<<< HEAD
+    (gogoproto.nullable) = false,
+    (gogoproto.embed) = true,
+    (gogoproto.jsontag) = ""
+  ];
   // Principal ID is a Teleport resource metadata name of the principal (User or an Access List).
   string principal_id = 2 [(gogoproto.jsontag) = "principal_id,omitempty"];
   // Identifies a principal (User or an Access List).
@@ -8048,16 +8061,10 @@
 message SCIMPrincipalProvisioning {
   // Metadata is event metadata.
   Metadata metadata = 1 [
-=======
-
-  // User is a common user event metadata
-  UserMetadata User = 2 [
->>>>>>> 833879ee
-    (gogoproto.nullable) = false,
-    (gogoproto.embed) = true,
-    (gogoproto.jsontag) = ""
-  ];
-<<<<<<< HEAD
+    (gogoproto.nullable) = false,
+    (gogoproto.embed) = true,
+    (gogoproto.jsontag) = ""
+  ];
   //  PrincipalMetadata is metadata of User or Access List.
   SCIMPrincipalMetadata principal_metadata = 2 [(gogoproto.jsontag) = "principal_metadata,omitempty"];
   // ProvisioningStatus is status of the provisioning attempt made to the configured SCIM server.
@@ -8089,13 +8096,4 @@
     (gogoproto.embed) = true,
     (gogoproto.jsontag) = ""
   ];
-=======
-
-  StableUNIXUser stable_unix_user = 3;
-}
-
-message StableUNIXUser {
-  string username = 1;
-  int32 uid = 2;
->>>>>>> 833879ee
 }