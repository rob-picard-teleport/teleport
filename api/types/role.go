/*
Copyright 2020 Gravitational, Inc.

Licensed under the Apache License, Version 2.0 (the "License");
you may not use this file except in compliance with the License.
You may obtain a copy of the License at

    http://www.apache.org/licenses/LICENSE-2.0

Unless required by applicable law or agreed to in writing, software
distributed under the License is distributed on an "AS IS" BASIS,
WITHOUT WARRANTIES OR CONDITIONS OF ANY KIND, either express or implied.
See the License for the specific language governing permissions and
limitations under the License.
*/

package types

import (
	"encoding/json"
	"fmt"
	"net"
	"path"
	"slices"
	"strings"
	"time"

	"github.com/gogo/protobuf/proto"
	"github.com/gravitational/trace"

	"github.com/gravitational/teleport/api/constants"
	"github.com/gravitational/teleport/api/defaults"
	"github.com/gravitational/teleport/api/types/wrappers"
	"github.com/gravitational/teleport/api/utils"
	"github.com/gravitational/teleport/api/utils/keys"
)

type OnSessionLeaveAction string

const (
	// OnSessionLeaveTerminate is a moderated sessions policy constant that terminates
	// a session once the require policy is no longer fulfilled.
	OnSessionLeaveTerminate OnSessionLeaveAction = "terminate"

	// OnSessionLeaveTerminate is a moderated sessions policy constant that pauses
	// a session once the require policies is no longer fulfilled. It is resumed
	// once the requirements are fulfilled again.
	OnSessionLeavePause OnSessionLeaveAction = "pause"
)

// Match checks if the given role matches this filter.
func (f *RoleFilter) Match(role *RoleV6) bool {
	if f.SkipSystemRoles && IsSystemResource(role) {
		return false
	}

	if len(f.SearchKeywords) != 0 {
		if !role.MatchSearch(f.SearchKeywords) {
			return false
		}
	}

	return true
}

// Role contains a set of permissions or settings
type Role interface {
	// Resource provides common resource methods.
	ResourceWithLabels

	// SetMetadata sets role metadata
	SetMetadata(meta Metadata)

	// GetOptions gets role options.
	GetOptions() RoleOptions
	// SetOptions sets role options
	SetOptions(opt RoleOptions)

	// GetCreateDatabaseUserMode gets the create database user mode option.
	GetCreateDatabaseUserMode() CreateDatabaseUserMode

	// GetLogins gets *nix system logins for allow or deny condition.
	GetLogins(RoleConditionType) []string
	// SetLogins sets *nix system logins for allow or deny condition.
	SetLogins(RoleConditionType, []string)

	// GetNamespaces gets a list of namespaces this role is allowed or denied access to.
	GetNamespaces(RoleConditionType) []string
	// SetNamespaces sets a list of namespaces this role is allowed or denied access to.
	SetNamespaces(RoleConditionType, []string)

	// GetRoleConditions gets the RoleConditions for the RoleConditionType.
	GetRoleConditions(rct RoleConditionType) RoleConditions

	// GetRequestReasonMode gets the RequestReasonMode for the RoleConditionType.
	GetRequestReasonMode(RoleConditionType) RequestReasonMode

	// GetLabelMatchers gets the LabelMatchers that match labels of resources of
	// type [kind] this role is allowed or denied access to.
	GetLabelMatchers(rct RoleConditionType, kind string) (LabelMatchers, error)
	// SetLabelMatchers sets the LabelMatchers that match labels of resources of
	// type [kind] this role is allowed or denied access to.
	SetLabelMatchers(rct RoleConditionType, kind string, labelMatchers LabelMatchers) error

	// GetNodeLabels gets the map of node labels this role is allowed or denied access to.
	GetNodeLabels(RoleConditionType) Labels
	// SetNodeLabels sets the map of node labels this role is allowed or denied access to.
	SetNodeLabels(RoleConditionType, Labels)

	// GetAppLabels gets the map of app labels this role is allowed or denied access to.
	GetAppLabels(RoleConditionType) Labels
	// SetAppLabels sets the map of app labels this role is allowed or denied access to.
	SetAppLabels(RoleConditionType, Labels)

	// GetClusterLabels gets the map of cluster labels this role is allowed or denied access to.
	GetClusterLabels(RoleConditionType) Labels
	// SetClusterLabels sets the map of cluster labels this role is allowed or denied access to.
	SetClusterLabels(RoleConditionType, Labels)

	// GetKubernetesLabels gets the map of kubernetes labels this role is
	// allowed or denied access to.
	GetKubernetesLabels(RoleConditionType) Labels
	// SetKubernetesLabels sets the map of kubernetes labels this role is
	// allowed or denied access to.
	SetKubernetesLabels(RoleConditionType, Labels)

	// GetRules gets all allow or deny rules.
	GetRules(rct RoleConditionType) []Rule
	// SetRules sets an allow or deny rule.
	SetRules(rct RoleConditionType, rules []Rule)

	// GetKubeGroups returns kubernetes groups
	GetKubeGroups(RoleConditionType) []string
	// SetKubeGroups sets kubernetes groups for allow or deny condition.
	SetKubeGroups(RoleConditionType, []string)

	// GetKubeUsers returns kubernetes users to impersonate
	GetKubeUsers(RoleConditionType) []string
	// SetKubeUsers sets kubernetes users to impersonate for allow or deny condition.
	SetKubeUsers(RoleConditionType, []string)

	// GetKubeResources returns the Kubernetes Resources this role grants
	// access to.
	GetKubeResources(rct RoleConditionType) []KubernetesResource
	// SetKubeResources configures the Kubernetes Resources for the RoleConditionType.
	SetKubeResources(rct RoleConditionType, pods []KubernetesResource)

	// SetRequestKubernetesResources sets the request kubernetes resources.
	SetRequestKubernetesResources(rct RoleConditionType, resources []RequestKubernetesResource)

	// GetAccessRequestConditions gets allow/deny conditions for access requests.
	GetAccessRequestConditions(RoleConditionType) AccessRequestConditions
	// SetAccessRequestConditions sets allow/deny conditions for access requests.
	SetAccessRequestConditions(RoleConditionType, AccessRequestConditions)

	// GetAccessReviewConditions gets allow/deny conditions for access review.
	GetAccessReviewConditions(RoleConditionType) AccessReviewConditions
	// SetAccessReviewConditions sets allow/deny conditions for access review.
	SetAccessReviewConditions(RoleConditionType, AccessReviewConditions)

	// GetDatabaseLabels gets the map of db labels this role is allowed or denied access to.
	GetDatabaseLabels(RoleConditionType) Labels
	// SetDatabaseLabels sets the map of db labels this role is allowed or denied access to.
	SetDatabaseLabels(RoleConditionType, Labels)

	// GetDatabaseNames gets a list of database names this role is allowed or denied access to.
	GetDatabaseNames(RoleConditionType) []string
	// SetDatabaseNames sets a list of database names this role is allowed or denied access to.
	SetDatabaseNames(RoleConditionType, []string)

	// GetDatabaseUsers gets a list of database users this role is allowed or denied access to.
	GetDatabaseUsers(RoleConditionType) []string
	// SetDatabaseUsers sets a list of database users this role is allowed or denied access to.
	SetDatabaseUsers(RoleConditionType, []string)

	// GetDatabaseRoles gets a list of database roles for auto-provisioned users.
	GetDatabaseRoles(RoleConditionType) []string
	// SetDatabaseRoles sets a list of database roles for auto-provisioned users.
	SetDatabaseRoles(RoleConditionType, []string)

	// GetDatabasePermissions gets database permissions for auto-provisioned users.
	GetDatabasePermissions(rct RoleConditionType) DatabasePermissions
	// SetDatabasePermissions sets database permissions for auto-provisioned users.
	SetDatabasePermissions(RoleConditionType, DatabasePermissions)

	// GetImpersonateConditions returns conditions this role is allowed or denied to impersonate.
	GetImpersonateConditions(rct RoleConditionType) ImpersonateConditions
	// SetImpersonateConditions sets conditions this role is allowed or denied to impersonate.
	SetImpersonateConditions(rct RoleConditionType, cond ImpersonateConditions)

	// GetAWSRoleARNs returns a list of AWS role ARNs this role is allowed to assume.
	GetAWSRoleARNs(RoleConditionType) []string
	// SetAWSRoleARNs sets a list of AWS role ARNs this role is allowed to assume.
	SetAWSRoleARNs(RoleConditionType, []string)

	// GetAzureIdentities returns a list of Azure identities this role is allowed to assume.
	GetAzureIdentities(RoleConditionType) []string
	// SetAzureIdentities sets a list of Azure identities this role is allowed to assume.
	SetAzureIdentities(RoleConditionType, []string)

	// GetGCPServiceAccounts returns a list of GCP service accounts this role is allowed to assume.
	GetGCPServiceAccounts(RoleConditionType) []string
	// SetGCPServiceAccounts sets a list of GCP service accounts this role is allowed to assume.
	SetGCPServiceAccounts(RoleConditionType, []string)

	// GetWindowsDesktopLabels gets the Windows desktop labels this role
	// is allowed or denied access to.
	GetWindowsDesktopLabels(RoleConditionType) Labels
	// SetWindowsDesktopLabels sets the Windows desktop labels this role
	// is allowed or denied access to.
	SetWindowsDesktopLabels(RoleConditionType, Labels)
	// GetWindowsLogins gets Windows desktop logins for allow or deny condition.
	GetWindowsLogins(RoleConditionType) []string
	// SetWindowsLogins sets Windows desktop logins for allow or deny condition.
	SetWindowsLogins(RoleConditionType, []string)

	// GetSessionRequirePolicies returns the RBAC required policies for a session.
	GetSessionRequirePolicies() []*SessionRequirePolicy
	// SetSessionRequirePolicies sets the RBAC required policies for a session.
	SetSessionRequirePolicies([]*SessionRequirePolicy)
	// GetSessionJoinPolicies returns the RBAC join policies for a session.
	GetSessionJoinPolicies() []*SessionJoinPolicy
	// SetSessionJoinPolicies sets the RBAC join policies for a session.
	SetSessionJoinPolicies([]*SessionJoinPolicy)
	// GetSessionPolicySet returns the RBAC policy set for a role.
	GetSessionPolicySet() SessionTrackerPolicySet

	// GetSearchAsRoles returns the list of extra roles which should apply to a
	// user while they are searching for resources as part of a Resource Access
	// Request, and defines the underlying roles which will be requested as part
	// of any Resource Access Request.
	GetSearchAsRoles(RoleConditionType) []string
	// SetSearchAsRoles sets the list of extra roles which should apply to a
	// user while they are searching for resources as part of a Resource Access
	// Request, and defines the underlying roles which will be requested as part
	// of any Resource Access Request.
	SetSearchAsRoles(RoleConditionType, []string)

	// GetPreviewAsRoles returns the list of extra roles which should apply to a
	// reviewer while they are viewing a Resource Access Request for the
	// purposes of viewing details such as the hostname and labels of requested
	// resources.
	GetPreviewAsRoles(RoleConditionType) []string
	// SetPreviewAsRoles sets the list of extra roles which should apply to a
	// reviewer while they are viewing a Resource Access Request for the
	// purposes of viewing details such as the hostname and labels of requested
	// resources.
	SetPreviewAsRoles(RoleConditionType, []string)

	// GetHostGroups gets the list of groups this role is put in when users are provisioned
	GetHostGroups(RoleConditionType) []string
	// SetHostGroups sets the list of groups this role is put in when users are provisioned
	SetHostGroups(RoleConditionType, []string)

	// GetDesktopGroups gets the list of groups this role is put in when desktop users are provisioned
	GetDesktopGroups(RoleConditionType) []string
	// SetDesktopGroups sets the list of groups this role is put in when desktop users are provisioned
	SetDesktopGroups(RoleConditionType, []string)

	// GetHostSudoers gets the list of sudoers entries for the role
	GetHostSudoers(RoleConditionType) []string
	// SetHostSudoers sets the list of sudoers entries for the role
	SetHostSudoers(RoleConditionType, []string)

	// GetPrivateKeyPolicy returns the private key policy enforced for this role.
	GetPrivateKeyPolicy() keys.PrivateKeyPolicy

	// GetDatabaseServiceLabels gets the map of db service labels this role is allowed or denied access to.
	GetDatabaseServiceLabels(RoleConditionType) Labels
	// SetDatabaseServiceLabels sets the map of db service labels this role is allowed or denied access to.
	SetDatabaseServiceLabels(RoleConditionType, Labels)

	// GetGroupLabels gets the map of group labels this role is allowed or denied access to.
	GetGroupLabels(RoleConditionType) Labels
	// SetGroupLabels sets the map of group labels this role is allowed or denied access to.
	SetGroupLabels(RoleConditionType, Labels)

	// GetSPIFFEConditions returns the allow or deny SPIFFERoleCondition.
	GetSPIFFEConditions(rct RoleConditionType) []*SPIFFERoleCondition
	// SetSPIFFEConditions sets the allow or deny SPIFFERoleCondition.
	SetSPIFFEConditions(rct RoleConditionType, cond []*SPIFFERoleCondition)

	// GetGitHubPermissions returns the allow or deny GitHub-related permissions.
	GetGitHubPermissions(RoleConditionType) []GitHubPermission
	// SetGitHubPermissions sets the allow or deny GitHub-related permissions.
	SetGitHubPermissions(RoleConditionType, []GitHubPermission)
}

// NewRole constructs new standard V7 role.
// This creates a V7 role with V4+ RBAC semantics.
func NewRole(name string, spec RoleSpecV6) (Role, error) {
	// When incrementing the role version, make sure to update the
	// role version in the asset file used by the UI.
	// See: web/packages/teleport/src/Roles/templates/role.yaml
	role, err := NewRoleWithVersion(name, V7, spec)
	return role, trace.Wrap(err)
}

// NewRoleWithVersion constructs new standard role with the version specified.
func NewRoleWithVersion(name string, version string, spec RoleSpecV6) (Role, error) {
	role := RoleV6{
		Version: version,
		Metadata: Metadata{
			Name: name,
		},
		Spec: spec,
	}
	if err := role.CheckAndSetDefaults(); err != nil {
		return nil, trace.Wrap(err)
	}
	return &role, nil
}

// RoleConditionType specifies if it's an allow rule (true) or deny rule (false).
type RoleConditionType bool

const (
	// Allow is the set of conditions that allow access.
	Allow RoleConditionType = true
	// Deny is the set of conditions that prevent access.
	Deny RoleConditionType = false
)

// GetVersion returns resource version
func (r *RoleV6) GetVersion() string {
	return r.Version
}

// GetKind returns resource kind
func (r *RoleV6) GetKind() string {
	return r.Kind
}

// GetSubKind returns resource sub kind
func (r *RoleV6) GetSubKind() string {
	return r.SubKind
}

// SetSubKind sets resource subkind
func (r *RoleV6) SetSubKind(s string) {
	r.SubKind = s
}

// GetRevision returns the revision
func (r *RoleV6) GetRevision() string {
	return r.Metadata.GetRevision()
}

// SetRevision sets the revision
func (r *RoleV6) SetRevision(rev string) {
	r.Metadata.SetRevision(rev)
}

// SetExpiry sets expiry time for the object.
func (r *RoleV6) SetExpiry(expires time.Time) {
	r.Metadata.SetExpiry(expires)
}

// Expiry returns the expiry time for the object.
func (r *RoleV6) Expiry() time.Time {
	return r.Metadata.Expiry()
}

// SetName sets the role name and is a shortcut for SetMetadata().Name.
func (r *RoleV6) SetName(s string) {
	r.Metadata.Name = s
}

// GetName gets the role name and is a shortcut for GetMetadata().Name.
func (r *RoleV6) GetName() string {
	return r.Metadata.Name
}

// GetMetadata returns role metadata.
func (r *RoleV6) GetMetadata() Metadata {
	return r.Metadata
}

// SetMetadata sets role metadata
func (r *RoleV6) SetMetadata(meta Metadata) {
	r.Metadata = meta
}

// GetOptions gets role options.
func (r *RoleV6) GetOptions() RoleOptions {
	return r.Spec.Options
}

// SetOptions sets role options.
func (r *RoleV6) SetOptions(options RoleOptions) {
	r.Spec.Options = options
}

// GetCreateDatabaseUserMode gets the create database user mode option.
func (r *RoleV6) GetCreateDatabaseUserMode() CreateDatabaseUserMode {
	if r.Spec.Options.CreateDatabaseUserMode != CreateDatabaseUserMode_DB_USER_MODE_UNSPECIFIED {
		return r.Spec.Options.CreateDatabaseUserMode
	}
	// To keep backwards compatibility, look at the create database user option.
	if r.Spec.Options.CreateDatabaseUser != nil && r.Spec.Options.CreateDatabaseUser.Value {
		return CreateDatabaseUserMode_DB_USER_MODE_KEEP
	}
	return CreateDatabaseUserMode_DB_USER_MODE_OFF
}

// GetLogins gets system logins for allow or deny condition.
func (r *RoleV6) GetLogins(rct RoleConditionType) []string {
	if rct == Allow {
		return r.Spec.Allow.Logins
	}
	return r.Spec.Deny.Logins
}

// SetLogins sets system logins for allow or deny condition.
func (r *RoleV6) SetLogins(rct RoleConditionType, logins []string) {
	lcopy := utils.CopyStrings(logins)

	if rct == Allow {
		r.Spec.Allow.Logins = lcopy
	} else {
		r.Spec.Deny.Logins = lcopy
	}
}

// GetKubeGroups returns kubernetes groups
func (r *RoleV6) GetKubeGroups(rct RoleConditionType) []string {
	if rct == Allow {
		return r.Spec.Allow.KubeGroups
	}
	return r.Spec.Deny.KubeGroups
}

// SetKubeGroups sets kubernetes groups for allow or deny condition.
func (r *RoleV6) SetKubeGroups(rct RoleConditionType, groups []string) {
	lcopy := utils.CopyStrings(groups)

	if rct == Allow {
		r.Spec.Allow.KubeGroups = lcopy
	} else {
		r.Spec.Deny.KubeGroups = lcopy
	}
}

// GetKubeResources returns the Kubernetes Resources this role grants
// access to.
func (r *RoleV6) GetKubeResources(rct RoleConditionType) []KubernetesResource {
	if rct == Allow {
		return r.convertKubernetesResourcesBetweenRoleVersions(r.Spec.Allow.KubernetesResources)
	}
	return r.Spec.Deny.KubernetesResources
}

// convertKubeResourcesBetweenRoleVersions converts Kubernetes resources between role versions.
// This is required to keep compatibility between role versions to avoid breaking changes
// when upgrading Teleport.
// For roles v7, it returns the list as it is.
// For older roles <v7, if the kind is pod and name and namespace are wildcards,
// then return a wildcard resource since RoleV6 and below do not restrict access
// to other resources. This is a simple optimization to reduce the number of resources.
// Finally, if the older role version is not a wildcard, then it returns the pod resources as is
// and append the other supported resources - KubernetesResourcesKinds - for Role v7.
func (r *RoleV6) convertKubernetesResourcesBetweenRoleVersions(resources []KubernetesResource) []KubernetesResource {
	switch r.Version {
	case V7:
		return resources
	// Teleport does not support role versions < v3.
	case V6, V5, V4, V3:
		switch {
		// If role does not have kube labels, return empty list since it won't match
		// any kubernetes cluster.
		case !r.HasLabelMatchers(Allow, KindKubernetesCluster):
			return nil
			// If role is not V7 and resources is wildcard, return wildcard for kind as well.
			// This is an optimization to avoid appending multiple resources.
			// This check ignores the Kind field because `validateKubeResources` ensures
			// that for older roles, the Kind field can only be pod.
		case len(resources) == 1 && resources[0].Name == Wildcard && resources[0].Namespace == Wildcard:
			return []KubernetesResource{{Kind: Wildcard, Name: Wildcard, Namespace: Wildcard, Verbs: []string{Wildcard}}}
		default:
			for _, resource := range KubernetesResourcesKinds {
				// Ignore Pod resources for older roles because Pods were already supported
				// so we don't need to keep backwards compatibility for them.
				// Also ignore Namespace resources because it grants access to all resources
				// in the namespace.
				if resource == KindKubePod || resource == KindNamespace {
					continue
				}
				resources = append(resources, KubernetesResource{Kind: resource, Name: Wildcard, Namespace: Wildcard, Verbs: []string{Wildcard}})
			}
			return resources
		}
	default:
		return nil
	}
}

// SetKubeResources configures the Kubernetes Resources for the RoleConditionType.
func (r *RoleV6) SetKubeResources(rct RoleConditionType, pods []KubernetesResource) {
	if rct == Allow {
		r.Spec.Allow.KubernetesResources = pods
	} else {
		r.Spec.Deny.KubernetesResources = pods
	}
}

// SetRequestKubernetesResources sets the request kubernetes resources.
func (r *RoleV6) SetRequestKubernetesResources(rct RoleConditionType, resources []RequestKubernetesResource) {
	roleConditions := &r.Spec.Allow
	if rct == Deny {
		roleConditions = &r.Spec.Deny
	}
	if roleConditions.Request == nil {
		roleConditions.Request = &AccessRequestConditions{}
	}
	roleConditions.Request.KubernetesResources = resources
}

// GetKubeUsers returns kubernetes users
func (r *RoleV6) GetKubeUsers(rct RoleConditionType) []string {
	if rct == Allow {
		return r.Spec.Allow.KubeUsers
	}
	return r.Spec.Deny.KubeUsers
}

// SetKubeUsers sets kubernetes user for allow or deny condition.
func (r *RoleV6) SetKubeUsers(rct RoleConditionType, users []string) {
	lcopy := utils.CopyStrings(users)

	if rct == Allow {
		r.Spec.Allow.KubeUsers = lcopy
	} else {
		r.Spec.Deny.KubeUsers = lcopy
	}
}

// GetAccessRequestConditions gets conditions for access requests.
func (r *RoleV6) GetAccessRequestConditions(rct RoleConditionType) AccessRequestConditions {
	cond := r.Spec.Deny.Request
	if rct == Allow {
		cond = r.Spec.Allow.Request
	}
	if cond == nil {
		return AccessRequestConditions{}
	}
	return *cond
}

// SetAccessRequestConditions sets allow/deny conditions for access requests.
func (r *RoleV6) SetAccessRequestConditions(rct RoleConditionType, cond AccessRequestConditions) {
	if rct == Allow {
		r.Spec.Allow.Request = &cond
	} else {
		r.Spec.Deny.Request = &cond
	}
}

// GetAccessReviewConditions gets conditions for access reviews.
func (r *RoleV6) GetAccessReviewConditions(rct RoleConditionType) AccessReviewConditions {
	cond := r.Spec.Deny.ReviewRequests
	if rct == Allow {
		cond = r.Spec.Allow.ReviewRequests
	}
	if cond == nil {
		return AccessReviewConditions{}
	}
	return *cond
}

// SetAccessReviewConditions sets allow/deny conditions for access reviews.
func (r *RoleV6) SetAccessReviewConditions(rct RoleConditionType, cond AccessReviewConditions) {
	if rct == Allow {
		r.Spec.Allow.ReviewRequests = &cond
	} else {
		r.Spec.Deny.ReviewRequests = &cond
	}
}

// GetNamespaces gets a list of namespaces this role is allowed or denied access to.
func (r *RoleV6) GetNamespaces(rct RoleConditionType) []string {
	if rct == Allow {
		return r.Spec.Allow.Namespaces
	}
	return r.Spec.Deny.Namespaces
}

// SetNamespaces sets a list of namespaces this role is allowed or denied access to.
func (r *RoleV6) SetNamespaces(rct RoleConditionType, namespaces []string) {
	ncopy := utils.CopyStrings(namespaces)

	if rct == Allow {
		r.Spec.Allow.Namespaces = ncopy
	} else {
		r.Spec.Deny.Namespaces = ncopy
	}
}

// GetNodeLabels gets the map of node labels this role is allowed or denied access to.
func (r *RoleV6) GetNodeLabels(rct RoleConditionType) Labels {
	if rct == Allow {
		return r.Spec.Allow.NodeLabels
	}
	return r.Spec.Deny.NodeLabels
}

// SetNodeLabels sets the map of node labels this role is allowed or denied access to.
func (r *RoleV6) SetNodeLabels(rct RoleConditionType, labels Labels) {
	if rct == Allow {
		r.Spec.Allow.NodeLabels = labels.Clone()
	} else {
		r.Spec.Deny.NodeLabels = labels.Clone()
	}
}

// GetAppLabels gets the map of app labels this role is allowed or denied access to.
func (r *RoleV6) GetAppLabels(rct RoleConditionType) Labels {
	if rct == Allow {
		return r.Spec.Allow.AppLabels
	}
	return r.Spec.Deny.AppLabels
}

// SetAppLabels sets the map of node labels this role is allowed or denied access to.
func (r *RoleV6) SetAppLabels(rct RoleConditionType, labels Labels) {
	if rct == Allow {
		r.Spec.Allow.AppLabels = labels.Clone()
	} else {
		r.Spec.Deny.AppLabels = labels.Clone()
	}
}

// GetClusterLabels gets the map of cluster labels this role is allowed or denied access to.
func (r *RoleV6) GetClusterLabels(rct RoleConditionType) Labels {
	if rct == Allow {
		return r.Spec.Allow.ClusterLabels
	}
	return r.Spec.Deny.ClusterLabels
}

// SetClusterLabels sets the map of cluster labels this role is allowed or denied access to.
func (r *RoleV6) SetClusterLabels(rct RoleConditionType, labels Labels) {
	if rct == Allow {
		r.Spec.Allow.ClusterLabels = labels.Clone()
	} else {
		r.Spec.Deny.ClusterLabels = labels.Clone()
	}
}

// GetKubernetesLabels gets the map of app labels this role is allowed or denied access to.
func (r *RoleV6) GetKubernetesLabels(rct RoleConditionType) Labels {
	if rct == Allow {
		return r.Spec.Allow.KubernetesLabels
	}
	return r.Spec.Deny.KubernetesLabels
}

// SetKubernetesLabels sets the map of node labels this role is allowed or denied access to.
func (r *RoleV6) SetKubernetesLabels(rct RoleConditionType, labels Labels) {
	if rct == Allow {
		r.Spec.Allow.KubernetesLabels = labels.Clone()
	} else {
		r.Spec.Deny.KubernetesLabels = labels.Clone()
	}
}

// GetDatabaseServiceLabels gets the map of db service labels this role is allowed or denied access to.
func (r *RoleV6) GetDatabaseServiceLabels(rct RoleConditionType) Labels {
	if rct == Allow {
		return r.Spec.Allow.DatabaseServiceLabels
	}
	return r.Spec.Deny.DatabaseServiceLabels
}

// SetDatabaseServiceLabels sets the map of db service labels this role is allowed or denied access to.
func (r *RoleV6) SetDatabaseServiceLabels(rct RoleConditionType, labels Labels) {
	if rct == Allow {
		r.Spec.Allow.DatabaseServiceLabels = labels.Clone()
	} else {
		r.Spec.Deny.DatabaseServiceLabels = labels.Clone()
	}
}

// GetDatabaseLabels gets the map of db labels this role is allowed or denied access to.
func (r *RoleV6) GetDatabaseLabels(rct RoleConditionType) Labels {
	if rct == Allow {
		return r.Spec.Allow.DatabaseLabels
	}
	return r.Spec.Deny.DatabaseLabels
}

// SetDatabaseLabels sets the map of db labels this role is allowed or denied access to.
func (r *RoleV6) SetDatabaseLabels(rct RoleConditionType, labels Labels) {
	if rct == Allow {
		r.Spec.Allow.DatabaseLabels = labels.Clone()
	} else {
		r.Spec.Deny.DatabaseLabels = labels.Clone()
	}
}

// GetDatabaseNames gets a list of database names this role is allowed or denied access to.
func (r *RoleV6) GetDatabaseNames(rct RoleConditionType) []string {
	if rct == Allow {
		return r.Spec.Allow.DatabaseNames
	}
	return r.Spec.Deny.DatabaseNames
}

// SetDatabaseNames sets a list of database names this role is allowed or denied access to.
func (r *RoleV6) SetDatabaseNames(rct RoleConditionType, values []string) {
	if rct == Allow {
		r.Spec.Allow.DatabaseNames = values
	} else {
		r.Spec.Deny.DatabaseNames = values
	}
}

// GetDatabaseUsers gets a list of database users this role is allowed or denied access to.
func (r *RoleV6) GetDatabaseUsers(rct RoleConditionType) []string {
	if rct == Allow {
		return r.Spec.Allow.DatabaseUsers
	}
	return r.Spec.Deny.DatabaseUsers
}

// SetDatabaseUsers sets a list of database users this role is allowed or denied access to.
func (r *RoleV6) SetDatabaseUsers(rct RoleConditionType, values []string) {
	if rct == Allow {
		r.Spec.Allow.DatabaseUsers = values
	} else {
		r.Spec.Deny.DatabaseUsers = values
	}
}

// GetDatabaseRoles gets a list of database roles for auto-provisioned users.
func (r *RoleV6) GetDatabaseRoles(rct RoleConditionType) []string {
	if rct == Allow {
		return r.Spec.Allow.DatabaseRoles
	}
	return r.Spec.Deny.DatabaseRoles
}

// SetDatabaseRoles sets a list of database roles for auto-provisioned users.
func (r *RoleV6) SetDatabaseRoles(rct RoleConditionType, values []string) {
	if rct == Allow {
		r.Spec.Allow.DatabaseRoles = values
	} else {
		r.Spec.Deny.DatabaseRoles = values
	}
}

// GetDatabasePermissions gets a list of database permissions for auto-provisioned users.
func (r *RoleV6) GetDatabasePermissions(rct RoleConditionType) DatabasePermissions {
	if rct == Allow {
		return r.Spec.Allow.DatabasePermissions
	}
	return r.Spec.Deny.DatabasePermissions
}

// SetDatabasePermissions sets a list of database permissions for auto-provisioned users.
func (r *RoleV6) SetDatabasePermissions(rct RoleConditionType, values DatabasePermissions) {
	if rct == Allow {
		r.Spec.Allow.DatabasePermissions = values
	} else {
		r.Spec.Deny.DatabasePermissions = values
	}
}

// GetImpersonateConditions returns conditions this role is allowed or denied to impersonate.
func (r *RoleV6) GetImpersonateConditions(rct RoleConditionType) ImpersonateConditions {
	cond := r.Spec.Deny.Impersonate
	if rct == Allow {
		cond = r.Spec.Allow.Impersonate
	}
	if cond == nil {
		return ImpersonateConditions{}
	}
	return *cond
}

// SetImpersonateConditions sets conditions this role is allowed or denied to impersonate.
func (r *RoleV6) SetImpersonateConditions(rct RoleConditionType, cond ImpersonateConditions) {
	if rct == Allow {
		r.Spec.Allow.Impersonate = &cond
	} else {
		r.Spec.Deny.Impersonate = &cond
	}
}

// GetAWSRoleARNs returns a list of AWS role ARNs this role is allowed to impersonate.
func (r *RoleV6) GetAWSRoleARNs(rct RoleConditionType) []string {
	if rct == Allow {
		return r.Spec.Allow.AWSRoleARNs
	}
	return r.Spec.Deny.AWSRoleARNs
}

// SetAWSRoleARNs sets a list of AWS role ARNs this role is allowed to impersonate.
func (r *RoleV6) SetAWSRoleARNs(rct RoleConditionType, arns []string) {
	if rct == Allow {
		r.Spec.Allow.AWSRoleARNs = arns
	} else {
		r.Spec.Deny.AWSRoleARNs = arns
	}
}

// GetAzureIdentities returns a list of Azure identities this role is allowed to assume.
func (r *RoleV6) GetAzureIdentities(rct RoleConditionType) []string {
	if rct == Allow {
		return r.Spec.Allow.AzureIdentities
	}
	return r.Spec.Deny.AzureIdentities
}

// SetAzureIdentities sets a list of Azure identities this role is allowed to assume.
func (r *RoleV6) SetAzureIdentities(rct RoleConditionType, identities []string) {
	if rct == Allow {
		r.Spec.Allow.AzureIdentities = identities
	} else {
		r.Spec.Deny.AzureIdentities = identities
	}
}

// GetGCPServiceAccounts returns a list of GCP service accounts this role is allowed to assume.
func (r *RoleV6) GetGCPServiceAccounts(rct RoleConditionType) []string {
	if rct == Allow {
		return r.Spec.Allow.GCPServiceAccounts
	}
	return r.Spec.Deny.GCPServiceAccounts
}

// SetGCPServiceAccounts sets a list of GCP service accounts this role is allowed to assume.
func (r *RoleV6) SetGCPServiceAccounts(rct RoleConditionType, accounts []string) {
	if rct == Allow {
		r.Spec.Allow.GCPServiceAccounts = accounts
	} else {
		r.Spec.Deny.GCPServiceAccounts = accounts
	}
}

// GetWindowsDesktopLabels gets the desktop labels this role is allowed or denied access to.
func (r *RoleV6) GetWindowsDesktopLabels(rct RoleConditionType) Labels {
	if rct == Allow {
		return r.Spec.Allow.WindowsDesktopLabels
	}
	return r.Spec.Deny.WindowsDesktopLabels
}

// SetWindowsDesktopLabels sets the desktop labels this role is allowed or denied access to.
func (r *RoleV6) SetWindowsDesktopLabels(rct RoleConditionType, labels Labels) {
	if rct == Allow {
		r.Spec.Allow.WindowsDesktopLabels = labels.Clone()
	} else {
		r.Spec.Deny.WindowsDesktopLabels = labels.Clone()
	}
}

// GetWindowsLogins gets Windows desktop logins for the role's allow or deny condition.
func (r *RoleV6) GetWindowsLogins(rct RoleConditionType) []string {
	if rct == Allow {
		return r.Spec.Allow.WindowsDesktopLogins
	}
	return r.Spec.Deny.WindowsDesktopLogins
}

// SetWindowsLogins sets Windows desktop logins for the role's allow or deny condition.
func (r *RoleV6) SetWindowsLogins(rct RoleConditionType, logins []string) {
	lcopy := utils.CopyStrings(logins)

	if rct == Allow {
		r.Spec.Allow.WindowsDesktopLogins = lcopy
	} else {
		r.Spec.Deny.WindowsDesktopLogins = lcopy
	}
}

// GetRules gets all allow or deny rules.
func (r *RoleV6) GetRules(rct RoleConditionType) []Rule {
	if rct == Allow {
		return r.Spec.Allow.Rules
	}
	return r.Spec.Deny.Rules
}

// SetRules sets an allow or deny rule.
func (r *RoleV6) SetRules(rct RoleConditionType, in []Rule) {
	rcopy := CopyRulesSlice(in)

	if rct == Allow {
		r.Spec.Allow.Rules = rcopy
	} else {
		r.Spec.Deny.Rules = rcopy
	}
}

// GetHostGroups gets all groups for provisioned user
func (r *RoleV6) GetHostGroups(rct RoleConditionType) []string {
	if rct == Allow {
		return r.Spec.Allow.HostGroups
	}
	return r.Spec.Deny.HostGroups
}

// SetHostGroups sets all groups for provisioned user
func (r *RoleV6) SetHostGroups(rct RoleConditionType, groups []string) {
	ncopy := utils.CopyStrings(groups)
	if rct == Allow {
		r.Spec.Allow.HostGroups = ncopy
	} else {
		r.Spec.Deny.HostGroups = ncopy
	}
}

// GetDesktopGroups gets all groups for provisioned user
func (r *RoleV6) GetDesktopGroups(rct RoleConditionType) []string {
	if rct == Allow {
		return r.Spec.Allow.DesktopGroups
	}
	return r.Spec.Deny.DesktopGroups
}

// SetDesktopGroups sets all groups for provisioned user
func (r *RoleV6) SetDesktopGroups(rct RoleConditionType, groups []string) {
	ncopy := utils.CopyStrings(groups)
	if rct == Allow {
		r.Spec.Allow.DesktopGroups = ncopy
	} else {
		r.Spec.Deny.DesktopGroups = ncopy
	}
}

// GetHostSudoers gets the list of sudoers entries for the role
func (r *RoleV6) GetHostSudoers(rct RoleConditionType) []string {
	if rct == Allow {
		return r.Spec.Allow.HostSudoers
	}
	return r.Spec.Deny.HostSudoers
}

// GetHostSudoers sets the list of sudoers entries for the role
func (r *RoleV6) SetHostSudoers(rct RoleConditionType, sudoers []string) {
	ncopy := utils.CopyStrings(sudoers)
	if rct == Allow {
		r.Spec.Allow.HostSudoers = ncopy
	} else {
		r.Spec.Deny.HostSudoers = ncopy
	}
}

// GetSPIFFEConditions returns the allow or deny SPIFFERoleCondition.
func (r *RoleV6) GetSPIFFEConditions(rct RoleConditionType) []*SPIFFERoleCondition {
	if rct == Allow {
		return r.Spec.Allow.SPIFFE
	}
	return r.Spec.Deny.SPIFFE
}

// SetSPIFFEConditions sets the allow or deny SPIFFERoleCondition.
func (r *RoleV6) SetSPIFFEConditions(rct RoleConditionType, cond []*SPIFFERoleCondition) {
	if rct == Allow {
		r.Spec.Allow.SPIFFE = cond
	} else {
		r.Spec.Deny.SPIFFE = cond
	}
}

// GetGitHubPermissions returns the allow or deny GitHubPermission.
func (r *RoleV6) GetGitHubPermissions(rct RoleConditionType) []GitHubPermission {
	if rct == Allow {
		return r.Spec.Allow.GitHubPermissions
	}
	return r.Spec.Deny.GitHubPermissions
}

// SetGitHubPermissions sets the allow or deny GitHubPermission.
func (r *RoleV6) SetGitHubPermissions(rct RoleConditionType, perms []GitHubPermission) {
	if rct == Allow {
		r.Spec.Allow.GitHubPermissions = perms
	} else {
		r.Spec.Deny.GitHubPermissions = perms
	}
}

// GetPrivateKeyPolicy returns the private key policy enforced for this role.
func (r *RoleV6) GetPrivateKeyPolicy() keys.PrivateKeyPolicy {
	switch r.Spec.Options.RequireMFAType {
	case RequireMFAType_SESSION_AND_HARDWARE_KEY:
		return keys.PrivateKeyPolicyHardwareKey
	case RequireMFAType_HARDWARE_KEY_TOUCH:
		return keys.PrivateKeyPolicyHardwareKeyTouch
	case RequireMFAType_HARDWARE_KEY_PIN:
		return keys.PrivateKeyPolicyHardwareKeyPIN
	case RequireMFAType_HARDWARE_KEY_TOUCH_AND_PIN:
		return keys.PrivateKeyPolicyHardwareKeyTouchAndPIN
	default:
		return keys.PrivateKeyPolicyNone
	}
}

// setStaticFields sets static resource header and metadata fields.
func (r *RoleV6) setStaticFields() {
	r.Kind = KindRole
	if r.Version != V3 && r.Version != V4 && r.Version != V5 && r.Version != V6 {
		// When incrementing the role version, make sure to update the
		// role version in the asset file used by the UI.
		// See: web/packages/teleport/src/Roles/templates/role.yaml
		r.Version = V7
	}
}

// GetGroupLabels gets the map of group labels this role is allowed or denied access to.
func (r *RoleV6) GetGroupLabels(rct RoleConditionType) Labels {
	if rct == Allow {
		return r.Spec.Allow.GroupLabels
	}
	return r.Spec.Deny.GroupLabels
}

// SetGroupLabels sets the map of group labels this role is allowed or denied access to.
func (r *RoleV6) SetGroupLabels(rct RoleConditionType, labels Labels) {
	if rct == Allow {
		r.Spec.Allow.GroupLabels = labels.Clone()
	} else {
		r.Spec.Deny.GroupLabels = labels.Clone()
	}
}

// CheckAndSetDefaults checks validity of all fields and sets defaults
func (c *SPIFFERoleCondition) CheckAndSetDefaults() error {
	if c.Path == "" {
		return trace.BadParameter("path: should be non-empty")
	}
	isRegex := strings.HasPrefix(c.Path, "^") && strings.HasSuffix(c.Path, "$")
	if !(strings.HasPrefix(c.Path, "/") || isRegex) {
		return trace.BadParameter(
			"path: should start with / or be a regex expression starting with ^ and ending with $",
		)
	}
	for i, str := range c.IPSANs {
		if _, _, err := net.ParseCIDR(str); err != nil {
			return trace.BadParameter(
				"validating ip_sans[%d]: %s", i, err.Error(),
			)
		}
	}
	return nil
}

// CheckAndSetDefaults checks validity of all parameters and sets defaults.
// Must be kept in sync with
// `web/packages/teleport/src/Roles/RoleEditor/withDefaults.ts`.
func (r *RoleV6) CheckAndSetDefaults() error {
	r.setStaticFields()
	if err := r.Metadata.CheckAndSetDefaults(); err != nil {
		return trace.Wrap(err)
	}

	// Make sure all fields have defaults.
	if r.Spec.Options.CertificateFormat == "" {
		r.Spec.Options.CertificateFormat = constants.CertificateFormatStandard
	}
	if r.Spec.Options.MaxSessionTTL.Value() == 0 {
		r.Spec.Options.MaxSessionTTL = NewDuration(defaults.MaxCertDuration)
	}
	if r.Spec.Options.PortForwarding == nil {
		r.Spec.Options.PortForwarding = NewBoolOption(true)
	}
	if len(r.Spec.Options.BPF) == 0 {
		r.Spec.Options.BPF = defaults.EnhancedEvents()
	}
	if r.Spec.Allow.Namespaces == nil {
		r.Spec.Allow.Namespaces = []string{defaults.Namespace}
	}
	if r.Spec.Options.RecordSession == nil {
		r.Spec.Options.RecordSession = &RecordSession{
			Desktop: NewBoolOption(true),
			Default: constants.SessionRecordingModeBestEffort,
		}
	}
	if r.Spec.Options.DesktopClipboard == nil {
		r.Spec.Options.DesktopClipboard = NewBoolOption(true)
	}
	if r.Spec.Options.DesktopDirectorySharing == nil {
		r.Spec.Options.DesktopDirectorySharing = NewBoolOption(true)
	}
	if r.Spec.Options.CreateDesktopUser == nil {
		r.Spec.Options.CreateDesktopUser = NewBoolOption(false)
	}
	if r.Spec.Options.CreateDatabaseUser == nil {
		r.Spec.Options.CreateDatabaseUser = NewBoolOption(false)
	}
	if r.Spec.Options.SSHFileCopy == nil {
		r.Spec.Options.SSHFileCopy = NewBoolOption(true)
	}
	if r.Spec.Options.IDP == nil {
		// By default, allow users to access the IdP.
		r.Spec.Options.IDP = &IdPOptions{
			SAML: &IdPSAMLOptions{
				Enabled: NewBoolOption(true),
			},
		}
	}

	if _, ok := CreateHostUserMode_name[int32(r.Spec.Options.CreateHostUserMode)]; !ok {
		return trace.BadParameter("invalid host user mode %q, expected one of off, drop or keep", r.Spec.Options.CreateHostUserMode)
	}

	switch r.Version {
	case V3:
		if r.Spec.Allow.NodeLabels == nil {
			if len(r.Spec.Allow.Logins) == 0 {
				// no logins implies no node access
				r.Spec.Allow.NodeLabels = Labels{}
			} else {
				r.Spec.Allow.NodeLabels = Labels{Wildcard: []string{Wildcard}}
			}
		}

		if r.Spec.Allow.AppLabels == nil {
			r.Spec.Allow.AppLabels = Labels{Wildcard: []string{Wildcard}}
		}

		if r.Spec.Allow.KubernetesLabels == nil {
			r.Spec.Allow.KubernetesLabels = Labels{Wildcard: []string{Wildcard}}
		}

		if r.Spec.Allow.DatabaseLabels == nil {
			r.Spec.Allow.DatabaseLabels = Labels{Wildcard: []string{Wildcard}}
		}

		fallthrough
	case V4, V5:
		// Labels default to nil/empty for v4+ roles
		// Allow unrestricted access to all pods.
		if len(r.Spec.Allow.KubernetesResources) == 0 && r.HasLabelMatchers(Allow, KindKubernetesCluster) {
			r.Spec.Allow.KubernetesResources = []KubernetesResource{
				{
					Kind:      KindKubePod,
					Namespace: Wildcard,
					Name:      Wildcard,
				},
			}
		}

		setDefaultKubernetesVerbs(&r.Spec)
		if err := validateRoleSpecKubeResources(r.Version, r.Spec); err != nil {
			return trace.Wrap(err)
		}

	case V6:
		setDefaultKubernetesVerbs(&r.Spec)
		if err := validateRoleSpecKubeResources(r.Version, r.Spec); err != nil {
			return trace.Wrap(err)
		}
	case V7:
		// Kubernetes resources default to {kind:*, name:*, namespace:*} for v7 roles.
		if len(r.Spec.Allow.KubernetesResources) == 0 && r.HasLabelMatchers(Allow, KindKubernetesCluster) {
			r.Spec.Allow.KubernetesResources = []KubernetesResource{
				{
					Kind:      Wildcard,
					Namespace: Wildcard,
					Name:      Wildcard,
					Verbs:     []string{Wildcard},
				},
			}
		}

		if err := validateRoleSpecKubeResources(r.Version, r.Spec); err != nil {
			return trace.Wrap(err)
		}
	default:
		return trace.BadParameter("unrecognized role version: %v", r.Version)
	}

	if r.Spec.Deny.Namespaces == nil {
		r.Spec.Deny.Namespaces = []string{defaults.Namespace}
	}

	// Validate request.kubernetes_resources fields are all valid.
	if r.Spec.Allow.Request != nil {
		if err := validateRequestKubeResources(r.Version, r.Spec.Allow.Request.KubernetesResources); err != nil {
			return trace.Wrap(err)
		}
	}
	if r.Spec.Deny.Request != nil {
		if err := validateRequestKubeResources(r.Version, r.Spec.Deny.Request.KubernetesResources); err != nil {
			return trace.Wrap(err)
		}
	}

	// Validate that enhanced recording options are all valid.
	for _, opt := range r.Spec.Options.BPF {
		if opt == constants.EnhancedRecordingCommand ||
			opt == constants.EnhancedRecordingDisk ||
			opt == constants.EnhancedRecordingNetwork {
			continue
		}
		return trace.BadParameter("invalid value for role option enhanced_recording: %v", opt)
	}

	// Validate locking mode.
	switch r.Spec.Options.Lock {
	case "":
		// Missing locking mode implies the cluster-wide default should be used.
	case constants.LockingModeBestEffort, constants.LockingModeStrict:
	default:
		return trace.BadParameter("invalid value for role option lock: %v", r.Spec.Options.Lock)
	}

	// check and correct the session ttl
	if r.Spec.Options.MaxSessionTTL.Value() <= 0 {
		r.Spec.Options.MaxSessionTTL = NewDuration(defaults.MaxCertDuration)
	}

	// restrict wildcards
	for _, login := range r.Spec.Allow.Logins {
		if login == Wildcard {
			return trace.BadParameter("wildcard matcher is not allowed in logins")
		}
	}
	for _, arn := range r.Spec.Allow.AWSRoleARNs {
		if arn == Wildcard {
			return trace.BadParameter("wildcard matcher is not allowed in aws_role_arns")
		}
	}
	for _, identity := range r.Spec.Allow.AzureIdentities {
		if identity == Wildcard {
			return trace.BadParameter("wildcard matcher is not allowed in allow.azure_identities")
		}
	}
	for _, identity := range r.Spec.Allow.GCPServiceAccounts {
		if identity == Wildcard {
			return trace.BadParameter("wildcard matcher is not allowed in allow.gcp_service_accounts")
		}
	}
	for _, role := range r.Spec.Allow.DatabaseRoles {
		if role == Wildcard {
			return trace.BadParameter("wildcard is not allowed in allow.database_roles")
		}
	}
	checkWildcardSelector := func(labels Labels) error {
		for key, val := range labels {
			if key == Wildcard && !(len(val) == 1 && val[0] == Wildcard) {
				return trace.BadParameter("selector *:<val> is not supported")
			}
		}
		return nil
	}
	for _, labels := range []Labels{
		r.Spec.Allow.NodeLabels,
		r.Spec.Allow.AppLabels,
		r.Spec.Allow.KubernetesLabels,
		r.Spec.Allow.DatabaseLabels,
		r.Spec.Allow.WindowsDesktopLabels,
		r.Spec.Allow.GroupLabels,
	} {
		if err := checkWildcardSelector(labels); err != nil {
			return trace.Wrap(err)
		}
	}

	for i, perm := range r.Spec.Allow.DatabasePermissions {
		if err := perm.CheckAndSetDefaults(); err != nil {
			return trace.BadParameter("failed to process 'allow' db_permission #%v: %v", i+1, err)
		}
		// Wildcards permissions are disallowed. Even though this should never pass the db-specific driver,
		// it doesn't hurt to check it here. Wildcards *are* allowed on deny side,
		// which is why this check is here and not in CheckAndSetDefaults().
		for _, permission := range perm.Permissions {
			if permission == Wildcard {
				return trace.BadParameter("individual database permissions cannot be wildcards strings")
			}
		}
	}
	for i, perm := range r.Spec.Deny.DatabasePermissions {
		if err := perm.CheckAndSetDefaults(); err != nil {
			return trace.BadParameter("failed to process 'deny' db_permission #%v: %v", i+1, err)
		}
	}
	for i := range r.Spec.Allow.SPIFFE {
		err := r.Spec.Allow.SPIFFE[i].CheckAndSetDefaults()
		if err != nil {
			return trace.Wrap(err, "validating spec.allow.spiffe[%d]", i)
		}
	}
	for i := range r.Spec.Deny.SPIFFE {
		err := r.Spec.Deny.SPIFFE[i].CheckAndSetDefaults()
		if err != nil {
			return trace.Wrap(err, "validating spec.deny.spiffe[%d]", i)
		}
	}

	for i := range r.Spec.Allow.Rules {
		err := r.Spec.Allow.Rules[i].CheckAndSetDefaults()
		if err != nil {
			return trace.BadParameter("failed to process 'allow' rule %v: %v", i, err)
		}
	}
	for i := range r.Spec.Deny.Rules {
		err := r.Spec.Deny.Rules[i].CheckAndSetDefaults()
		if err != nil {
			return trace.BadParameter("failed to process 'deny' rule %v: %v", i, err)
		}
	}
	if r.Spec.Allow.Impersonate != nil {
		if err := r.Spec.Allow.Impersonate.CheckAndSetDefaults(); err != nil {
			return trace.Wrap(err)
		}
	}
	if r.Spec.Deny.Impersonate != nil {
		if r.Spec.Deny.Impersonate.Where != "" {
			return trace.BadParameter("'where' is not supported in deny.impersonate conditions")
		}
		if err := r.Spec.Deny.Impersonate.CheckAndSetDefaults(); err != nil {
			return trace.Wrap(err)
		}
	}

	return nil
}

// String returns the human readable representation of a role.
func (r *RoleV6) String() string {
	options, _ := json.Marshal(r.Spec.Options)
	return fmt.Sprintf("Role(Name=%v,Options=%q,Allow=%+v,Deny=%+v)",
		r.GetName(), string(options), r.Spec.Allow, r.Spec.Deny)
}

// IsEmpty returns true if conditions are unspecified
func (i ImpersonateConditions) IsEmpty() bool {
	return len(i.Users) == 0 || len(i.Roles) == 0
}

// CheckAndSetDefaults checks and sets default values
func (i ImpersonateConditions) CheckAndSetDefaults() error {
	if len(i.Users) != 0 && len(i.Roles) == 0 {
		// Role-only impersonation note: the phrasing of this error message
		// assumes the user is attempting user (rather than role)
		// impersonation, but this seems like a safe assumption when a user has
		// already been specified.
		return trace.BadParameter("please set both impersonate.users and impersonate.roles for user impersonation")
	}
	return nil
}

// NewRule creates a rule based on a resource name and a list of verbs
func NewRule(resource string, verbs []string) Rule {
	return Rule{
		Resources: []string{resource},
		Verbs:     verbs,
	}
}

// CheckAndSetDefaults checks and sets defaults for this rule
func (r *Rule) CheckAndSetDefaults() error {
	if len(r.Resources) == 0 {
		return trace.BadParameter("missing resources to match")
	}
	if len(r.Verbs) == 0 {
		return trace.BadParameter("missing verbs")
	}
	return nil
}

// HasResource returns true if the rule has the specified resource.
func (r *Rule) HasResource(resource string) bool {
	for _, r := range r.Resources {
		if r == resource {
			return true
		}
	}
	return false
}

// HasVerb returns true if the rule has the specified verb.
func (r *Rule) HasVerb(verb string) bool {
	for _, v := range r.Verbs {
		// readnosecrets can be satisfied by having readnosecrets or read
		if verb == VerbReadNoSecrets {
			if v == VerbReadNoSecrets || v == VerbRead {
				return true
			}
			continue
		}
		if v == verb {
			return true
		}
	}
	return false
}

// CopyRulesSlice copies input slice of Rules and returns the copy
func CopyRulesSlice(in []Rule) []Rule {
	out := make([]Rule, len(in))
	copy(out, in)
	return out
}

// Labels is a wrapper around map
// that can marshal and unmarshal itself
// from scalar and list values
type Labels map[string]utils.Strings

// ToProto returns a protobuf-compatible representation of Labels.
func (l Labels) ToProto() *wrappers.LabelValues {
	v := &wrappers.LabelValues{
		Values: make(map[string]wrappers.StringValues, len(l)),
	}
	for key, vals := range l {
		stringValues := wrappers.StringValues{
			Values: make([]string, len(vals)),
		}
		copy(stringValues.Values, vals)
		v.Values[key] = stringValues
	}
	return v
}

// Marshal marshals value into protobuf representation
func (l Labels) Marshal() ([]byte, error) {
	return proto.Marshal(l.ToProto())
}

// MarshalTo marshals value to the array
func (l Labels) MarshalTo(data []byte) (int, error) {
	return l.ToProto().MarshalTo(data)
}

// Unmarshal unmarshals value from protobuf
func (l *Labels) Unmarshal(data []byte) error {
	protoValues := &wrappers.LabelValues{}
	err := proto.Unmarshal(data, protoValues)
	if err != nil {
		return err
	}
	if protoValues.Values == nil {
		return nil
	}
	*l = make(map[string]utils.Strings, len(protoValues.Values))
	for key := range protoValues.Values {
		(*l)[key] = protoValues.Values[key].Values
	}
	return nil
}

// Size returns protobuf size
func (l Labels) Size() int {
	return l.ToProto().Size()
}

// Clone returns non-shallow copy of the labels set
func (l Labels) Clone() Labels {
	if l == nil {
		return nil
	}
	out := make(Labels, len(l))
	for key, vals := range l {
		cvals := make([]string, len(vals))
		copy(cvals, vals)
		out[key] = cvals
	}
	return out
}

// NewBool returns Bool struct based on bool value
func NewBool(b bool) Bool {
	return Bool(b)
}

// NewBoolP returns Bool pointer
func NewBoolP(b bool) *Bool {
	val := NewBool(b)
	return &val
}

// Bool is a wrapper around boolean values
type Bool bool

// Value returns boolean value of the wrapper
func (b Bool) Value() bool {
	return bool(b)
}

// MarshalJSON marshals boolean value.
func (b Bool) MarshalJSON() ([]byte, error) {
	return json.Marshal(b.Value())
}

// UnmarshalJSON unmarshals JSON from string or bool,
// in case if value is missing or not recognized, defaults to false
func (b *Bool) UnmarshalJSON(data []byte) error {
	if len(data) == 0 {
		return nil
	}
	var boolVal bool
	// check if it's a bool variable
	if err := json.Unmarshal(data, &boolVal); err == nil {
		*b = Bool(boolVal)
		return nil
	}
	// also support string variables
	var stringVar string
	if err := json.Unmarshal(data, &stringVar); err != nil {
		return trace.Wrap(err)
	}
	v, err := utils.ParseBool(stringVar)
	if err != nil {
		*b = false
		return nil
	}
	*b = Bool(v)
	return nil
}

// MarshalYAML marshals bool into yaml value
func (b Bool) MarshalYAML() (interface{}, error) {
	return bool(b), nil
}

// UnmarshalYAML unmarshals bool value from yaml
func (b *Bool) UnmarshalYAML(unmarshal func(interface{}) error) error {
	var boolVar bool
	if err := unmarshal(&boolVar); err == nil {
		*b = Bool(boolVar)
		return nil
	}
	var stringVar string
	if err := unmarshal(&stringVar); err != nil {
		return trace.Wrap(err)
	}
	v, err := utils.ParseBool(stringVar)
	if err != nil {
		*b = Bool(v)
		return nil
	}
	*b = Bool(v)
	return nil
}

// BoolOption is a wrapper around bool
// that can take multiple values:
// * true, false and non-set (when pointer is nil)
// and can marshal itself to protobuf equivalent BoolValue
type BoolOption struct {
	// Value is a value of the option
	Value bool
}

// NewBoolOption returns Bool struct based on bool value
func NewBoolOption(b bool) *BoolOption {
	v := BoolOption{Value: b}
	return &v
}

// BoolDefaultTrue returns true if v is not set (pointer is nil)
// otherwise returns real boolean value
func BoolDefaultTrue(v *BoolOption) bool {
	if v == nil {
		return true
	}
	return v.Value
}

func (b *BoolOption) protoType() *BoolValue {
	return &BoolValue{
		Value: b.Value,
	}
}

// MarshalTo marshals value to the slice
func (b BoolOption) MarshalTo(data []byte) (int, error) {
	return b.protoType().MarshalTo(data)
}

// MarshalToSizedBuffer marshals value to the slice
func (b BoolOption) MarshalToSizedBuffer(data []byte) (int, error) {
	return b.protoType().MarshalToSizedBuffer(data)
}

// Marshal marshals value into protobuf representation
func (b BoolOption) Marshal() ([]byte, error) {
	return proto.Marshal(b.protoType())
}

// Unmarshal unmarshals value from protobuf
func (b *BoolOption) Unmarshal(data []byte) error {
	protoValue := &BoolValue{}
	err := proto.Unmarshal(data, protoValue)
	if err != nil {
		return err
	}
	b.Value = protoValue.Value
	return nil
}

// Size returns protobuf size
func (b BoolOption) Size() int {
	return b.protoType().Size()
}

// MarshalJSON marshals boolean value.
func (b BoolOption) MarshalJSON() ([]byte, error) {
	return json.Marshal(b.Value)
}

// UnmarshalJSON unmarshals JSON from string or bool,
// in case if value is missing or not recognized, defaults to false
func (b *BoolOption) UnmarshalJSON(data []byte) error {
	var val Bool
	if err := val.UnmarshalJSON(data); err != nil {
		return err
	}
	b.Value = val.Value()
	return nil
}

// MarshalYAML marshals BoolOption into yaml value
func (b *BoolOption) MarshalYAML() (interface{}, error) {
	return b.Value, nil
}

// UnmarshalYAML unmarshals BoolOption to YAML
func (b *BoolOption) UnmarshalYAML(unmarshal func(interface{}) error) error {
	var val Bool
	if err := val.UnmarshalYAML(unmarshal); err != nil {
		return err
	}
	b.Value = val.Value()
	return nil
}

// ProcessNamespace returns the default namespace in case the namespace is empty.
func ProcessNamespace(namespace string) string {
	if namespace == "" {
		return defaults.Namespace
	}
	return namespace
}

// WhereExpr is a tree like structure representing a `where` (sub-)expression.
type WhereExpr struct {
	Field            string
	Literal          interface{}
	And, Or          WhereExpr2
	Not              *WhereExpr
	Equals, Contains WhereExpr2
}

// WhereExpr2 is a pair of `where` (sub-)expressions.
type WhereExpr2 struct {
	L, R *WhereExpr
}

// String returns a human readable representation of WhereExpr.
func (e WhereExpr) String() string {
	if e.Field != "" {
		return e.Field
	}
	if e.Literal != nil {
		return fmt.Sprintf("%q", e.Literal)
	}
	if e.And.L != nil && e.And.R != nil {
		return fmt.Sprintf("(%s && %s)", e.And.L, e.And.R)
	}
	if e.Or.L != nil && e.Or.R != nil {
		return fmt.Sprintf("(%s || %s)", e.Or.L, e.Or.R)
	}
	if e.Not != nil {
		return fmt.Sprintf("!%s", e.Not)
	}
	if e.Equals.L != nil && e.Equals.R != nil {
		return fmt.Sprintf("equals(%s, %s)", e.Equals.L, e.Equals.R)
	}
	if e.Contains.L != nil && e.Contains.R != nil {
		return fmt.Sprintf("contains(%s, %s)", e.Contains.L, e.Contains.R)
	}
	return ""
}

// GetSessionRequirePolicies returns the RBAC required policies for a role.
func (r *RoleV6) GetSessionRequirePolicies() []*SessionRequirePolicy {
	return r.Spec.Allow.RequireSessionJoin
}

// GetSessionPolicySet returns the RBAC policy set for a session.
func (r *RoleV6) GetSessionPolicySet() SessionTrackerPolicySet {
	return SessionTrackerPolicySet{
		Name:               r.Metadata.Name,
		Version:            r.Version,
		RequireSessionJoin: r.Spec.Allow.RequireSessionJoin,
	}
}

// SetSessionRequirePolicies sets the RBAC required policies for a role.
func (r *RoleV6) SetSessionRequirePolicies(policies []*SessionRequirePolicy) {
	r.Spec.Allow.RequireSessionJoin = policies
}

// SetSessionJoinPolicies returns the RBAC join policies for a role.
func (r *RoleV6) GetSessionJoinPolicies() []*SessionJoinPolicy {
	return r.Spec.Allow.JoinSessions
}

// SetSessionJoinPolicies sets the RBAC join policies for a role.
func (r *RoleV6) SetSessionJoinPolicies(policies []*SessionJoinPolicy) {
	r.Spec.Allow.JoinSessions = policies
}

// GetSearchAsRoles returns the list of extra roles which should apply to a
// user while they are searching for resources as part of a Resource Access
// Request, and defines the underlying roles which will be requested as part
// of any Resource Access Request.
func (r *RoleV6) GetSearchAsRoles(rct RoleConditionType) []string {
	roleConditions := &r.Spec.Allow
	if rct == Deny {
		roleConditions = &r.Spec.Deny
	}
	if roleConditions.Request == nil {
		return nil
	}
	return roleConditions.Request.SearchAsRoles
}

// SetSearchAsRoles sets the list of extra roles which should apply to a
// user while they are searching for resources as part of a Resource Access
// Request, and defines the underlying roles which will be requested as part
// of any Resource Access Request.
func (r *RoleV6) SetSearchAsRoles(rct RoleConditionType, roles []string) {
	roleConditions := &r.Spec.Allow
	if rct == Deny {
		roleConditions = &r.Spec.Deny
	}
	if roleConditions.Request == nil {
		roleConditions.Request = &AccessRequestConditions{}
	}
	roleConditions.Request.SearchAsRoles = roles
}

// GetPreviewAsRoles returns the list of extra roles which should apply to a
// reviewer while they are viewing a Resource Access Request for the
// purposes of viewing details such as the hostname and labels of requested
// resources.
func (r *RoleV6) GetPreviewAsRoles(rct RoleConditionType) []string {
	roleConditions := r.GetRoleConditions(rct)
	if roleConditions.ReviewRequests == nil {
		return nil
	}
	return roleConditions.ReviewRequests.PreviewAsRoles
}

// GetRoleConditions returns the role conditions for the role.
func (r *RoleV6) GetRoleConditions(rct RoleConditionType) RoleConditions {
	roleConditions := r.Spec.Allow
	if rct == Deny {
		roleConditions = r.Spec.Deny
	}

	return roleConditions
}

// GetRoleConditions returns the role conditions for the role.
func (r *RoleV6) GetRequestReasonMode(rct RoleConditionType) RequestReasonMode {
	roleConditions := r.GetRoleConditions(rct)
	if roleConditions.Request == nil || roleConditions.Request.Reason == nil {
		return ""
	}
	return roleConditions.Request.Reason.Mode
}

// SetPreviewAsRoles sets the list of extra roles which should apply to a
// reviewer while they are viewing a Resource Access Request for the
// purposes of viewing details such as the hostname and labels of requested
// resources.
func (r *RoleV6) SetPreviewAsRoles(rct RoleConditionType, roles []string) {
	roleConditions := &r.Spec.Allow
	if rct == Deny {
		roleConditions = &r.Spec.Deny
	}
	if roleConditions.ReviewRequests == nil {
		roleConditions.ReviewRequests = &AccessReviewConditions{}
	}
	roleConditions.ReviewRequests.PreviewAsRoles = roles
}

// validateRoleSpecKubeResources validates the Allow/Deny Kubernetes Resources
// entries.
func validateRoleSpecKubeResources(version string, spec RoleSpecV6) error {
	if err := validateKubeResources(version, spec.Allow.KubernetesResources); err != nil {
		return trace.Wrap(err)
	}
	if err := validateKubeResources(version, spec.Deny.KubernetesResources); err != nil {
		return trace.Wrap(err)
	}
	return nil
}

// setDefaultKubernetesVerbs sets the default verbs for each KubernetesResource
// entry if none are specified. This is necessary for backwards compatibility
// with older versions of Role: V3, V4, V5, and v6.
func setDefaultKubernetesVerbs(spec *RoleSpecV6) {
	for _, kubeResources := range [][]KubernetesResource{spec.Allow.KubernetesResources, spec.Deny.KubernetesResources} {
		for i := range kubeResources {
			if len(kubeResources[i].Verbs) == 0 {
				kubeResources[i].Verbs = []string{Wildcard}
			}
		}
	}
}

// validateKubeResources validates the following rules for each kubeResources entry:
// - Kind belongs to KubernetesResourcesKinds
// - Name is not empty
// - Namespace is not empty
func validateKubeResources(roleVersion string, kubeResources []KubernetesResource) error {
	for _, kubeResource := range kubeResources {
		if !slices.Contains(KubernetesResourcesKinds, kubeResource.Kind) && kubeResource.Kind != Wildcard {
			return trace.BadParameter("KubernetesResource kind %q is invalid or unsupported; Supported: %v", kubeResource.Kind, append([]string{Wildcard}, KubernetesResourcesKinds...))
		}

		for _, verb := range kubeResource.Verbs {
			if !slices.Contains(KubernetesVerbs, verb) && verb != Wildcard && !strings.Contains(verb, "{{") {
				return trace.BadParameter("KubernetesResource verb %q is invalid or unsupported; Supported: %v", verb, KubernetesVerbs)
			}
			if verb == Wildcard && len(kubeResource.Verbs) > 1 {
				return trace.BadParameter("KubernetesResource verb %q cannot be used with other verbs", verb)
			}
		}

		// Only Pod resources are supported in role version <=V6.
		// This is mandatory because we must append the other resources to the
		// kubernetes resources.
		switch roleVersion {
		// Teleport does not support role versions < v3.
		case V6, V5, V4, V3:
			if kubeResource.Kind != KindKubePod {
				return trace.BadParameter("KubernetesResource %q is not supported in role version %q. Upgrade the role version to %q", kubeResource.Kind, roleVersion, V7)
			}
			if len(kubeResource.Verbs) != 1 || kubeResource.Verbs[0] != Wildcard {
				return trace.BadParameter("Role version %q only supports %q verb. Upgrade the role version to %q", roleVersion, Wildcard, V7)
			}
		}

		if len(kubeResource.Namespace) == 0 && !slices.Contains(KubernetesClusterWideResourceKinds, kubeResource.Kind) {
			return trace.BadParameter("KubernetesResource must include Namespace")
		}
		if len(kubeResource.Name) == 0 {
			return trace.BadParameter("KubernetesResource must include Name")
		}
	}
	return nil
}

// validateRequestKubeResources validates each kubeResources entry for `allow.request.kubernetes_resources` field.
// Currently the only supported field for this particular field is:
//   - Kind (belonging to KubernetesResourcesKinds)
//
// Mimics types.KubernetesResource data model, but opted to create own type as we don't support other fields yet.
func validateRequestKubeResources(roleVersion string, kubeResources []RequestKubernetesResource) error {
	for _, kubeResource := range kubeResources {
		if !slices.Contains(KubernetesResourcesKinds, kubeResource.Kind) && kubeResource.Kind != Wildcard {
			return trace.BadParameter("request.kubernetes_resource kind %q is invalid or unsupported; Supported: %v", kubeResource.Kind, append([]string{Wildcard}, KubernetesResourcesKinds...))
		}

		// Only Pod resources are supported in role version <=V6.
		// This is mandatory because we must append the other resources to the
		// kubernetes resources.
		switch roleVersion {
		// Teleport does not support role versions < v3.
		case V6, V5, V4, V3:
			if kubeResource.Kind != KindKubePod {
				return trace.BadParameter("request.kubernetes_resources kind %q is not supported in role version %q. Upgrade the role version to %q", kubeResource.Kind, roleVersion, V7)
			}
		}
	}
	return nil
}

// ClusterResource returns the resource name in the following format
// <namespace>/<name>.
func (k *KubernetesResource) ClusterResource() string {
	return path.Join(k.Namespace, k.Name)
}

// IsEmpty will return true if the condition is empty.
func (a AccessRequestConditions) IsEmpty() bool {
	return len(a.Annotations) == 0 &&
		len(a.ClaimsToRoles) == 0 &&
		len(a.Roles) == 0 &&
		len(a.SearchAsRoles) == 0 &&
		len(a.SuggestedReviewers) == 0 &&
		len(a.Thresholds) == 0
}

// IsEmpty will return true if the condition is empty.
func (a AccessReviewConditions) IsEmpty() bool {
	return len(a.ClaimsToRoles) == 0 &&
		len(a.PreviewAsRoles) == 0 &&
		len(a.Roles) == 0 &&
		len(a.Where) == 0
}

// LabelMatchers holds the role label matchers and label expression that are
// used to match resource labels of a specific resource kind and condition
// (allow/deny).
type LabelMatchers struct {
	Labels     Labels
	Expression string
}

// Empty returns true if all elements of the LabelMatchers are empty/unset.
func (l LabelMatchers) Empty() bool {
	return len(l.Labels) == 0 && len(l.Expression) == 0
}

// GetLabelMatchers gets the LabelMatchers that match labels of resources of
// type [kind] this role is allowed or denied access to.
func (r *RoleV6) GetLabelMatchers(rct RoleConditionType, kind string) (LabelMatchers, error) {
	var cond *RoleConditions
	if rct == Allow {
		cond = &r.Spec.Allow
	} else {
		cond = &r.Spec.Deny
	}
	switch kind {
	case KindRemoteCluster:
		return LabelMatchers{cond.ClusterLabels, cond.ClusterLabelsExpression}, nil
	case KindNode:
		return LabelMatchers{cond.NodeLabels, cond.NodeLabelsExpression}, nil
	case KindKubernetesCluster:
		return LabelMatchers{cond.KubernetesLabels, cond.KubernetesLabelsExpression}, nil
	case KindApp, KindSAMLIdPServiceProvider:
		// app_labels will be applied to both app and saml_idp_service_provider resources.
		// Access to the saml_idp_service_provider can be controlled by the both
		// app_labels and verbs targeting saml_idp_service_provider resource.
		return LabelMatchers{cond.AppLabels, cond.AppLabelsExpression}, nil
	case KindDatabase:
		return LabelMatchers{cond.DatabaseLabels, cond.DatabaseLabelsExpression}, nil
	case KindDatabaseService:
		return LabelMatchers{cond.DatabaseServiceLabels, cond.DatabaseServiceLabelsExpression}, nil
	case KindWindowsDesktop:
		return LabelMatchers{cond.WindowsDesktopLabels, cond.WindowsDesktopLabelsExpression}, nil
	case KindDynamicWindowsDesktop:
		return LabelMatchers{cond.WindowsDesktopLabels, cond.WindowsDesktopLabelsExpression}, nil
	case KindWindowsDesktopService:
		return LabelMatchers{cond.WindowsDesktopLabels, cond.WindowsDesktopLabelsExpression}, nil
	case KindUserGroup:
		return LabelMatchers{cond.GroupLabels, cond.GroupLabelsExpression}, nil
<<<<<<< HEAD
	case KindIdentityCenter,
		KindIdentityCenterAccount,
		KindIdentityCenterAccountAssignment:
		return LabelMatchers{cond.AccountAssignmentLabels, cond.AccountAssignmentLabelsExpression}, nil
=======
	case KindGitServer:
		return r.makeGitServerLabelMatchers(cond), nil
>>>>>>> af6a6ea7
	}
	return LabelMatchers{}, trace.BadParameter("can't get label matchers for resource kind %q", kind)
}

// MakeIdentityCenterAssignmentLabel generates an IdentityCenter Account Assignment
// label
func MakeIdentityCenterAssignmentLabel(account, permissionSetARN string) string {
	return fmt.Sprintf("%s--%s", account, permissionSetARN)
}

// SetLabelMatchers sets the LabelMatchers that match labels of resources of
// type [kind] this role is allowed or denied access to.
func (r *RoleV6) SetLabelMatchers(rct RoleConditionType, kind string, labelMatchers LabelMatchers) error {
	var cond *RoleConditions
	if rct == Allow {
		cond = &r.Spec.Allow
	} else {
		cond = &r.Spec.Deny
	}
	switch kind {
	case KindRemoteCluster:
		cond.ClusterLabels = labelMatchers.Labels
		cond.ClusterLabelsExpression = labelMatchers.Expression
		return nil
	case KindNode:
		cond.NodeLabels = labelMatchers.Labels
		cond.NodeLabelsExpression = labelMatchers.Expression
		return nil
	case KindKubernetesCluster:
		cond.KubernetesLabels = labelMatchers.Labels
		cond.KubernetesLabelsExpression = labelMatchers.Expression
		return nil
	case KindApp, KindSAMLIdPServiceProvider:
		// app_labels will be applied to both app and saml_idp_service_provider resources.
		// Access to the saml_idp_service_provider can be controlled by the both
		// app_labels and verbs targeting saml_idp_service_provider resource.
		cond.AppLabels = labelMatchers.Labels
		cond.AppLabelsExpression = labelMatchers.Expression
		return nil
	case KindDatabase:
		cond.DatabaseLabels = labelMatchers.Labels
		cond.DatabaseLabelsExpression = labelMatchers.Expression
		return nil
	case KindDatabaseService:
		cond.DatabaseServiceLabels = labelMatchers.Labels
		cond.DatabaseServiceLabelsExpression = labelMatchers.Expression
		return nil
	case KindWindowsDesktop:
		cond.WindowsDesktopLabels = labelMatchers.Labels
		cond.WindowsDesktopLabelsExpression = labelMatchers.Expression
		return nil
	case KindWindowsDesktopService:
		cond.WindowsDesktopLabels = labelMatchers.Labels
		cond.WindowsDesktopLabelsExpression = labelMatchers.Expression
		return nil
	case KindUserGroup:
		cond.GroupLabels = labelMatchers.Labels
		cond.GroupLabelsExpression = labelMatchers.Expression
		return nil
	}
	return trace.BadParameter("can't set label matchers for resource kind %q", kind)
}

// HasLabelMatchers returns true if the role has label matchers for the
// specified resource kind and condition (allow/deny).
// If the kind is not supported, false is returned.
func (r *RoleV6) HasLabelMatchers(rct RoleConditionType, kind string) bool {
	lm, err := r.GetLabelMatchers(rct, kind)
	return err == nil && !lm.Empty()
}

// GetLabel retrieves the label with the provided key.
func (r *RoleV6) GetLabel(key string) (value string, ok bool) {
	v, ok := r.Metadata.Labels[key]
	return v, ok
}

// GetAllLabels returns all resource's labels.
func (r *RoleV6) GetAllLabels() map[string]string {
	return r.Metadata.Labels
}

// GetStaticLabels returns the resource's static labels.
func (r *RoleV6) GetStaticLabels() map[string]string {
	return r.Metadata.Labels
}

// SetStaticLabels sets the resource's static labels.
func (r *RoleV6) SetStaticLabels(labels map[string]string) {
	r.Metadata.Labels = labels
}

// Origin returns the origin value of the resource.
func (r *RoleV6) Origin() string {
	return r.Metadata.Origin()
}

// SetOrigin sets the origin value of the resource.
func (r *RoleV6) SetOrigin(origin string) {
	r.Metadata.SetOrigin(origin)
}

// MatchSearch goes through select field values of a resource
// and tries to match against the list of search values.
func (r *RoleV6) MatchSearch(values []string) bool {
	fieldVals := append(utils.MapToStrings(r.GetAllLabels()), r.GetName())
	return MatchSearch(fieldVals, values, nil)
}

func (r *RoleV6) makeGitServerLabelMatchers(cond *RoleConditions) LabelMatchers {
	var all []string
	for _, perm := range cond.GitHubPermissions {
		all = append(all, perm.Organizations...)
	}
	return LabelMatchers{
		Labels: Labels{
			GitHubOrgLabel: all,
		},
	}
}

// LabelMatcherKinds is the complete list of resource kinds that support label
// matchers.
var LabelMatcherKinds = []string{
	KindRemoteCluster,
	KindNode,
	KindKubernetesCluster,
	KindApp,
	KindDatabase,
	KindDatabaseService,
	KindWindowsDesktop,
	KindWindowsDesktopService,
	KindUserGroup,
}

const (
	createHostUserModeOffString          = "off"
	createHostUserModeDropString         = "drop"
	createHostUserModeKeepString         = "keep"
	createHostUserModeInsecureDropString = "insecure-drop"
)

func (h CreateHostUserMode) encode() (string, error) {
	switch h {
	case CreateHostUserMode_HOST_USER_MODE_UNSPECIFIED:
		return "", nil
	case CreateHostUserMode_HOST_USER_MODE_OFF:
		return createHostUserModeOffString, nil
	case CreateHostUserMode_HOST_USER_MODE_DROP:
		return createHostUserModeDropString, nil
	case CreateHostUserMode_HOST_USER_MODE_KEEP:
		return createHostUserModeKeepString, nil
	case CreateHostUserMode_HOST_USER_MODE_INSECURE_DROP:
		return createHostUserModeInsecureDropString, nil
	}
	return "", trace.BadParameter("invalid host user mode %v", h)
}

func (h *CreateHostUserMode) decode(val any) error {
	var valS string
	switch val := val.(type) {
	case int32:
		return trace.Wrap(h.setFromEnum(val))
	case int64:
		return trace.Wrap(h.setFromEnum(int32(val)))
	case int:
		return trace.Wrap(h.setFromEnum(int32(val)))
	case float64:
		return trace.Wrap(h.setFromEnum(int32(val)))
	case float32:
		return trace.Wrap(h.setFromEnum(int32(val)))
	case string:
		valS = val
	case bool:
		if val {
			return trace.BadParameter("create_host_user_mode cannot be true, got %v", val)
		}
		valS = createHostUserModeOffString
	default:
		return trace.BadParameter("bad value type %T, expected string or int", val)
	}

	switch valS {
	case "":
		*h = CreateHostUserMode_HOST_USER_MODE_UNSPECIFIED
	case createHostUserModeOffString:
		*h = CreateHostUserMode_HOST_USER_MODE_OFF
	case createHostUserModeKeepString:
		*h = CreateHostUserMode_HOST_USER_MODE_KEEP
	case createHostUserModeInsecureDropString, createHostUserModeDropString:
		*h = CreateHostUserMode_HOST_USER_MODE_INSECURE_DROP
	default:
		return trace.BadParameter("invalid host user mode %v", val)
	}
	return nil
}

// setFromEnum sets the value from enum value as int32.
func (h *CreateHostUserMode) setFromEnum(val int32) error {
	// Map drop to insecure-drop
	if val == int32(CreateHostUserMode_HOST_USER_MODE_DROP) {
		val = int32(CreateHostUserMode_HOST_USER_MODE_INSECURE_DROP)
	}
	if _, ok := CreateHostUserMode_name[val]; !ok {
		return trace.BadParameter("invalid host user mode %v", val)
	}
	*h = CreateHostUserMode(val)
	return nil
}

// UnmarshalYAML supports parsing CreateHostUserMode from string.
func (h *CreateHostUserMode) UnmarshalYAML(unmarshal func(interface{}) error) error {
	var val interface{}
	err := unmarshal(&val)
	if err != nil {
		return trace.Wrap(err)
	}

	err = h.decode(val)
	return trace.Wrap(err)
}

// MarshalYAML marshals CreateHostUserMode to yaml.
func (h *CreateHostUserMode) MarshalYAML() (interface{}, error) {
	val, err := h.encode()
	if err != nil {
		return nil, trace.Wrap(err)
	}
	return val, nil
}

// MarshalJSON marshals CreateHostUserMode to json bytes.
func (h *CreateHostUserMode) MarshalJSON() ([]byte, error) {
	val, err := h.encode()
	if err != nil {
		return nil, trace.Wrap(err)
	}
	out, err := json.Marshal(val)
	return out, trace.Wrap(err)
}

// UnmarshalJSON supports parsing CreateHostUserMode from string.
func (h *CreateHostUserMode) UnmarshalJSON(data []byte) error {
	var val interface{}
	err := json.Unmarshal(data, &val)
	if err != nil {
		return trace.Wrap(err)
	}

	err = h.decode(val)
	return trace.Wrap(err)
}

const (
	createDatabaseUserModeOffString            = "off"
	createDatabaseUserModeKeepString           = "keep"
	createDatabaseUserModeBestEffortDropString = "best_effort_drop"
)

func (h CreateDatabaseUserMode) encode() (string, error) {
	switch h {
	case CreateDatabaseUserMode_DB_USER_MODE_UNSPECIFIED:
		return "", nil
	case CreateDatabaseUserMode_DB_USER_MODE_OFF:
		return createDatabaseUserModeOffString, nil
	case CreateDatabaseUserMode_DB_USER_MODE_KEEP:
		return createDatabaseUserModeKeepString, nil
	case CreateDatabaseUserMode_DB_USER_MODE_BEST_EFFORT_DROP:
		return createDatabaseUserModeBestEffortDropString, nil
	}

	return "", trace.BadParameter("invalid database user mode %v", h)
}

func (h *CreateDatabaseUserMode) decode(val any) error {
	var str string
	switch val := val.(type) {
	case string:
		str = val
	default:
		return trace.BadParameter("bad value type %T, expected string", val)
	}

	switch str {
	case "":
		*h = CreateDatabaseUserMode_DB_USER_MODE_UNSPECIFIED
	case createDatabaseUserModeOffString:
		*h = CreateDatabaseUserMode_DB_USER_MODE_OFF
	case createDatabaseUserModeKeepString:
		*h = CreateDatabaseUserMode_DB_USER_MODE_KEEP
	case createDatabaseUserModeBestEffortDropString:
		*h = CreateDatabaseUserMode_DB_USER_MODE_BEST_EFFORT_DROP
	default:
		return trace.BadParameter("invalid database user mode %v", val)
	}

	return nil
}

// UnmarshalYAML supports parsing CreateDatabaseUserMode from string.
func (h *CreateDatabaseUserMode) UnmarshalYAML(unmarshal func(interface{}) error) error {
	var val interface{}
	err := unmarshal(&val)
	if err != nil {
		return trace.Wrap(err)
	}

	err = h.decode(val)
	return trace.Wrap(err)
}

// MarshalYAML marshals CreateDatabaseUserMode to yaml.
func (h *CreateDatabaseUserMode) MarshalYAML() (interface{}, error) {
	val, err := h.encode()
	if err != nil {
		return nil, trace.Wrap(err)
	}
	return val, nil
}

// MarshalJSON marshals CreateDatabaseUserMode to json bytes.
func (h *CreateDatabaseUserMode) MarshalJSON() ([]byte, error) {
	val, err := h.encode()
	if err != nil {
		return nil, trace.Wrap(err)
	}
	out, err := json.Marshal(val)
	return out, trace.Wrap(err)
}

// UnmarshalJSON supports parsing CreateDatabaseUserMode from string.
func (h *CreateDatabaseUserMode) UnmarshalJSON(data []byte) error {
	var val interface{}
	err := json.Unmarshal(data, &val)
	if err != nil {
		return trace.Wrap(err)
	}

	err = h.decode(val)
	return trace.Wrap(err)
}

// IsEnabled returns true if database automatic user provisioning is enabled.
func (m CreateDatabaseUserMode) IsEnabled() bool {
	return m != CreateDatabaseUserMode_DB_USER_MODE_UNSPECIFIED && m != CreateDatabaseUserMode_DB_USER_MODE_OFF
}

func (a IdentityCenterAccountAssignment) GetAccount() string {
	return a.Account
}<|MERGE_RESOLUTION|>--- conflicted
+++ resolved
@@ -1944,23 +1944,10 @@
 		return LabelMatchers{cond.WindowsDesktopLabels, cond.WindowsDesktopLabelsExpression}, nil
 	case KindUserGroup:
 		return LabelMatchers{cond.GroupLabels, cond.GroupLabelsExpression}, nil
-<<<<<<< HEAD
-	case KindIdentityCenter,
-		KindIdentityCenterAccount,
-		KindIdentityCenterAccountAssignment:
-		return LabelMatchers{cond.AccountAssignmentLabels, cond.AccountAssignmentLabelsExpression}, nil
-=======
 	case KindGitServer:
 		return r.makeGitServerLabelMatchers(cond), nil
->>>>>>> af6a6ea7
 	}
 	return LabelMatchers{}, trace.BadParameter("can't get label matchers for resource kind %q", kind)
-}
-
-// MakeIdentityCenterAssignmentLabel generates an IdentityCenter Account Assignment
-// label
-func MakeIdentityCenterAssignmentLabel(account, permissionSetARN string) string {
-	return fmt.Sprintf("%s--%s", account, permissionSetARN)
 }
 
 // SetLabelMatchers sets the LabelMatchers that match labels of resources of
@@ -2298,8 +2285,4 @@
 // IsEnabled returns true if database automatic user provisioning is enabled.
 func (m CreateDatabaseUserMode) IsEnabled() bool {
 	return m != CreateDatabaseUserMode_DB_USER_MODE_UNSPECIFIED && m != CreateDatabaseUserMode_DB_USER_MODE_OFF
-}
-
-func (a IdentityCenterAccountAssignment) GetAccount() string {
-	return a.Account
 }