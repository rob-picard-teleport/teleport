--- conflicted
+++ resolved
@@ -521,9 +521,6 @@
 	// KindUserNotificationState is a resource which tracks whether a user has clicked on or dismissed a notification.
 	KindUserNotificationState = "user_notification_state"
 
-<<<<<<< HEAD
-	KindProvisioningState = "provisioning_state"
-=======
 	// KindAccessGraphSecretAuthorizedKey is a authorized key entry found in
 	// a Teleport SSH node type.
 	KindAccessGraphSecretAuthorizedKey = "access_graph_authorized_key"
@@ -531,7 +528,8 @@
 	// KindAccessGraphSecretPrivateKey is a private key entry found in
 	// a managed device.
 	KindAccessGraphSecretPrivateKey = "access_graph_private_key"
->>>>>>> 6d794dfe
+
+	KindProvisioningState = "provisioning_state"
 
 	// KindVnetConfig is a resource which holds cluster-wide configuration for VNet.
 	KindVnetConfig = "vnet_config"
