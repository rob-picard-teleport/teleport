/*
Copyright 2022 Gravitational, Inc.

Licensed under the Apache License, Version 2.0 (the "License");
you may not use this file except in compliance with the License.
You may obtain a copy of the License at

    http://www.apache.org/licenses/LICENSE-2.0

Unless required by applicable law or agreed to in writing, software
distributed under the License is distributed on an "AS IS" BASIS,
WITHOUT WARRANTIES OR CONDITIONS OF ANY KIND, either express or implied.
See the License for the specific language governing permissions and
limitations under the License.
*/

package types

import (
	"time"

	"github.com/aws/aws-sdk-go-v2/aws/arn"
	"github.com/gravitational/trace"

	"github.com/gravitational/teleport/api/utils"
)

// PluginType represents the type of the plugin
type PluginType string

// AllPluginTypes is a list of all plugins known to Teleport.
var AllPluginTypes = []PluginType{
	PluginTypeServiceNow,
	PluginTypeSlack,
	PluginTypeOpenAI,
	PluginTypeOkta,
	PluginTypeJamf,
	PluginTypeJira,
	PluginTypeOpsgenie,
	PluginTypePagerDuty,
	PluginTypeMattermost,
	PluginTypeDiscord,
	PluginTypeEntraID,
	PluginTypeSCIM,
<<<<<<< HEAD
	PluginTypeAWSIC,
=======
	PluginTypeDatadog,
>>>>>>> 65d43d09
}

const (
	// PluginTypeUnknown is returned when no plugin type matches.
	PluginTypeUnknown PluginType = ""
	// PluginTypeServiceNow is the Servicenow access request plugin
	PluginTypeServiceNow = "servicenow"
	// PluginTypeSlack is the Slack access request plugin
	PluginTypeSlack = "slack"
	// PluginTypeOpenAI is the OpenAI plugin
	PluginTypeOpenAI = "openai"
	// PluginTypeOkta is the Okta plugin
	PluginTypeOkta = "okta"
	// PluginTypeJamf is the Jamf MDM plugin
	PluginTypeJamf = "jamf"
	// PluginTypeJira is the Jira access plugin
	PluginTypeJira = "jira"
	// PluginTypeOpsgenie is the Opsgenie access request plugin
	PluginTypeOpsgenie = "opsgenie"
	// PluginTypePagerDuty is the PagerDuty access plugin
	PluginTypePagerDuty = "pagerduty"
	// PluginTypeMattermost is the Mattermost access plugin
	PluginTypeMattermost = "mattermost"
	// PluginTypeDiscord indicates the Discord access plugin
	PluginTypeDiscord = "discord"
	// PluginTypeGitlab indicates the Gitlab access plugin
	PluginTypeGitlab = "gitlab"
	// PluginTypeEntraID indicates the Entra ID sync plugin
	PluginTypeEntraID = "entra-id"
	// PluginTypeSCIM indicates a generic SCIM integration
	PluginTypeSCIM = "scim"
<<<<<<< HEAD

	PluginTypeAWSIC = "aws-ic"
=======
	// PluginTypeDatadog indicates the Datadog Incident Management plugin
	PluginTypeDatadog = "datadog"
>>>>>>> 65d43d09
)

// PluginSubkind represents the type of the plugin, e.g., access request, MDM etc.
type PluginSubkind string

const (
	// PluginSubkindUnknown is returned when no plugin subkind matches.
	PluginSubkindUnknown PluginSubkind = ""
	// PluginSubkindMDM represents MDM plugins collectively
	PluginSubkindMDM = "mdm"
	// PluginSubkindAccess represents access request plugins collectively
	PluginSubkindAccess = "access"
	// PluginSubkindAccessGraph represents access graph plugins collectively
	PluginSubkindAccessGraph = "accessgraph"
	// PluginSubkindProvisioning represents plugins that create and manage
	// Teleport users and/or other resources from an external source
	PluginSubkindProvisioning = "provisioning"
)

// Plugin represents a plugin instance
type Plugin interface {
	// ResourceWithSecrets provides common resource methods.
	ResourceWithSecrets
	Clone() Plugin
	GetCredentials() PluginCredentials
	GetStatus() PluginStatus
	GetType() PluginType
	SetCredentials(PluginCredentials) error
	SetStatus(PluginStatus) error
	GetGeneration() string
}

// PluginCredentials are the credentials embedded in Plugin
type PluginCredentials interface {
	GetOauth2AccessToken() *PluginOAuth2AccessTokenCredentials
	GetStaticCredentialsRef() *PluginStaticCredentialsRef
}

// PluginStatus is the plugin status
type PluginStatus interface {
	GetCode() PluginStatusCode
	GetErrorMessage() string
	GetLastSyncTime() time.Time
	GetGitlab() *PluginGitlabStatusV1
	GetEntraId() *PluginEntraIDStatusV1
	GetOkta() *PluginOktaStatusV1
}

// NewPluginV1 creates a new PluginV1 resource.
func NewPluginV1(metadata Metadata, spec PluginSpecV1, creds *PluginCredentialsV1) *PluginV1 {
	p := &PluginV1{
		Metadata: metadata,
		Spec:     spec,
	}
	if creds != nil {
		p.SetCredentials(creds)
	}

	return p
}

// CheckAndSetDefaults checks validity of all parameters and sets defaults.
func (p *PluginV1) CheckAndSetDefaults() error {
	p.setStaticFields()

	if err := p.Metadata.CheckAndSetDefaults(); err != nil {
		return trace.Wrap(err)
	}

	switch settings := p.Spec.Settings.(type) {
	case *PluginSpecV1_SlackAccessPlugin:
		// Check settings.
		if settings.SlackAccessPlugin == nil {
			return trace.BadParameter("settings must be set")
		}
		if err := settings.SlackAccessPlugin.CheckAndSetDefaults(); err != nil {
			return trace.Wrap(err)
		}

		if p.Credentials == nil {
			// TODO: after credential exchange during creation is implemented,
			// this should validate that credentials are not empty
			break
		}
		if p.Credentials.GetOauth2AccessToken() == nil {
			return trace.BadParameter("Slack access plugin can only be used with OAuth2 access token credential type")
		}
		if err := p.Credentials.GetOauth2AccessToken().CheckAndSetDefaults(); err != nil {
			return trace.Wrap(err)
		}
	case *PluginSpecV1_Openai:
		if p.Credentials == nil {
			return trace.BadParameter("credentials must be set")
		}

		bearer := p.Credentials.GetBearerToken()
		if bearer == nil {
			return trace.BadParameter("openai plugin must be used with the bearer token credential type")
		}
		if bearer.Token == "" {
			return trace.BadParameter("Token must be specified")
		}
	case *PluginSpecV1_Opsgenie:
		if settings.Opsgenie == nil {
			return trace.BadParameter("missing opsgenie settings")
		}
		if err := settings.Opsgenie.CheckAndSetDefaults(); err != nil {
			return trace.Wrap(err)
		}

		staticCreds := p.Credentials.GetStaticCredentialsRef()
		if staticCreds == nil {
			return trace.BadParameter("opsgenie plugin must be used with the static credentials ref type")
		}
		if len(staticCreds.Labels) == 0 {
			return trace.BadParameter("labels must be specified")
		}
	case *PluginSpecV1_Mattermost:
		if settings.Mattermost == nil {
			return trace.BadParameter("missing Mattermost settings")
		}
		if err := settings.Mattermost.CheckAndSetDefaults(); err != nil {
			return trace.Wrap(err)
		}

		staticCreds := p.Credentials.GetStaticCredentialsRef()
		if staticCreds == nil {
			return trace.BadParameter("Mattermost plugin must be used with the static credentials ref type")
		}
		if len(staticCreds.Labels) == 0 {
			return trace.BadParameter("labels must be specified")
		}
	case *PluginSpecV1_Jamf:
		// Check Jamf settings.
		if settings.Jamf == nil {
			return trace.BadParameter("missing Jamf settings")
		}
		if err := settings.Jamf.CheckAndSetDefaults(); err != nil {
			return trace.Wrap(err)
		}
		if p.Credentials == nil {
			return trace.BadParameter("credentials must be set")
		}
		staticCreds := p.Credentials.GetStaticCredentialsRef()
		if staticCreds == nil {
			return trace.BadParameter("jamf plugin must be used with the static credentials ref type")
		}
		if len(staticCreds.Labels) == 0 {
			return trace.BadParameter("labels must be specified")
		}

	case *PluginSpecV1_Jira:
		if settings.Jira == nil {
			return trace.BadParameter("missing Jira settings")
		}

		if err := settings.Jira.CheckAndSetDefaults(); err != nil {
			return trace.Wrap(err)
		}

		if p.Credentials == nil {
			return trace.BadParameter("credentials must be set")
		}

		staticCreds := p.Credentials.GetStaticCredentialsRef()
		if staticCreds == nil {
			return trace.BadParameter("jira plugin must be used with the static credentials ref type")
		}

		if len(staticCreds.Labels) == 0 {
			return trace.BadParameter("labels must be specified")
		}

	case *PluginSpecV1_Okta:
		// Check settings.
		if settings.Okta == nil {
			return trace.BadParameter("missing Okta settings")
		}
		if err := settings.Okta.CheckAndSetDefaults(); err != nil {
			return trace.Wrap(err)
		}

		if p.Credentials == nil {
			return trace.BadParameter("credentials must be set")
		}
		staticCreds := p.Credentials.GetStaticCredentialsRef()
		if staticCreds == nil {
			return trace.BadParameter("okta plugin must be used with the static credentials ref type")
		}
		if len(staticCreds.Labels) == 0 {
			return trace.BadParameter("labels must be specified")
		}
	case *PluginSpecV1_PagerDuty:
		if settings.PagerDuty == nil {
			return trace.BadParameter("missing PagerDuty settings")
		}
		if err := settings.PagerDuty.CheckAndSetDefaults(); err != nil {
			return trace.Wrap(err)
		}

	case *PluginSpecV1_Discord:
		if settings.Discord == nil {
			return trace.BadParameter("missing Discord settings")
		}
		if err := settings.Discord.CheckAndSetDefaults(); err != nil {
			return trace.Wrap(err)
		}

		staticCreds := p.Credentials.GetStaticCredentialsRef()
		if staticCreds == nil {
			return trace.BadParameter("Discord plugin must be used with the static credentials ref type")
		}
	case *PluginSpecV1_ServiceNow:
		if settings.ServiceNow == nil {
			return trace.BadParameter("missing ServiceNow settings")
		}
		if err := settings.ServiceNow.CheckAndSetDefaults(); err != nil {
			return trace.Wrap(err)
		}

		staticCreds := p.Credentials.GetStaticCredentialsRef()
		if staticCreds == nil {
			return trace.BadParameter("ServiceNow plugin must be used with the static credentials ref type")
		}
	case *PluginSpecV1_Gitlab:
		if settings.Gitlab == nil {
			return trace.BadParameter("missing Gitlab settings")
		}
		if err := settings.Gitlab.Validate(); err != nil {
			return trace.Wrap(err)
		}

		staticCreds := p.Credentials.GetStaticCredentialsRef()
		if staticCreds == nil {
			return trace.BadParameter("Gitlab plugin must be used with the static credentials ref type")
		}
	case *PluginSpecV1_EntraId:
		if settings.EntraId == nil {
			return trace.BadParameter("missing Entra ID settings")
		}
		if err := settings.EntraId.Validate(); err != nil {
			return trace.Wrap(err)
		}
	case *PluginSpecV1_Scim:
		if settings.Scim == nil {
			return trace.BadParameter("Must be used with SCIM settings")
		}
		if err := settings.Scim.CheckAndSetDefaults(); err != nil {
			return trace.Wrap(err)
		}
<<<<<<< HEAD
	case *PluginSpecV1_AwsIc:
		if settings.AwsIc == nil {
			return trace.BadParameter("Must be used with AWS IC settings")
		}

		if err := settings.AwsIc.CheckAndSetDefaults(); err != nil {
			return trace.Wrap(err, "invalid AWS Identity Center plugin configuration")
		}

=======
	case *PluginSpecV1_Datadog:
		if settings.Datadog == nil {
			return trace.BadParameter("missing Datadog settings")
		}
		if err := settings.Datadog.CheckAndSetDefaults(); err != nil {
			return trace.Wrap(err)
		}

		staticCreds := p.Credentials.GetStaticCredentialsRef()
		if staticCreds == nil {
			return trace.BadParameter("Datadog Incident Management plugin must be used with the static credentials ref type")
		}
		if len(staticCreds.Labels) == 0 {
			return trace.BadParameter("labels must be specified")
		}
>>>>>>> 65d43d09
	default:
		return nil
	}

	return nil
}

// WithoutSecrets returns an instance of resource without secrets.
func (p *PluginV1) WithoutSecrets() Resource {
	if p.Credentials == nil {
		return p
	}

	p2 := p.Clone().(*PluginV1)
	p2.SetCredentials(nil)
	return p2
}

func (p *PluginV1) setStaticFields() {
	p.Kind = KindPlugin
	p.Version = V1
}

// Clone returns a copy of the Plugin instance
func (p *PluginV1) Clone() Plugin {
	return utils.CloneProtoMsg(p)
}

// GetVersion returns resource version
func (p *PluginV1) GetVersion() string {
	return p.Version
}

// GetKind returns resource kind
func (p *PluginV1) GetKind() string {
	return p.Kind
}

// GetSubKind returns resource sub kind
func (p *PluginV1) GetSubKind() string {
	return p.SubKind
}

// SetSubKind sets resource subkind
func (p *PluginV1) SetSubKind(s string) {
	p.SubKind = s
}

// GetRevision returns the revision
func (p *PluginV1) GetRevision() string {
	return p.Metadata.GetRevision()
}

// SetRevision sets the revision
func (p *PluginV1) SetRevision(rev string) {
	p.Metadata.SetRevision(rev)
}

// GetMetadata returns object metadata
func (p *PluginV1) GetMetadata() Metadata {
	return p.Metadata
}

// SetMetadata sets object metadata
func (p *PluginV1) SetMetadata(meta Metadata) {
	p.Metadata = meta
}

// Expiry returns expiry time for the object
func (p *PluginV1) Expiry() time.Time {
	return p.Metadata.Expiry()
}

// SetExpiry sets expiry time for the object
func (p *PluginV1) SetExpiry(expires time.Time) {
	p.Metadata.SetExpiry(expires)
}

// GetName returns the name of the User
func (p *PluginV1) GetName() string {
	return p.Metadata.Name
}

// SetName sets the name of the User
func (p *PluginV1) SetName(e string) {
	p.Metadata.Name = e
}

// GetCredentials implements Plugin
func (p *PluginV1) GetCredentials() PluginCredentials {
	return p.Credentials
}

// SetCredentials implements Plugin
func (p *PluginV1) SetCredentials(creds PluginCredentials) error {
	if creds == nil {
		p.Credentials = nil
		return nil
	}
	switch creds := creds.(type) {
	case *PluginCredentialsV1:
		p.Credentials = creds
	default:
		return trace.BadParameter("unsupported plugin credential type %T", creds)
	}
	return nil
}

// GetStatus implements Plugin
func (p *PluginV1) GetStatus() PluginStatus {
	return &p.Status
}

// SetStatus implements Plugin
func (p *PluginV1) SetStatus(status PluginStatus) error {
	if status == nil {
		p.Status = PluginStatusV1{}
		return nil
	}
	switch status := status.(type) {
	case *PluginStatusV1:
		p.Status = *status
		return nil
	default:
		return trace.BadParameter("unsupported plugin status type %T", status)
	}
}

// GetGeneration returns the plugin generation.
func (p *PluginV1) GetGeneration() string {
	return p.Spec.Generation
}

// GetType implements Plugin
func (p *PluginV1) GetType() PluginType {
	switch p.Spec.Settings.(type) {
	case *PluginSpecV1_SlackAccessPlugin:
		return PluginTypeSlack
	case *PluginSpecV1_Openai:
		return PluginTypeOpenAI
	case *PluginSpecV1_Okta:
		return PluginTypeOkta
	case *PluginSpecV1_Jamf:
		return PluginTypeJamf
	case *PluginSpecV1_Jira:
		return PluginTypeJira
	case *PluginSpecV1_Opsgenie:
		return PluginTypeOpsgenie
	case *PluginSpecV1_PagerDuty:
		return PluginTypePagerDuty
	case *PluginSpecV1_Mattermost:
		return PluginTypeMattermost
	case *PluginSpecV1_Discord:
		return PluginTypeDiscord
	case *PluginSpecV1_ServiceNow:
		return PluginTypeServiceNow
	case *PluginSpecV1_Gitlab:
		return PluginTypeGitlab
	case *PluginSpecV1_EntraId:
		return PluginTypeEntraID
	case *PluginSpecV1_Scim:
		return PluginTypeSCIM
<<<<<<< HEAD
	case *PluginSpecV1_AwsIc:
		return PluginTypeAWSIC
=======
	case *PluginSpecV1_Datadog:
		return PluginTypeDatadog

>>>>>>> 65d43d09
	default:
		return PluginTypeUnknown
	}
}

// CheckAndSetDefaults validates and set the default values
func (s *PluginSlackAccessSettings) CheckAndSetDefaults() error {
	if s.FallbackChannel == "" {
		return trace.BadParameter("fallback_channel must be set")
	}

	return nil
}

// CheckAndSetDefaults validates and set the default values.
func (s *PluginOktaSettings) CheckAndSetDefaults() error {
	if s.OrgUrl == "" {
		return trace.BadParameter("org_url must be set")
	}

	// If sync settings is not set, upgrade the legacy values to a
	// to a new SyncSettings block
	if s.SyncSettings == nil {
		// TODO(mdwn): Remove upgrade once modifications have been made in enterprise.
		s.SyncSettings = &PluginOktaSyncSettings{
			SyncUsers:      s.EnableUserSync,
			SsoConnectorId: s.SsoConnectorId,
		}
	}

	if s.SyncSettings.SyncUsers && s.SyncSettings.SsoConnectorId == "" {
		return trace.BadParameter("sso_connector_id must be set when user sync enabled")
	}

	if s.SyncSettings.SyncAccessLists && len(s.SyncSettings.DefaultOwners) == 0 {
		return trace.BadParameter("default owners must be set when access list import is enabled")
	}

	return nil
}

// CheckAndSetDefaults validates and set the default values
func (s *PluginOpsgenieAccessSettings) CheckAndSetDefaults() error {
	if s.ApiEndpoint == "" {
		return trace.BadParameter("opsgenie api endpoint url must be set")
	}
	return nil
}

// CheckAndSetDefaults validates and set the default values.
func (s *PluginJamfSettings) CheckAndSetDefaults() error {
	if s.JamfSpec.ApiEndpoint == "" {
		return trace.BadParameter("api endpoint must be set")
	}

	return nil
}

func (s *PluginJiraSettings) CheckAndSetDefaults() error {
	if s.ServerUrl == "" {
		return trace.BadParameter("Jira server URL must be set")
	}

	if s.ProjectKey == "" {
		return trace.BadParameter("Jira project key must be set")
	}

	if s.IssueType == "" {
		return trace.BadParameter("Jira issue type must be set")
	}

	return nil
}

// CheckAndSetDefaults validates and set the default values
func (s *PluginMattermostSettings) CheckAndSetDefaults() error {
	if s.ServerUrl == "" {
		return trace.BadParameter("server url is required")
	}

	// If one field is defined, both should be required.
	if len(s.Channel) > 0 || len(s.Team) > 0 {
		if len(s.Team) == 0 {
			return trace.BadParameter("team is required")
		}
		if len(s.Channel) == 0 {
			return trace.BadParameter("channel is required")
		}
	}
	return nil
}

// CheckAndSetDefaults validates and set the default values
func (c *PluginOAuth2AuthorizationCodeCredentials) CheckAndSetDefaults() error {
	if c.AuthorizationCode == "" {
		return trace.BadParameter("authorization_code must be set")
	}
	if c.RedirectUri == "" {
		return trace.BadParameter("redirect_uri must be set")
	}

	return nil
}

// CheckAndSetDefaults validates and set the default PagerDuty values
func (c *PluginPagerDutySettings) CheckAndSetDefaults() error {
	if c.ApiEndpoint == "" {
		return trace.BadParameter("api_endpoint must be set")
	}

	if c.UserEmail == "" {
		return trace.BadParameter("user_email must be set")
	}
	return nil
}

func (c *PluginDiscordSettings) CheckAndSetDefaults() error {
	if len(c.RoleToRecipients) == 0 {
		return trace.BadParameter("role_to_recipients must be set")
	}

	if _, present := c.RoleToRecipients[Wildcard]; !present {
		return trace.BadParameter("role_to_recipients must contain default entry `*`")
	}

	return nil
}

// CheckAndSetDefaults checks that the required fields for the servicenow plugin are set.
func (c *PluginServiceNowSettings) CheckAndSetDefaults() error {
	if c.ApiEndpoint == "" {
		return trace.BadParameter("API endpoint must be set")
	}

	return nil
}

// CheckAndSetDefaults validates and set the default values
func (c *PluginOAuth2AccessTokenCredentials) CheckAndSetDefaults() error {
	if c.AccessToken == "" {
		return trace.BadParameter("access_token must be set")
	}
	if c.RefreshToken == "" {
		return trace.BadParameter("refresh_token must be set")
	}
	c.Expires = c.Expires.UTC()

	return nil
}

func (c *PluginEntraIDSettings) Validate() error {
	if c.SyncSettings == nil {
		return trace.BadParameter("sync_settings must be set")
	}
	if len(c.SyncSettings.DefaultOwners) == 0 {
		return trace.BadParameter("sync_settings.default_owners must be set")
	}
	if c.SyncSettings.SsoConnectorId == "" {
		return trace.BadParameter("sync_settings.sso_connector_id must be set")
	}

	return nil
}

func (c *PluginSCIMSettings) CheckAndSetDefaults() error {
	if c.DefaultRole == "" {
		return trace.BadParameter("default_role must be set")
	}

	if c.SamlConnectorName == "" {
		return trace.BadParameter("saml_connector_name must be set")
	}

	return nil
}

<<<<<<< HEAD
func (c *PluginAWSICSettings) CheckAndSetDefaults() error {
	if c.IntegrationName == "" {
		return trace.BadParameter("AWS OIDC integration name must be set")
	}

	if c.Arn == "" {
		return trace.BadParameter("instance_arn ust be set")
	}

	if !arn.IsARN(c.Arn) {
		return trace.BadParameter("malformed instance_arn")
	}

	if c.Region == "" {
		return trace.BadParameter("AWS Identity Center region must be set")
	}

	if c.ProvisioningSpec == nil {
		return trace.BadParameter("provisioning spec must be set")
	}

	if err := c.ProvisioningSpec.CheckAndSetDefaults(); err != nil {
		return trace.Wrap(err, "checking provisioning config")
	}

	return nil
}

func (c *AWSICProvisioningSpec) CheckAndSetDefaults() error {
	if c.BaseUrl == "" {
		return trace.BadParameter("base URL data must be set")
	}

=======
func (c *PluginDatadogAccessSettings) CheckAndSetDefaults() error {
	if c.ApiEndpoint == "" {
		return trace.BadParameter("api_endpoint must be set")
	}
	if c.FallbackRecipient == "" {
		return trace.BadParameter("fallback_recipient must be set")
	}
>>>>>>> 65d43d09
	return nil
}

// GetCode returns the status code
func (c PluginStatusV1) GetCode() PluginStatusCode {
	return c.Code
}

// GetErrorMessage returns the error message
func (c PluginStatusV1) GetErrorMessage() string {
	return c.ErrorMessage
}

// GetLastSyncTime returns the last run of the plugin.
func (c PluginStatusV1) GetLastSyncTime() time.Time {
	return c.LastSyncTime
}

// CheckAndSetDefaults checks that the required fields for the Gitlab plugin are set.
func (c *PluginGitlabSettings) Validate() error {
	if c.ApiEndpoint == "" {
		return trace.BadParameter("API endpoint must be set")
	}

	return nil
}<|MERGE_RESOLUTION|>--- conflicted
+++ resolved
@@ -42,11 +42,8 @@
 	PluginTypeDiscord,
 	PluginTypeEntraID,
 	PluginTypeSCIM,
-<<<<<<< HEAD
 	PluginTypeAWSIC,
-=======
 	PluginTypeDatadog,
->>>>>>> 65d43d09
 }
 
 const (
@@ -78,13 +75,10 @@
 	PluginTypeEntraID = "entra-id"
 	// PluginTypeSCIM indicates a generic SCIM integration
 	PluginTypeSCIM = "scim"
-<<<<<<< HEAD
 
 	PluginTypeAWSIC = "aws-ic"
-=======
 	// PluginTypeDatadog indicates the Datadog Incident Management plugin
 	PluginTypeDatadog = "datadog"
->>>>>>> 65d43d09
 )
 
 // PluginSubkind represents the type of the plugin, e.g., access request, MDM etc.
@@ -335,7 +329,6 @@
 		if err := settings.Scim.CheckAndSetDefaults(); err != nil {
 			return trace.Wrap(err)
 		}
-<<<<<<< HEAD
 	case *PluginSpecV1_AwsIc:
 		if settings.AwsIc == nil {
 			return trace.BadParameter("Must be used with AWS IC settings")
@@ -345,7 +338,6 @@
 			return trace.Wrap(err, "invalid AWS Identity Center plugin configuration")
 		}
 
-=======
 	case *PluginSpecV1_Datadog:
 		if settings.Datadog == nil {
 			return trace.BadParameter("missing Datadog settings")
@@ -361,7 +353,6 @@
 		if len(staticCreds.Labels) == 0 {
 			return trace.BadParameter("labels must be specified")
 		}
->>>>>>> 65d43d09
 	default:
 		return nil
 	}
@@ -524,14 +515,11 @@
 		return PluginTypeEntraID
 	case *PluginSpecV1_Scim:
 		return PluginTypeSCIM
-<<<<<<< HEAD
 	case *PluginSpecV1_AwsIc:
 		return PluginTypeAWSIC
-=======
 	case *PluginSpecV1_Datadog:
 		return PluginTypeDatadog
 
->>>>>>> 65d43d09
 	default:
 		return PluginTypeUnknown
 	}
@@ -708,7 +696,6 @@
 	return nil
 }
 
-<<<<<<< HEAD
 func (c *PluginAWSICSettings) CheckAndSetDefaults() error {
 	if c.IntegrationName == "" {
 		return trace.BadParameter("AWS OIDC integration name must be set")
@@ -742,7 +729,6 @@
 		return trace.BadParameter("base URL data must be set")
 	}
 
-=======
 func (c *PluginDatadogAccessSettings) CheckAndSetDefaults() error {
 	if c.ApiEndpoint == "" {
 		return trace.BadParameter("api_endpoint must be set")
@@ -750,7 +736,6 @@
 	if c.FallbackRecipient == "" {
 		return trace.BadParameter("fallback_recipient must be set")
 	}
->>>>>>> 65d43d09
 	return nil
 }
 
