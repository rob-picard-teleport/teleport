--- conflicted
+++ resolved
@@ -1,11 +1,6 @@
 ---
-<<<<<<< HEAD
-title: Teleport Policy Integrations
-description: Integrations in Graph Explorer with Teleport Policy.
-=======
 title: Teleport Identity Security Integrations
 description: Integrations in Access Graph with Identity Security.
->>>>>>> 6f20eee3
 ---
 
 Teleport can integrate with identity providers (IdPs) like Okta and AWS OIDC 
@@ -13,11 +8,7 @@
 interactive view of how users, roles, and resources are interconnected, 
 enabling administrators to better understand and control access policies.
 
-<<<<<<< HEAD
-Read the following guides for information on using Teleport's Graph Explorer to
-=======
 Read the following guides for information on using Teleport Identity Security Access Graph to
->>>>>>> 6f20eee3
 visualize role-based access controls from third-party services:
 
 <DocCardList />
