--- conflicted
+++ resolved
@@ -73,23 +73,23 @@
      */
     accessGraph?: AccessGraphUserPreferences;
     /**
-<<<<<<< HEAD
-     * @generated from protobuf field: int32 keyboard_layout = 7;
+     * side_nav_drawer_mode is the sidenav drawer behavior preference in the frontend.
+     *
+     * @generated from protobuf field: teleport.userpreferences.v1.SideNavDrawerMode side_nav_drawer_mode = 7;
+     */
+    sideNavDrawerMode: SideNavDrawerMode;
+    /**
+     * discover_resource_preferences are user preferences saved for the discover resource web UI.
+     *
+     * @generated from protobuf field: teleport.userpreferences.v1.DiscoverResourcePreferences discover_resource_preferences = 8;
+     */
+    discoverResourcePreferences?: DiscoverResourcePreferences;
+    /**
+     * keyboard_layout is the layout used by the user in Windows Desktop sessions
+     *
+     * @generated from protobuf field: int32 keyboard_layout = 9;
      */
     keyboardLayout: number;
-=======
-     * side_nav_drawer_mode is the sidenav drawer behavior preference in the frontend.
-     *
-     * @generated from protobuf field: teleport.userpreferences.v1.SideNavDrawerMode side_nav_drawer_mode = 7;
-     */
-    sideNavDrawerMode: SideNavDrawerMode;
-    /**
-     * discover_resource_preferences are user preferences saved for the discover resource web UI.
-     *
-     * @generated from protobuf field: teleport.userpreferences.v1.DiscoverResourcePreferences discover_resource_preferences = 8;
-     */
-    discoverResourcePreferences?: DiscoverResourcePreferences;
->>>>>>> aba0de01
 }
 /**
  * GetUserPreferencesRequest is a request to get the user preferences.
@@ -129,7 +129,7 @@
  */
 export interface GetKeyboardLayoutResponse {
     /**
-     * preferences is the user preferences.
+     * keyboard_layout is the code of keyboard layout preferred by the user.
      *
      * @generated from protobuf field: int32 keyboard_layout = 1;
      */
@@ -157,22 +157,16 @@
             { no: 4, name: "cluster_preferences", kind: "message", T: () => ClusterUserPreferences },
             { no: 5, name: "unified_resource_preferences", kind: "message", T: () => UnifiedResourcePreferences },
             { no: 6, name: "access_graph", kind: "message", T: () => AccessGraphUserPreferences },
-<<<<<<< HEAD
-            { no: 7, name: "keyboard_layout", kind: "scalar", T: 5 /*ScalarType.INT32*/ }
-=======
             { no: 7, name: "side_nav_drawer_mode", kind: "enum", T: () => ["teleport.userpreferences.v1.SideNavDrawerMode", SideNavDrawerMode, "SIDE_NAV_DRAWER_MODE_"] },
-            { no: 8, name: "discover_resource_preferences", kind: "message", T: () => DiscoverResourcePreferences }
->>>>>>> aba0de01
+            { no: 8, name: "discover_resource_preferences", kind: "message", T: () => DiscoverResourcePreferences },
+            { no: 9, name: "keyboard_layout", kind: "scalar", T: 5 /*ScalarType.INT32*/ }
         ]);
     }
     create(value?: PartialMessage<UserPreferences>): UserPreferences {
         const message = globalThis.Object.create((this.messagePrototype!));
         message.theme = 0;
-<<<<<<< HEAD
+        message.sideNavDrawerMode = 0;
         message.keyboardLayout = 0;
-=======
-        message.sideNavDrawerMode = 0;
->>>>>>> aba0de01
         if (value !== undefined)
             reflectionMergePartial<UserPreferences>(this, message, value);
         return message;
@@ -197,16 +191,14 @@
                 case /* teleport.userpreferences.v1.AccessGraphUserPreferences access_graph */ 6:
                     message.accessGraph = AccessGraphUserPreferences.internalBinaryRead(reader, reader.uint32(), options, message.accessGraph);
                     break;
-<<<<<<< HEAD
-                case /* int32 keyboard_layout */ 7:
-                    message.keyboardLayout = reader.int32();
-=======
                 case /* teleport.userpreferences.v1.SideNavDrawerMode side_nav_drawer_mode */ 7:
                     message.sideNavDrawerMode = reader.int32();
                     break;
                 case /* teleport.userpreferences.v1.DiscoverResourcePreferences discover_resource_preferences */ 8:
                     message.discoverResourcePreferences = DiscoverResourcePreferences.internalBinaryRead(reader, reader.uint32(), options, message.discoverResourcePreferences);
->>>>>>> aba0de01
+                    break;
+                case /* int32 keyboard_layout */ 9:
+                    message.keyboardLayout = reader.int32();
                     break;
                 default:
                     let u = options.readUnknownField;
@@ -235,18 +227,15 @@
         /* teleport.userpreferences.v1.AccessGraphUserPreferences access_graph = 6; */
         if (message.accessGraph)
             AccessGraphUserPreferences.internalBinaryWrite(message.accessGraph, writer.tag(6, WireType.LengthDelimited).fork(), options).join();
-<<<<<<< HEAD
-        /* int32 keyboard_layout = 7; */
-        if (message.keyboardLayout !== 0)
-            writer.tag(7, WireType.Varint).int32(message.keyboardLayout);
-=======
         /* teleport.userpreferences.v1.SideNavDrawerMode side_nav_drawer_mode = 7; */
         if (message.sideNavDrawerMode !== 0)
             writer.tag(7, WireType.Varint).int32(message.sideNavDrawerMode);
         /* teleport.userpreferences.v1.DiscoverResourcePreferences discover_resource_preferences = 8; */
         if (message.discoverResourcePreferences)
             DiscoverResourcePreferences.internalBinaryWrite(message.discoverResourcePreferences, writer.tag(8, WireType.LengthDelimited).fork(), options).join();
->>>>>>> aba0de01
+        /* int32 keyboard_layout = 9; */
+        if (message.keyboardLayout !== 0)
+            writer.tag(9, WireType.Varint).int32(message.keyboardLayout);
         let u = options.writeUnknownFields;
         if (u !== false)
             (u == true ? UnknownFieldHandler.onWrite : u)(this.typeName, message, writer);
