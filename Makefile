--- conflicted
+++ resolved
@@ -184,11 +184,7 @@
 ifeq ("$(LIBPCSCLITE)", "yes")
 LIBPCSCLITE_MESSAGE := with libpcsclite
 LIBPCSCLITE_BUILD_TAG := libpcsclite
-<<<<<<< HEAD
-CGOFLAG_TSH = CGO_ENABLED=1 CGO_LDFLAGS="-Wl,-Bstatic -lpcsclite -Wl,-Bdynamic -Wl,--as-needed"
-=======
 PCSC_LIBS = -lpcsclite
->>>>>>> 1b82e691
 endif
 
 # Reproducible builds are only available on select targets, and only when OS=linux.
