# Make targets:
#
#  all    : builds all binaries in development mode
#  full   : builds all binaries for PRODUCTION use
#  release: prepares a release tarball
#  clean  : removes all build artifacts
#  test   : runs tests

.DEFAULT_GOAL := all

# To update the Teleport version, update VERSION variable:
# Naming convention:
#   Stable releases:   "1.0.0"
#   Pre-releases:      "1.0.0-alpha.1", "1.0.0-beta.2", "1.0.0-rc.3"
#   Master/dev branch: "1.0.0-dev"
VERSION=18.0.0-dev.steve.mcp.6

DOCKER_IMAGE ?= teleport

# This directory will be the real path of the directory of the first Makefile in the list.
MAKE_DIR := $(dir $(realpath $(firstword $(MAKEFILE_LIST))))

# If set to 1, webassets are not built.
WEBASSETS_SKIP_BUILD ?= 0

# These are standard autotools variables, don't change them please
ifneq ("$(wildcard /bin/bash)","")
SHELL := /bin/bash -o pipefail
endif
BUILDDIR ?= build
BINDIR ?= /usr/local/bin
DATADIR ?= /usr/local/share/teleport
ADDFLAGS ?=
PWD ?= `pwd`
TELEPORT_DEBUG ?= false
GITTAG=v$(VERSION)
CGOFLAG ?= CGO_ENABLED=1
KUSTOMIZE_NO_DYNAMIC_PLUGIN ?= kustomize_disable_go_plugin_support
# RELEASE_DIR is where the release artifacts (tarballs, pacakges, etc) are put. It
# should be an absolute directory as it is used by e/Makefile too, from the e/ directory.
RELEASE_DIR := $(CURDIR)/$(BUILDDIR)/artifacts

GO_LDFLAGS ?= -w -s $(KUBECTL_SETVERSION)

# Appending new conditional settings for community build type
# When TELEPORT_DEBUG is true, set flags to produce
# debugger-friendly builds.
ifeq ("$(TELEPORT_DEBUG)","true")
BUILDFLAGS ?= $(ADDFLAGS) -gcflags=all="-N -l"
BUILDFLAGS_TBOT ?= $(ADDFLAGS) -gcflags=all="-N -l"
BUILDFLAGS_TELEPORT_UPDATE ?= $(ADDFLAGS) -gcflags=all="-N -l"
else
BUILDFLAGS ?= $(ADDFLAGS) -ldflags '$(GO_LDFLAGS)' -trimpath -buildmode=pie
BUILDFLAGS_TBOT ?= $(ADDFLAGS) -ldflags '$(GO_LDFLAGS)' -trimpath
# teleport-update builds with disabled cgo, buildmode=pie is not required.
BUILDFLAGS_TELEPORT_UPDATE ?= $(ADDFLAGS) -ldflags '$(GO_LDFLAGS)' -trimpath
endif

GO_ENV_OS := $(shell go env GOOS)
OS ?= $(GO_ENV_OS)

GO_ENV_ARCH := $(shell go env GOARCH)
ARCH ?= $(GO_ENV_ARCH)

FIPS ?=
RELEASE = teleport-$(GITTAG)-$(OS)-$(ARCH)-bin

# If we're building inside the cross-compiling buildbox, include the
# cross compilation definitions so we select the correct compilers and
# libraries.
ifeq ($(BUILDBOX_MODE),cross)
include build.assets/buildbox/cross-compile.mk
endif

# Include common makefile shared between OSS and Ent.
include common.mk

# FIPS support must be requested at build time.
FIPS_MESSAGE := without-FIPS-support
ifneq ("$(FIPS)","")
FIPS_TAG := fips
FIPS_MESSAGE := with-FIPS-support
RELEASE = teleport-$(GITTAG)-$(OS)-$(ARCH)-fips-bin
GOEXPERIMENT = boringcrypto
OPENSSL_FIPS = 1
export GOEXPERIMENT OPENSSL_FIPS
ifeq ($(BUILDBOX_MODE),cross)
# We need to set CGO_ENABLED=0 when building rdpclient as the build of
# boring-sys builds and runs a Go program as part of its integrity testing.
# (https://github.com/google/boringssl/blob/master/crypto/fipsmodule/FIPS.md#integrity-testing)
# If CGO_ENABLED=1, this fails for odd reasons (it tries to use the cross
# assembler to build ASM for the host).
# It also needs to know the cross-compiler sysroot to properly cross-compile.
RDPCLIENT_ENV = CGO_ENABLED=0 BORING_BSSL_FIPS_SYSROOT=$(CROSSTOOLNG_SYSROOT)
endif
endif

# Look for the PAM header "security/pam_appl.h" to determine if we should
# enable PAM support in teleport. A native build will have it in /usr/include.
# Darwin has it in /usr/local/include (SIP prevents us from modifying/creating
# it in /usr/include), and the ng buildbox has it in one of the
# $(C_INCLUDE_PATH) paths.
PAM_HEADER_CANDIDATES := $(subst :, ,$(C_INCLUDE_PATH)) /usr/local/include /usr/include
PAM_MESSAGE := without-PAM-support
ifneq (,$(wildcard $(addsuffix /security/pam_appl.h,$(PAM_HEADER_CANDIDATES))))
PAM_TAG := pam
PAM_MESSAGE := with-PAM-support
endif

# darwin universal (Intel + Apple Silicon combined) binary support
RELEASE_darwin_arm64 = $(RELEASE_DIR)/teleport-$(GITTAG)-darwin-arm64-bin.tar.gz
RELEASE_darwin_amd64 = $(RELEASE_DIR)/teleport-$(GITTAG)-darwin-amd64-bin.tar.gz
BUILDDIR_arm64 = $(BUILDDIR)/arm64
BUILDDIR_amd64 = $(BUILDDIR)/amd64
# TARBINS is the path of the binaries in the release tarballs
TARBINS = $(addprefix teleport/,$(BINS))

# Check if rust and cargo are installed before compiling
CHECK_CARGO := $(shell cargo --version 2>/dev/null)
CHECK_RUST := $(shell rustc --version 2>/dev/null)

RUST_TARGET_ARCH ?= $(CARGO_TARGET_$(OS)_$(ARCH))

CARGO_TARGET_darwin_amd64 := x86_64-apple-darwin
CARGO_TARGET_darwin_arm64 := aarch64-apple-darwin
CARGO_TARGET_linux_arm := arm-unknown-linux-gnueabihf
CARGO_TARGET_linux_arm64 := aarch64-unknown-linux-gnu
CARGO_TARGET_linux_386 := i686-unknown-linux-gnu
CARGO_TARGET_linux_amd64 := x86_64-unknown-linux-gnu

CARGO_TARGET := --target=$(RUST_TARGET_ARCH)

# If set to 1, Windows RDP client is not built.
RDPCLIENT_SKIP_BUILD ?= 0

# Enable Windows RDP client build?
with_rdpclient := no
RDPCLIENT_MESSAGE := without-Windows-RDP-client

ifeq ($(RDPCLIENT_SKIP_BUILD),0)
ifneq ($(CHECK_RUST),)
ifneq ($(CHECK_CARGO),)

is_fips_on_arm64 := no
ifneq ("$(FIPS)","")
ifeq ("$(ARCH)","arm64")
is_fips_on_arm64 := yes
endif
endif

# Do not build RDP client on 32-bit ARM or 386, or for FIPS builds on arm64.
ifneq ("$(ARCH)","arm")
ifneq ("$(ARCH)","386")
ifneq ("$(is_fips_on_arm64)","yes")
with_rdpclient := yes
RDPCLIENT_MESSAGE := with-Windows-RDP-client
RDPCLIENT_TAG := desktop_access_rdp
endif
endif
endif

endif
endif
endif

# Set C_ARCH for building libfido2 and dependencies. ARCH is the Go
# architecture which uses different names for architectures than C
# uses. Export it for the build.assets/build-fido2-macos.sh script.
C_ARCH_amd64 = x86_64
C_ARCH = $(or $(C_ARCH_$(ARCH)),$(ARCH))
export C_ARCH

# Enable libfido2 for testing?
# Eagerly enable if we detect the package, we want to test as much as possible.
ifeq ("$(shell pkg-config libfido2 2>/dev/null; echo $$?)", "0")
LIBFIDO2_TEST_TAG := libfido2
ifeq ($(FIDO2),)
FIDO2 ?= dynamic
endif
endif

# Build tsh against libfido2?
# FIDO2=yes and FIDO2=static enable static libfido2 builds.
# FIDO2=dynamic enables dynamic libfido2 builds.
LIBFIDO2_MESSAGE := without-libfido2
ifneq (, $(filter $(FIDO2), yes static))
LIBFIDO2_MESSAGE := with-libfido2
LIBFIDO2_BUILD_TAG := libfido2 libfido2static
else ifeq ("$(FIDO2)", "dynamic")
LIBFIDO2_MESSAGE := with-libfido2
LIBFIDO2_BUILD_TAG := libfido2
endif

# Enable Touch ID builds?
# Only build if TOUCHID=yes to avoid issues when cross-compiling to 'darwin'
# from other systems.
TOUCHID_MESSAGE := without-Touch-ID
ifeq ("$(TOUCHID)", "yes")
TOUCHID_MESSAGE := with-Touch-ID
TOUCHID_TAG := touchid
endif

# Enable VNet daemon?
# With VNETDAEMON=yes, tsh uses a Launch Daemon to start VNet.
# This requires a signed and bundled tsh.
VNETDAEMON_MESSAGE := without-VNet-daemon
ifeq ("$(VNETDAEMON)", "yes")
VNETDAEMON_MESSAGE := with-VNet-daemon
VNETDAEMON_TAG := vnetdaemon
endif

# Enable PIV test packages for testing.
# This test tag should never be used for builds/releases, only tests.
PIV_TEST_TAG := pivtest

# enable PIV package for linting.
PIV_LINT_TAG := piv

# Build teleport/api with PIV? This requires the libpcsclite library for linux.
#
# PIV=yes and PIV=static enable static piv builds. This is used by the build
# process to link a static library of libpcsclite for piv-go to connect to.
#
# PIV=dynamic enables dynamic piv builds. This can be used for local
# builds and runs utilizing a dynamic libpcsclite library - `apt get install libpcsclite-dev`
PIV_MESSAGE := without-PIV-support
ifneq (, $(filter $(PIV), yes static dynamic))
PIV_MESSAGE := with-PIV-support
PIV_BUILD_TAG := piv
ifneq ("$(PIV)", "dynamic")
# Link static pcsc libary. By default, piv-go will look for the dynamic library.
# https://github.com/go-piv/piv-go/blob/master/piv/pcsc_unix.go#L23
STATIC_LIBS += -lpcsclite
STATIC_LIBS_TSH += -lpcsclite
endif
endif

# Reproducible builds are only available on select targets, and only when OS=linux.
REPRODUCIBLE ?=
ifneq ("$(OS)","linux")
REPRODUCIBLE = no
endif

# On Windows only build tsh. On all other platforms build teleport, tctl,
# and tsh.
BINS_default = teleport tctl tsh tbot fdpass-teleport teleport-update
BINS_darwin = teleport tctl tsh tbot fdpass-teleport
BINS_windows = tsh tctl
BINS = $(or $(BINS_$(OS)),$(BINS_default))
BINARIES = $(addprefix $(BUILDDIR)/,$(BINS))

# Joins elements of the list in arg 2 with the given separator.
#   1. Element separator.
#   2. The list.
EMPTY :=
SPACE := $(EMPTY) $(EMPTY)
join-with = $(subst $(SPACE),$1,$(strip $2))

# Separate TAG messages into comma-separated WITH and WITHOUT lists for readability.
COMMA := ,
MESSAGES := $(PAM_MESSAGE) $(FIPS_MESSAGE) $(BPF_MESSAGE) $(RDPCLIENT_MESSAGE) $(LIBFIDO2_MESSAGE) $(TOUCHID_MESSAGE) $(PIV_MESSAGE) $(VNETDAEMON_MESSAGE)
WITH := $(subst -," ",$(call join-with,$(COMMA) ,$(subst with-,,$(filter with-%,$(MESSAGES)))))
WITHOUT := $(subst -," ",$(call join-with,$(COMMA) ,$(subst without-,,$(filter without-%,$(MESSAGES)))))
RELEASE_MESSAGE := "Building with GOOS=$(OS) GOARCH=$(ARCH) REPRODUCIBLE=$(REPRODUCIBLE) and with $(WITH) and without $(WITHOUT)."

# On platforms that support reproducible builds, ensure the archive is created in a reproducible manner.
TAR_FLAGS ?=
ifeq ("$(REPRODUCIBLE)","yes")
TAR_FLAGS = --sort=name --owner=root:0 --group=root:0 --mtime='UTC 2015-03-02' --format=gnu
endif

VERSRC = gitref.go api/version.go

KUBECONFIG ?=
TEST_KUBE ?=
export

TEST_LOG_DIR = ${abspath ./test-logs}

# Set CGOFLAG and BUILDFLAGS as needed for the OS/ARCH.
ifeq ("$(OS)","linux")
ifeq ("$(ARCH)","arm64")
ifneq ($(BUILDBOX_MODE),cross)
ifeq (,$(IS_NATIVE_BUILD))
CGOFLAG += CC=aarch64-linux-gnu-gcc
endif
endif
else ifeq ("$(ARCH)","arm")
CGOFLAG = CGO_ENABLED=1

# ARM builds need to specify the correct C compiler
ifneq ($(BUILDBOX_MODE),cross)
ifeq (,$(IS_NATIVE_BUILD))
CC=arm-linux-gnueabihf-gcc
endif
endif

# Add -debugtramp=2 to work around 24 bit CALL/JMP instruction offset.
# Add "-extldflags -Wl,--long-plt" to avoid ld assertion failure on large binaries
GO_LDFLAGS += -extldflags=-Wl,--long-plt -debugtramp=2
endif
endif # OS == linux

ifeq ("$(OS)-$(ARCH)","darwin-arm64")
# Temporary link flags due to changes in Apple's linker
# https://github.com/golang/go/issues/67854
GO_LDFLAGS += -extldflags=-ld_classic
endif

# Windows requires extra parameters to cross-compile with CGO.
ifeq ("$(OS)","windows")
ARCH ?= amd64
ifneq ("$(ARCH)","amd64")
$(error "Building for windows requires ARCH=amd64")
endif
CGOFLAG = CGO_ENABLED=1 CC=x86_64-w64-mingw32-gcc CXX=x86_64-w64-mingw32-g++
BUILDFLAGS = $(ADDFLAGS) -ldflags '-w -s $(KUBECTL_SETVERSION)' -trimpath -buildmode=pie
BUILDFLAGS_TBOT = $(ADDFLAGS) -ldflags '-w -s $(KUBECTL_SETVERSION)' -trimpath
# teleport-update builds with disabled cgo, buildmode=pie is not required.
BUILDFLAGS_TELEPORT_UPDATE = $(ADDFLAGS) -ldflags '-w -s $(KUBECTL_SETVERSION)' -trimpath
endif

ifeq ("$(OS)","darwin")
# Set the minimum version for macOS builds for Go, Rust and Xcode builds.
# (as of Go 1.23 we require macOS 11)
MINIMUM_SUPPORTED_MACOS_VERSION = 11.0
MACOSX_VERSION_MIN_FLAG = -mmacosx-version-min=$(MINIMUM_SUPPORTED_MACOS_VERSION)

# Go
CGOFLAG = CGO_ENABLED=1 CGO_CFLAGS=$(MACOSX_VERSION_MIN_FLAG)

# Xcode and rust and Go linking
MACOSX_DEPLOYMENT_TARGET = $(MINIMUM_SUPPORTED_MACOS_VERSION)
export MACOSX_DEPLOYMENT_TARGET
endif

CGOFLAG_TSH ?= $(CGOFLAG)

# Map ARCH into the architecture flag for electron-builder if they
# are different to the Go $(ARCH) we use as an input.
ELECTRON_BUILDER_ARCH_amd64 = x64
ELECTRON_BUILDER_ARCH = $(or $(ELECTRON_BUILDER_ARCH_$(ARCH)),$(ARCH))

#
# 'make all' builds all 4 executables and places them in the current directory.
#
# NOTE: Works the same as `make`. Left for legacy reasons.
.PHONY: all
all: version
	@echo "---> Building OSS binaries."
	$(MAKE) $(BINARIES)

#
# make binaries builds all binaries defined in the BINARIES environment variable
#
.PHONY: binaries
binaries:
	$(MAKE) $(BINARIES)

# Appending new conditional settings for community build type for tools.
ifeq ("$(GITHUB_REPOSITORY_OWNER)","gravitational")
# TELEPORT_LDFLAGS and TOOLS_LDFLAGS if appended will overwrite the previous LDFLAGS set in the BUILDFLAGS.
# This is done here to prevent any changes to the (BUI)LDFLAGS passed to the other binaries
TELEPORT_LDFLAGS ?= -ldflags '$(GO_LDFLAGS) -X github.com/gravitational/teleport/lib/modules.teleportBuildType=community'
TOOLS_LDFLAGS ?= -ldflags '$(GO_LDFLAGS) -X github.com/gravitational/teleport/lib/modules.teleportBuildType=community'
endif

# By making these 3 targets below (tsh, tctl and teleport) PHONY we are solving
# several problems:
# * Build will rely on go build internal caching https://golang.org/doc/go1.10 at all times
# * Manual change detection was broken on a large dependency tree
# If you are considering changing this behavior, please consult with dev team first
#
# NOTE: Any changes to the `tctl` build here must be copied to `build.assets/windows/build.ps1`
# until we can use this Makefile for native Windows builds.
.PHONY: $(BUILDDIR)/tctl
$(BUILDDIR)/tctl:
	@if [[ "$(OS)" != "windows" && -z "$(LIBFIDO2_BUILD_TAG)" ]]; then \
		echo 'Warning: Building tctl without libfido2. Install libfido2 to have access to MFA.' >&2; \
	fi
	GOOS=$(OS) GOARCH=$(ARCH) $(CGOFLAG) go build -tags "$(PAM_TAG) $(FIPS_TAG) $(LIBFIDO2_BUILD_TAG) $(TOUCHID_TAG) $(PIV_BUILD_TAG) $(KUSTOMIZE_NO_DYNAMIC_PLUGIN)" -o $(BUILDDIR)/tctl $(BUILDFLAGS) $(TOOLS_LDFLAGS) ./tool/tctl

.PHONY: $(BUILDDIR)/teleport
$(BUILDDIR)/teleport: ensure-webassets bpf-bytecode rdpclient
	GOOS=$(OS) GOARCH=$(ARCH) $(CGOFLAG) go build -tags "webassets_embed $(PAM_TAG) $(FIPS_TAG) $(BPF_TAG) $(WEBASSETS_TAG) $(RDPCLIENT_TAG) $(PIV_BUILD_TAG) $(KUSTOMIZE_NO_DYNAMIC_PLUGIN)" -o $(BUILDDIR)/teleport $(BUILDFLAGS) $(TELEPORT_LDFLAGS) ./tool/teleport

# NOTE: Any changes to the `tsh` build here must be copied to `build.assets/windows/build.ps1`
# until we can use this Makefile for native Windows builds.
.PHONY: $(BUILDDIR)/tsh
$(BUILDDIR)/tsh: KUBECTL_VERSION ?= $(shell go run ./build.assets/kubectl-version/main.go)
$(BUILDDIR)/tsh: KUBECTL_SETVERSION ?= -X k8s.io/component-base/version.gitVersion=$(KUBECTL_VERSION)
$(BUILDDIR)/tsh:
	@if [[ "$(OS)" != "windows" && -z "$(LIBFIDO2_BUILD_TAG)" ]]; then \
		echo 'Warning: Building tsh without libfido2. Install libfido2 to have access to MFA.' >&2; \
	fi
	GOOS=$(OS) GOARCH=$(ARCH) $(CGOFLAG_TSH) go build -tags "$(FIPS_TAG) $(LIBFIDO2_BUILD_TAG) $(TOUCHID_TAG) $(PIV_BUILD_TAG) $(VNETDAEMON_TAG) $(KUSTOMIZE_NO_DYNAMIC_PLUGIN)" -o $(BUILDDIR)/tsh $(BUILDFLAGS) $(TOOLS_LDFLAGS) ./tool/tsh

.PHONY: $(BUILDDIR)/tbot
# tbot is CGO-less by default except on Windows because lib/client/terminal/ wants CGO on this OS
# We force cgo to be disabled, else the compiler might decide to enable it.
$(BUILDDIR)/tbot: TBOT_CGO_FLAGS ?= $(if $(filter windows,$(OS)),$(CGOFLAG),CGO_ENABLED=0)
# Build mode pie requires CGO
$(BUILDDIR)/tbot: BUILDFLAGS_TBOT += $(if $(findstring CGO_ENABLED=1,$(TBOT_CGO_FLAGS)), -buildmode=pie)
$(BUILDDIR)/tbot:
	GOOS=$(OS) GOARCH=$(ARCH) $(TBOT_CGO_FLAGS) go build -tags "$(FIPS_TAG) $(KUSTOMIZE_NO_DYNAMIC_PLUGIN)" -o $(BUILDDIR)/tbot $(BUILDFLAGS_TBOT) $(TOOLS_LDFLAGS) ./tool/tbot

.PHONY: $(BUILDDIR)/teleport-update
$(BUILDDIR)/teleport-update:
	GOOS=$(OS) GOARCH=$(ARCH) CGO_ENABLED=0 go build -o $(BUILDDIR)/teleport-update $(BUILDFLAGS_TELEPORT_UPDATE) $(TOOLS_LDFLAGS) ./tool/teleport-update

TELEPORT_ARGS ?= start
.PHONY: teleport-hot-reload
teleport-hot-reload:
	CompileDaemon \
		--graceful-kill=true \
		--exclude-dir=".git" \
		--exclude-dir="build" \
		--exclude-dir="e/build" \
		--exclude-dir="e/web/*/node_modules" \
		--exclude-dir="node_modules" \
		--exclude-dir="target" \
		--exclude-dir="web/packages/*/node_modules" \
		--color \
		--log-prefix=false \
		--build="make $(BUILDDIR)/teleport" \
		--command="$(BUILDDIR)/teleport $(TELEPORT_ARGS)"

.PHONY: $(BUILDDIR)/fdpass-teleport
$(BUILDDIR)/fdpass-teleport:
	cd tool/fdpass-teleport && cargo build --release --locked $(CARGO_TARGET)
	install tool/fdpass-teleport/target/$(RUST_TARGET_ARCH)/release/fdpass-teleport $(BUILDDIR)/

.PHONY: tsh-app
tsh-app: TSH_APP_BUNDLE = $(BUILDDIR)/tsh.app
tsh-app: TSH_APP_ENTITLEMENTS = build.assets/macos/$(TSH_SKELETON)/$(TSH_SKELETON).entitlements
tsh-app:
	cp -rf "build.assets/macos/$(TSH_SKELETON)/tsh.app/" "$(TSH_APP_BUNDLE)/"
	mkdir -p "$(TSH_APP_BUNDLE)/Contents/MacOS/"
	cp "$(BUILDDIR)/tsh" "$(TSH_APP_BUNDLE)/Contents/MacOS/."
	$(NOTARIZE_TSH_APP)

.PHONY: tctl-app
tctl-app: TCTL_APP_BUNDLE = $(BUILDDIR)/tctl.app
tctl-app: TCTL_APP_ENTITLEMENTS = build.assets/macos/$(TCTL_SKELETON)/$(TCTL_SKELETON).entitlements
tctl-app:
	cp -rf "build.assets/macos/$(TCTL_SKELETON)/tctl.app/" "$(TCTL_APP_BUNDLE)/"
	mkdir -p "$(TCTL_APP_BUNDLE)/Contents/MacOS/"
	cp "$(BUILDDIR)/tctl" "$(TCTL_APP_BUNDLE)/Contents/MacOS/."
	$(NOTARIZE_TCTL_APP)

#
# BPF support (IF ENABLED)
# Requires a recent version of clang and libbpf installed.
#
ifeq ("$(with_bpf)","yes")
$(ER_BPF_BUILDDIR):
	mkdir -p $(ER_BPF_BUILDDIR)

# Build BPF code
$(ER_BPF_BUILDDIR)/%.bpf.o: bpf/enhancedrecording/%.bpf.c $(wildcard bpf/*.h) | $(ER_BPF_BUILDDIR)
	$(CLANG) -g -O2 -target bpf -D__TARGET_ARCH_$(KERNEL_ARCH) $(BPF_INCLUDES) $(CLANG_BPF_SYS_INCLUDES) -c $(filter %.c,$^) -o $@
	$(LLVM_STRIP) -g $@ # strip useless DWARF info

.PHONY: bpf-er-bytecode
bpf-er-bytecode: $(ER_BPF_BUILDDIR)/command.bpf.o $(ER_BPF_BUILDDIR)/disk.bpf.o $(ER_BPF_BUILDDIR)/network.bpf.o $(ER_BPF_BUILDDIR)/counter_test.bpf.o

.PHONY: bpf-bytecode
bpf-bytecode: bpf-er-bytecode

# Generate vmlinux.h based on the installed kernel
.PHONY: update-vmlinux-h
update-vmlinux-h:
	bpftool btf dump file /sys/kernel/btf/vmlinux format c >bpf/vmlinux.h

else
.PHONY: bpf-bytecode
bpf-bytecode:
endif

.PHONY: rdpclient
rdpclient:
ifeq ("$(with_rdpclient)", "yes")
	$(RDPCLIENT_ENV) \
		cargo build -p rdp-client $(if $(FIPS),--features=fips) --release --locked $(CARGO_TARGET)
endif

# Build libfido2 and dependencies for MacOS. Uses exported C_ARCH variable defined earlier.
.PHONY: build-fido2
build-fido2:
	./build.assets/build-fido2-macos.sh build

.PHONY: print-fido2-pkg-path
print-fido2-pkg-path:
	@./build.assets/build-fido2-macos.sh pkg_config_path

#
# make full - Builds Teleport binaries with the built-in web assets and
# places them into $(BUILDDIR). On Windows, this target is skipped because
# only tsh and tctl are built.
#
.PHONY:full
full: WEBASSETS_SKIP_BUILD = 0
full: ensure-webassets
ifneq ("$(OS)", "windows")
	export WEBASSETS_SKIP_BUILD=0
	$(MAKE) all
endif

#
# make full-ent - Builds Teleport enterprise binaries
#
.PHONY:full-ent
full-ent: ensure-webassets-e
ifneq ("$(OS)", "windows")
	@if [ -f e/Makefile ]; then $(MAKE) -C e full; fi
endif

#
# make clean - Removes all build artifacts.
#
.PHONY: clean
clean: clean-ui clean-build

.PHONY: clean-build
clean-build:
	@echo "---> Cleaning up OSS build artifacts."
	rm -rf $(BUILDDIR)
# Check if the variable is set to prevent calling remove on the root directory.
ifneq ($(ER_BPF_BUILDDIR),)
	rm -f $(ER_BPF_BUILDDIR)/*.o
endif
	-cargo clean
	-go clean -cache
	rm -f *.gz
	rm -f *.zip
	rm -f gitref.go
	rm -rf build.assets/tooling/bin
	# Clean up wasm-pack build artifacts
	rm -rf web/packages/shared/libs/ironrdp/pkg/

.PHONY: clean-ui
clean-ui:
	rm -rf webassets/*
	rm -rf build.assets/.cache/ts
	rm -rf web/packages/teleterm/build
	find . -type d -name node_modules -prune -exec rm -rf {} \;

# RELEASE_DIR is where release artifact files are put, such as tarballs, packages, etc.
$(RELEASE_DIR):
	mkdir -p $@

#
# make release - Produces a binary release tarball.
#
.PHONY: release
release:
	@echo "---> OSS $(RELEASE_MESSAGE)"
ifeq ("$(OS)", "windows")
	$(MAKE) --no-print-directory release-windows
else ifeq ("$(OS)", "darwin")
	$(MAKE) --no-print-directory release-darwin
else
	$(MAKE) --no-print-directory release-unix
endif

.PHONY: release-ent
release-ent:
ifneq (,$(wildcard e/Makefile))
	$(MAKE) -C e release
endif

# These are aliases used to make build commands uniform.
.PHONY: release-amd64
release-amd64:
	$(MAKE) release ARCH=amd64

.PHONY: release-386
release-386:
	$(MAKE) release ARCH=386

.PHONY: release-arm
release-arm:
	$(MAKE) release ARCH=arm

.PHONY: release-arm64
release-arm64:
	$(MAKE) release ARCH=arm64

#
# make build-archive - Packages the results of a build into a release tarball
#
.PHONY: build-archive
ifeq ("$(OS)","darwin")
build-archive: INSTALL_SCRIPT=build.assets/macos/install
else
build-archive: INSTALL_SCRIPT=build.assets/install
endif
build-archive: | $(RELEASE_DIR)
	@echo "---> Creating OSS release archive."
	mkdir teleport
	cp -rf $(BINARIES) \
		examples \
		"$(INSTALL_SCRIPT)" \
		README.md \
		CHANGELOG.md \
		build.assets/LICENSE-community \
		teleport/
	echo $(GITTAG) > teleport/VERSION
	tar $(TAR_FLAGS) -c teleport | gzip -n > $(RELEASE).tar.gz
	cp $(RELEASE).tar.gz $(RELEASE_DIR)
	# linux-amd64 generates a centos7-compatible archive. Make a copy with the -centos7 label,
	# for the releases page. We should probably drop that at some point.
	$(if $(filter linux-amd64,$(OS)-$(ARCH)), \
		cp $(RELEASE).tar.gz $(RELEASE_DIR)/$(subst amd64,amd64-centos7,$(RELEASE)).tar.gz \
	)
	rm -rf teleport
	@echo "---> Created $(RELEASE).tar.gz."

#
# make release-unix - Produces binary release tarballs for both OSS and
# Enterprise editions, containing teleport, tctl, tbot and tsh.
#
.PHONY: release-unix
release-unix: clean full build-archive
	@if [ -f e/Makefile ]; then $(MAKE) -C e release; fi

# release-unix-preserving-webassets cleans just the build and not the UI
# allowing webassets to be built in a prior step before building the release.
.PHONY: release-unix-preserving-webassets
release-unix-preserving-webassets: clean-build full build-archive
	@if [ -f e/Makefile ]; then $(MAKE) -C e release; fi

include darwin-signing.mk

.PHONY: release-darwin-unsigned
release-darwin-unsigned: RELEASE:=$(RELEASE)-unsigned
release-darwin-unsigned: full build-archive

SIGNED_BINARIES := $(BINARIES:%tsh=%tsh.app)
SIGNED_BINARIES := $(SIGNED_BINARIES:%tctl=%tctl.app)

.PHONY: release-darwin
ifneq ($(ARCH),universal)
release-darwin: release-darwin-unsigned
	$(NOTARIZE_BINARIES)
	$(MAKE) tsh-app tctl-app
	$(MAKE) build-archive BINARIES="$(SIGNED_BINARIES)"
	@if [ -f e/Makefile ]; then $(MAKE) -C e release; fi
else

# release-darwin for ARCH == universal does not build binaries, but instead
# combines previously-built binaries. For this, it depends on the ARM64 and
# AMD64 signed tarballs being built into $(RELEASE_DIR). The dependencies
# expressed here will not make that happen as this is typically done on CI
# where these two tarballs are built in separate pipelines, and copied in for
# the universal build.
#
# For local manual runs, create these tarballs with:
#   make ARCH=arm64 release-darwin
#   make ARCH=amd64 release-darwin
# Ensure you have the rust toolchains for these installed by running
#   make ARCH=arm64 rustup-install-target-toolchain
#   make ARCH=amd64 rustup-install-target-toolchain
release-darwin: TARBINS := $(TARBINS:%tsh=%tsh.app)
release-darwin: TARBINS := $(TARBINS:%tctl=%tctl.app)
release-darwin: $(RELEASE_darwin_arm64) $(RELEASE_darwin_amd64)
	mkdir -p $(BUILDDIR_arm64) $(BUILDDIR_amd64)
	tar -C $(BUILDDIR_arm64) -xzf $(RELEASE_darwin_arm64) --strip-components=1 $(TARBINS)
	tar -C $(BUILDDIR_amd64) -xzf $(RELEASE_darwin_amd64) --strip-components=1 $(TARBINS)

	lipo -create -output $(BUILDDIR)/teleport $(BUILDDIR_arm64)/teleport $(BUILDDIR_amd64)/teleport
	lipo -create -output $(BUILDDIR)/tbot $(BUILDDIR_arm64)/tbot $(BUILDDIR_amd64)/tbot
	lipo -create -output $(BUILDDIR)/fdpass-teleport $(BUILDDIR_arm64)/fdpass-teleport $(BUILDDIR_amd64)/fdpass-teleport
	lipo -create -output $(BUILDDIR)/tsh \
		$(BUILDDIR_arm64)/tsh.app/Contents/MacOS/tsh \
		$(BUILDDIR_amd64)/tsh.app/Contents/MacOS/tsh
	lipo -create -output $(BUILDDIR)/tctl \
		$(BUILDDIR_arm64)/tctl.app/Contents/MacOS/tctl \
		$(BUILDDIR_amd64)/tctl.app/Contents/MacOS/tctl

	$(NOTARIZE_BINARIES)
	$(MAKE) tsh-app tctl-app
	$(MAKE) ARCH=universal build-archive BINARIES="$(SIGNED_BINARIES)"
	@if [ -f e/Makefile ]; then $(MAKE) -C e release; fi
endif

#
# make release-windows-unsigned - Produces a binary release archive containing tsh and tctl.
#
.PHONY: release-windows-unsigned
release-windows-unsigned: clean all
	@echo "---> Creating OSS release archive."
	mkdir teleport
	cp -rf $(BUILDDIR)/* \
		README.md \
		CHANGELOG.md \
		teleport/
	mv teleport/tsh teleport/tsh-unsigned.exe
	mv teleport/tctl teleport/tctl-unsigned.exe
	echo $(GITTAG) > teleport/VERSION
	zip -9 -y -r -q $(RELEASE)-unsigned.zip teleport/
	rm -rf teleport/
	@echo "---> Created $(RELEASE)-unsigned.zip."

#
# make release-windows - Produces an archive containing a signed release of
# tsh.exe and tctl.exe
#
.PHONY: release-windows
release-windows: release-windows-unsigned
	@if [ ! -f "windows-signing-cert.pfx" ]; then \
		echo "windows-signing-cert.pfx is missing or invalid, cannot create signed archive."; \
		exit 1; \
	fi

	rm -rf teleport
	@echo "---> Extracting $(RELEASE)-unsigned.zip"
	unzip $(RELEASE)-unsigned.zip

	@echo "---> Signing Windows tsh binary."
	@osslsigncode sign \
		-pkcs12 "windows-signing-cert.pfx" \
		-n "Teleport" \
		-i https://goteleport.com \
		-t http://timestamp.digicert.com \
		-h sha2 \
		-in teleport/tsh-unsigned.exe \
		-out teleport/tsh.exe; \
	success=$$?; \
	rm -f teleport/tsh-unsigned.exe; \
	if [ "$${success}" -ne 0 ]; then \
		echo "Failed to sign tsh.exe, aborting."; \
		exit 1; \
	fi

	echo "---> Signing Windows tctl binary."
	@osslsigncode sign \
		-pkcs12 "windows-signing-cert.pfx" \
		-n "Teleport" \
		-i https://goteleport.com \
		-t http://timestamp.digicert.com \
		-h sha2 \
		-in teleport/tctl-unsigned.exe \
		-out teleport/tctl.exe; \
	success=$$?; \
	rm -f teleport/tctl-unsigned.exe; \
	if [ "$${success}" -ne 0 ]; then \
		echo "Failed to sign tctl.exe, aborting."; \
		exit 1; \
	fi

	zip -9 -y -r -q $(RELEASE).zip teleport/
	rm -rf teleport/
	@echo "---> Created $(RELEASE).zip."

#
# make release-connect produces a release package of Teleport Connect.
# It is used only for MacOS releases. Windows releases do not use this
# Makefile. Linux uses the `teleterm` target in build.assets/Makefile.
#
# Either CONNECT_TSH_BIN_PATH or CONNECT_TSH_APP_PATH environment variable
# should be defined for the `pnpm package-term` command to succeed. CI sets
# this appropriately depending on whether a push build is running, or a
# proper release (a proper release needs the APP_PATH as that points to
# the complete signed package). See web/packages/teleterm/README.md for
# details.
.PHONY: release-connect
release-connect: | $(RELEASE_DIR)
	pnpm install --frozen-lockfile
	pnpm build-term
	pnpm package-term -c.extraMetadata.version=$(VERSION) --$(ELECTRON_BUILDER_ARCH)
	# Only copy proper builds with tsh.app to $(RELEASE_DIR)
	# Drop -universal "arch" from dmg name when copying to $(RELEASE_DIR)
	if [ -n "$$CONNECT_TSH_APP_PATH" ]; then \
		TARGET_NAME="Teleport Connect-$(VERSION)-$(ARCH).dmg"; \
		if [ "$(ARCH)" = 'universal' ]; then \
			TARGET_NAME="$${TARGET_NAME/-universal/}"; \
		fi; \
		cp web/packages/teleterm/build/release/"Teleport Connect-$(VERSION)-$(ELECTRON_BUILDER_ARCH).dmg" "$(RELEASE_DIR)/$${TARGET_NAME}"; \
	fi

#
# Remove trailing whitespace in all markdown files under docs/.
#
# Note: this runs in a busybox container to avoid incompatibilities between
# linux and macos CLI tools.
#
.PHONY:docs-fix-whitespace
docs-fix-whitespace:
	docker run --rm -v $(PWD):/teleport busybox \
		find /teleport/docs/ -type f -name '*.md' -exec sed -E -i 's/\s+$$//g' '{}' \;

#
# Test docs for trailing whitespace and broken links
#
.PHONY:docs-test
docs-test: docs-test-whitespace

#
# Check for trailing whitespace in all markdown files under docs/
#
.PHONY:docs-test-whitespace
docs-test-whitespace:
	if find docs/ -type f -name '*.md' | xargs grep -E '\s+$$'; then \
		echo "trailing whitespace found in docs/ (see above)"; \
		echo "run 'make docs-fix-whitespace' to fix it"; \
		exit 1; \
	fi

#
# Builds some tooling for filtering and displaying test progress/output/etc
#
# Deprecated: Use gotestsum instead.
TOOLINGDIR := ${abspath ./build.assets/tooling}
RENDER_TESTS := $(TOOLINGDIR)/bin/render-tests
$(RENDER_TESTS): $(wildcard $(TOOLINGDIR)/cmd/render-tests/*.go)
	cd $(TOOLINGDIR) && go build -o "$@" ./cmd/render-tests

#
# Install gotestsum to parse test output.
#
.PHONY: ensure-gotestsum
ensure-gotestsum:
# Install gotestsum if it's not already installed
 ifeq (, $(shell command -v gotestsum))
	go install gotest.tools/gotestsum@latest
endif

DIFF_TEST := $(TOOLINGDIR)/bin/difftest
$(DIFF_TEST): $(wildcard $(TOOLINGDIR)/cmd/difftest/*.go)
	cd $(TOOLINGDIR) && go build -o "$@" ./cmd/difftest

RERUN := $(TOOLINGDIR)/bin/rerun
$(RERUN): $(wildcard $(TOOLINGDIR)/cmd/rerun/*.go)
	cd $(TOOLINGDIR) && go build -o "$@" ./cmd/rerun

.PHONY: tooling
tooling: ensure-gotestsum $(DIFF_TEST)

#
# Runs all Go/shell tests, called by CI/CD.
#
.PHONY: test
test: test-helm test-sh test-api test-go test-rust test-operator test-terraform-provider

$(TEST_LOG_DIR):
	mkdir $(TEST_LOG_DIR)

.PHONY: helmunit/installed
helmunit/installed:
	@if ! helm unittest -h >/dev/null; then \
		echo 'Helm unittest plugin is required to test Helm charts. Run `helm plugin install https://github.com/quintush/helm-unittest --version 0.2.11` to install it'; \
		exit 1; \
	fi

# The CI environment is responsible for setting HELM_PLUGINS to a directory where
# quintish/helm-unittest is installed.
#
# Github Actions build uses /workspace as homedir and Helm can't pick up plugins by default there,
# so override the plugin location via environemnt variable when running in CI. Github Actions provide CI=true
# environment variable.
.PHONY: test-helm
test-helm: helmunit/installed
	helm unittest -3 --with-subchart=false examples/chart/teleport-cluster
	helm unittest -3 --with-subchart=false examples/chart/teleport-kube-agent
	helm unittest -3 --with-subchart=false examples/chart/teleport-cluster/charts/teleport-operator
	helm unittest -3 --with-subchart=false examples/chart/access/*
	helm unittest -3 --with-subchart=false examples/chart/event-handler
	helm unittest -3 --with-subchart=false examples/chart/tbot

.PHONY: test-helm-update-snapshots
test-helm-update-snapshots: helmunit/installed
	helm unittest -3 -u --with-subchart=false examples/chart/teleport-cluster
	helm unittest -3 -u --with-subchart=false examples/chart/teleport-kube-agent
	helm unittest -3 -u --with-subchart=false examples/chart/teleport-cluster/charts/teleport-operator
	helm unittest -3 -u --with-subchart=false examples/chart/access/*
	helm unittest -3 -u --with-subchart=false examples/chart/event-handler
	helm unittest -3 -u --with-subchart=false examples/chart/tbot

#
# Runs all Go tests except integration, called by CI/CD.
#
.PHONY: test-go
test-go: test-go-prepare test-go-unit test-go-touch-id test-go-vnet-daemon test-go-tsh test-go-chaos

#
# Runs a test to ensure no environment variable leak into build binaries.
# This is typically done as part of the bloat test in CI, but this
# target exists for local testing.
#
.PHONY: test-env-leakage
test-env-leakage:
	$(eval export BUILD_SECRET=FAKE_SECRET)
	$(MAKE) full
	failed=0; \
	for binary in $(BINARIES); do \
		if strings $$binary | grep -q 'FAKE_SECRET'; then \
			echo "Error: $$binary contains FAKE_SECRET"; \
			failed=1; \
		fi; \
	done; \
	if [ $$failed -eq 1 ]; then \
		echo "Environment leak failure"; \
		exit 1; \
	else \
		echo "No environment leak, PASS"; \
	fi

# Runs test prepare steps
.PHONY: test-go-prepare
test-go-prepare: ensure-webassets bpf-bytecode $(TEST_LOG_DIR) ensure-gotestsum $(VERSRC)

# Runs base unit tests
.PHONY: test-go-unit
test-go-unit: FLAGS ?= -race -shuffle on
test-go-unit: SUBJECT ?= $(shell go list ./... | grep -vE 'teleport/(e2e|integration|tool/tsh|integrations/operator|integrations/access|integrations/lib)')
test-go-unit:
	$(CGOFLAG) GOEXPERIMENT=synctest go test -cover -json -tags "enablesynctest $(PAM_TAG) $(FIPS_TAG) $(BPF_TAG) $(LIBFIDO2_TEST_TAG) $(TOUCHID_TAG) $(PIV_TEST_TAG) $(VNETDAEMON_TAG)" $(PACKAGES) $(SUBJECT) $(FLAGS) $(ADDFLAGS) \
		| tee $(TEST_LOG_DIR)/unit.json \
		| gotestsum --raw-command -- cat

# Runs tbot unit tests
.PHONY: test-go-unit-tbot
test-go-unit-tbot: FLAGS ?= -race -shuffle on
test-go-unit-tbot:
	$(CGOFLAG) go test -cover -json $(FLAGS) $(ADDFLAGS) ./tool/tbot/... ./lib/tbot/... \
		| tee $(TEST_LOG_DIR)/unit.json \
		| gotestsum --raw-command -- cat

# Make sure untagged touchid code build/tests.
.PHONY: test-go-touch-id
test-go-touch-id: FLAGS ?= -race -shuffle on
test-go-touch-id: SUBJECT ?= ./lib/auth/touchid/...
test-go-touch-id:
ifneq ("$(TOUCHID_TAG)", "")
	$(CGOFLAG) go test -cover -json $(PACKAGES) $(SUBJECT) $(FLAGS) $(ADDFLAGS) \
		| tee $(TEST_LOG_DIR)/unit.json \
		| gotestsum --raw-command -- cat
endif

# Runs benchmarks once to make sure they pass.
# This is intended to run in CI during unit testing to make sure benchmarks don't break.
# To limit noise and improve speed this will only run on packages that have benchmarks.
# Race detection is not enabled because it significantly slows down benchmarks.
# todo: Use gotestsum when it is compatible with benchmark output. Currently will consider all benchmarks failed.
.PHONY: test-go-bench
test-go-bench: PACKAGES = $(shell grep --exclude-dir api --include "*_test.go" -lr testing.B .  | xargs dirname | xargs go list | sort -u)
test-go-bench: BENCHMARK_SKIP_PATTERN = "^BenchmarkRoot"
test-go-bench: | $(TEST_LOG_DIR)
	go test -run ^$$ -bench . -skip $(BENCHMARK_SKIP_PATTERN) -benchtime 1x $(PACKAGES) \
		| tee $(TEST_LOG_DIR)/bench.txt

test-go-bench-root: PACKAGES = $(shell grep --exclude-dir api --include "*_test.go" -lr BenchmarkRoot .  | xargs dirname | xargs go list | sort -u)
test-go-bench-root: BENCHMARK_PATTERN = "^BenchmarkRoot"
test-go-bench-root: BENCHMARK_SKIP_PATTERN = ""
test-go-bench-root: | $(TEST_LOG_DIR)
	go test -run ^$$ -bench $(BENCHMARK_PATTERN) -skip $(BENCHMARK_SKIP_PATTERN) -benchtime 1x $(PACKAGES) \
		| tee $(TEST_LOG_DIR)/bench.txt

# Make sure untagged vnetdaemon code build/tests.
.PHONY: test-go-vnet-daemon
test-go-vnet-daemon: FLAGS ?= -race -shuffle on
test-go-vnet-daemon: SUBJECT ?= ./lib/vnet/daemon/...
test-go-vnet-daemon:
ifneq ("$(VNETDAEMON_TAG)", "")
	$(CGOFLAG) go test -cover -json $(PACKAGES) $(SUBJECT) $(FLAGS) $(ADDFLAGS) \
		| tee $(TEST_LOG_DIR)/unit.json \
		| gotestsum --raw-command -- cat
endif

# Runs ci tsh tests
.PHONY: test-go-tsh
test-go-tsh: FLAGS ?= -race -shuffle on
test-go-tsh: SUBJECT ?= github.com/gravitational/teleport/tool/tsh/...
test-go-tsh:
	$(CGOFLAG_TSH) go test -cover -json -tags "$(PAM_TAG) $(FIPS_TAG) $(LIBFIDO2_TEST_TAG) $(TOUCHID_TAG) $(PIV_TEST_TAG) $(VNETDAEMON_TAG)" $(PACKAGES) $(SUBJECT) $(FLAGS) $(ADDFLAGS) \
		| tee $(TEST_LOG_DIR)/unit.json \
		| gotestsum --raw-command -- cat

# Chaos tests have high concurrency, run without race detector and have TestChaos prefix.
.PHONY: test-go-chaos
test-go-chaos: CHAOS_FOLDERS = $(shell find . -type f -name '*chaos*.go' | xargs dirname | uniq)
test-go-chaos:
	$(CGOFLAG) go test -cover -json -tags "$(PAM_TAG) $(FIPS_TAG) $(BPF_TAG)" -test.run=TestChaos $(CHAOS_FOLDERS) \
		| tee $(TEST_LOG_DIR)/chaos.json \
		| gotestsum --raw-command -- cat

#
# Runs all Go tests except integration, end-to-end, and chaos, called by CI/CD.
#
UNIT_ROOT_REGEX := ^TestRoot
.PHONY: test-go-root
test-go-root: ensure-webassets bpf-bytecode rdpclient $(TEST_LOG_DIR) ensure-gotestsum
test-go-root: FLAGS ?= -race -shuffle on
test-go-root: PACKAGES = $(shell go list $(ADDFLAGS) ./... | grep -v -e e2e -e integration -e integrations/operator)
test-go-root: $(VERSRC)
	$(CGOFLAG) go test -json -run "$(UNIT_ROOT_REGEX)" -tags "$(PAM_TAG) $(FIPS_TAG) $(BPF_TAG)" $(PACKAGES) $(FLAGS) $(ADDFLAGS) \
		| tee $(TEST_LOG_DIR)/unit-root.json \
		| gotestsum --raw-command -- cat

#
# Runs Go tests on the api module. These have to be run separately as the package name is different.
#
.PHONY: test-api
test-api: $(VERSRC) $(TEST_LOG_DIR) ensure-gotestsum
test-api: FLAGS ?= -race -shuffle on
test-api: SUBJECT ?= $(shell cd api && go list ./...)
test-api:
	cd api && $(CGOFLAG) go test -json -tags "$(PAM_TAG) $(FIPS_TAG) $(BPF_TAG)" $(PACKAGES) $(SUBJECT) $(FLAGS) $(ADDFLAGS) \
		| tee $(TEST_LOG_DIR)/api.json \
		| gotestsum --raw-command -- cat

#
# Runs Teleport Operator tests.
# We have to run them using the makefile to ensure the installation of the k8s test tools (envtest)
#
.PHONY: test-operator
test-operator:
	make -C integrations/operator test
#
# Runs Teleport Terraform provider tests.
#
.PHONY: test-terraform-provider
test-terraform-provider:
	make -C integrations test-terraform-provider
#
# Runs Go tests on the integrations/kube-agent-updater module. These have to be run separately as the package name is different.
#
.PHONY: test-kube-agent-updater
test-kube-agent-updater: $(VERSRC) $(TEST_LOG_DIR) ensure-gotestsum
test-kube-agent-updater: FLAGS ?= -race -shuffle on
test-kube-agent-updater: SUBJECT ?= $(shell cd integrations/kube-agent-updater && go list ./...)
test-kube-agent-updater:
	cd integrations/kube-agent-updater && $(CGOFLAG) go test -json -tags "$(PAM_TAG) $(FIPS_TAG) $(BPF_TAG)" $(PACKAGES) $(SUBJECT) $(FLAGS) $(ADDFLAGS) \
		| tee $(TEST_LOG_DIR)/kube-agent-updater.json \
		| gotestsum --raw-command --format=testname -- cat

.PHONY: test-access-integrations
test-access-integrations:
	make -C integrations test-access

.PHONY: test-event-handler-integrations
test-event-handler-integrations:
	make -C integrations test-event-handler

.PHONY: test-integrations-lib
test-integrations-lib:
	make -C integrations test-lib

#
# Runs Go tests on the examples/teleport-usage module. These have to be run separately as the package name is different.
#
.PHONY: test-teleport-usage
test-teleport-usage: $(VERSRC) $(TEST_LOG_DIR) ensure-gotestsum
test-teleport-usage: FLAGS ?= -race -shuffle on
test-teleport-usage: SUBJECT ?= $(shell cd examples/teleport-usage && go list ./...)
test-teleport-usage:
	cd examples/teleport-usage && $(CGOFLAG) go test -json -tags "$(PAM_TAG) $(FIPS_TAG) $(BPF_TAG)" $(PACKAGES) $(SUBJECT) $(FLAGS) $(ADDFLAGS) \
		| tee $(TEST_LOG_DIR)/teleport-usage.json \
		| gotestsum --raw-command -- cat

#
# Flaky test detection. Usually run from CI nightly, overriding these default parameters
# This runs the same tests as test-go-unit but repeatedly to try to detect flaky tests.
#
# TODO(jakule): Migrate to gotestsum
.PHONY: test-go-flaky
FLAKY_RUNS ?= 3
FLAKY_TIMEOUT ?= 1h
FLAKY_TOP_N ?= 20
FLAKY_SUMMARY_FILE ?= /tmp/flaky-report.txt
test-go-flaky: FLAGS ?= -race -shuffle on
test-go-flaky: SUBJECT ?= $(shell go list ./... | grep -v -e e2e -e integration -e tool/tsh -e integrations/operator -e integrations/access -e integrations/lib )
test-go-flaky: GO_BUILD_TAGS ?= $(PAM_TAG) $(FIPS_TAG) $(BPF_TAG) $(TOUCHID_TAG) $(PIV_TEST_TAG) $(LIBFIDO2_TEST_TAG) $(VNETDAEMON_TAG)
test-go-flaky: RENDER_FLAGS ?= -report-by flakiness -summary-file $(FLAKY_SUMMARY_FILE) -top $(FLAKY_TOP_N)
test-go-flaky: test-go-prepare $(RENDER_TESTS) $(RERUN)
	$(CGOFLAG) $(RERUN) -n $(FLAKY_RUNS) -t $(FLAKY_TIMEOUT) \
		go test -count=1 -cover -json -tags "$(GO_BUILD_TAGS)" $(SUBJECT) $(FLAGS) $(ADDFLAGS) \
		| $(RENDER_TESTS) $(RENDER_FLAGS)

#
# Runs cargo test on our Rust modules.
# (a no-op if cargo and rustc are not installed)
#
ifneq ($(CHECK_RUST),)
ifneq ($(CHECK_CARGO),)
.PHONY: test-rust
test-rust:
	cargo test
else
.PHONY: test-rust
test-rust:
endif
endif

# Run all shell script unit tests (using https://github.com/bats-core/bats-core)
.PHONY: test-sh
test-sh:
	@if ! type bats 2>&1 >/dev/null; then \
		echo "Not running 'test-sh' target as 'bats' is not installed."; \
		if [ "$${CI}" = "true" ]; then echo "This is a failure when running in CI." && exit 1; fi; \
		exit 0; \
	fi; \
	bats $(BATSFLAGS) ./assets/aws/files/tests


.PHONY: test-e2e
test-e2e:
	make -C e2e test

.PHONY: run-etcd
run-etcd:
	docker build -f .github/services/Dockerfile.etcd -t etcdbox --build-arg=ETCD_VERSION=3.5.9 .
	docker run -it --rm -p'2379:2379' etcdbox

#
# Integration tests. Need a TTY to work.
# Any tests which need to run as root must be skipped during regular integration testing.
#
.PHONY: integration
integration: FLAGS ?= -v -race
integration: PACKAGES = $(shell go list ./... | grep 'integration\([^s]\|$$\)' | grep -v integrations/lib/testing/integration )
integration:  $(TEST_LOG_DIR) ensure-gotestsum
	@echo KUBECONFIG is: $(KUBECONFIG), TEST_KUBE: $(TEST_KUBE)
	$(CGOFLAG) go test -timeout 30m -json -tags "$(PAM_TAG) $(FIPS_TAG) $(BPF_TAG)" $(PACKAGES) $(FLAGS) \
		| tee $(TEST_LOG_DIR)/integration.json \
		| gotestsum --raw-command --format=testname -- cat

#
# Integration tests that run Kubernetes tests in order to complete successfully
# are run separately to all other integration tests.
#
INTEGRATION_KUBE_REGEX := TestKube.*
.PHONY: integration-kube
integration-kube: FLAGS ?= -v -race
integration-kube: PACKAGES = $(shell go list ./... | grep 'integration\([^s]\|$$\)')
integration-kube: $(TEST_LOG_DIR) ensure-gotestsum
	@echo KUBECONFIG is: $(KUBECONFIG), TEST_KUBE: $(TEST_KUBE)
	$(CGOFLAG) go test -json -run "$(INTEGRATION_KUBE_REGEX)" $(PACKAGES) $(FLAGS) \
		| tee $(TEST_LOG_DIR)/integration-kube.json \
		| gotestsum --raw-command --format=testname -- cat

#
# Integration tests which need to be run as root in order to complete successfully
# are run separately to all other integration tests. Need a TTY to work.
#
INTEGRATION_ROOT_REGEX := ^TestRoot
.PHONY: integration-root
integration-root: FLAGS ?= -v -race
integration-root: PACKAGES = $(shell go list ./... | grep 'integration\([^s]\|$$\)')
integration-root: $(TEST_LOG_DIR) ensure-gotestsum
	$(CGOFLAG) go test -json -run "$(INTEGRATION_ROOT_REGEX)" $(PACKAGES) $(FLAGS) \
		| tee $(TEST_LOG_DIR)/integration-root.json \
		| gotestsum --raw-command --format=testname -- cat


.PHONY: e2e-aws
e2e-aws: FLAGS ?= -v -race
e2e-aws: PACKAGES = $(shell go list ./... | grep 'e2e/aws')
e2e-aws: $(TEST_LOG_DIR) ensure-gotestsum
	@echo TEST_KUBE: $(TEST_KUBE) TEST_AWS_DB: $(TEST_AWS_DB)
	$(CGOFLAG) go test -json $(PACKAGES) $(FLAGS) $(ADDFLAGS)\
		| tee $(TEST_LOG_DIR)/e2e-aws.json \
		| gotestsum --raw-command --format=testname -- cat

#
# Lint the source code.
# By default lint scans the entire repo. Pass GO_LINT_FLAGS='--new' to only scan local
# changes (or last commit).
#
.PHONY: lint
lint: lint-api lint-go lint-kube-agent-updater lint-tools lint-protos lint-no-actions

#
# Runs linters without dedicated GitHub Actions.
#
.PHONY: lint-no-actions
lint-no-actions: lint-sh lint-license

.PHONY: lint-tools
lint-tools: lint-build-tooling lint-backport

#
# Runs the clippy linter and rustfmt on our rust modules
# (a no-op if cargo and rustc are not installed)
#
ifneq ($(CHECK_RUST),)
ifneq ($(CHECK_CARGO),)
.PHONY: lint-rust
lint-rust:
	cargo clippy --locked --all-targets -- -D warnings \
		&& cargo fmt -- --check
else
.PHONY: lint-rust
lint-rust:
endif
endif

.PHONY: lint-go
lint-go: GO_LINT_FLAGS ?=
lint-go:
	golangci-lint run -c .golangci.yml --build-tags='$(LIBFIDO2_TEST_TAG) $(TOUCHID_TAG) $(PIV_LINT_TAG) $(VNETDAEMON_TAG)' $(GO_LINT_FLAGS)
	$(MAKE) -C integrations/terraform lint
	$(MAKE) -C integrations/event-handler lint

.PHONY: fix-imports
fix-imports:
ifndef TELEPORT_DEVBOX
	$(MAKE) -C build.assets/ fix-imports
else
	$(MAKE) fix-imports/host
endif

.PHONY: fix-imports/host
fix-imports/host:
	@if ! type gci >/dev/null 2>&1; then\
		echo 'gci is not installed or is missing from PATH, consider installing it ("go install github.com/daixiang0/gci@latest") or use "make -C build.assets/ fix-imports"';\
		exit 1;\
	fi
	GOEXPERIMENT=synctest gci write -s standard -s default  -s 'prefix(github.com/gravitational/teleport)' -s 'prefix(github.com/gravitational/teleport/integrations/terraform,github.com/gravitational/teleport/integrations/event-handler)' --skip-generated .

lint-build-tooling: GO_LINT_FLAGS ?=
lint-build-tooling:
	cd build.assets/tooling && golangci-lint run -c ../../.golangci.yml $(GO_LINT_FLAGS)

.PHONY: lint-backport
lint-backport: GO_LINT_FLAGS ?=
lint-backport:
	cd assets/backport && golangci-lint run -c ../../.golangci.yml $(GO_LINT_FLAGS)

# api is no longer part of the teleport package, so golangci-lint skips it by default
.PHONY: lint-api
lint-api: GO_LINT_API_FLAGS ?=
lint-api:
	cd api && golangci-lint run -c ../.golangci.yml $(GO_LINT_API_FLAGS)

.PHONY: lint-kube-agent-updater
lint-kube-agent-updater: GO_LINT_API_FLAGS ?=
lint-kube-agent-updater:
	cd integrations/kube-agent-updater && golangci-lint run -c ../../.golangci.yml $(GO_LINT_API_FLAGS)

# TODO(awly): remove the `--exclude` flag after cleaning up existing scripts
.PHONY: lint-sh
lint-sh: SH_LINT_FLAGS ?=
lint-sh:
	find . -type f \( -name '*.sh' -or -name '*.sh.tmpl' \) -not -path "*/node_modules/*" | xargs \
		shellcheck \
		--exclude=SC2086 \
		--exclude=SC1091 \
		$(SH_LINT_FLAGS)

	# lint AWS AMI scripts
	# SC1091 prints errors when "source" directives are not followed
	find assets/aws/files/bin -type f | xargs \
		shellcheck \
		--exclude=SC2086 \
		--exclude=SC1091 \
		--exclude=SC2129 \
		$(SH_LINT_FLAGS)

# Lints all the Helm charts found in directories under examples/chart and exits on failure
# If there is a .lint directory inside, the chart gets linted once for each .yaml file in that directory
# We inherit yamllint's 'relaxed' configuration as it's more compatible with Helm output and will only error on
# show-stopping issues. Kubernetes' YAML parser is not particularly fussy.
# If errors are found, the file is printed with line numbers to aid in debugging.
.PHONY: lint-helm
lint-helm:
	@if ! type yamllint 2>&1 >/dev/null; then \
		echo "Not running 'lint-helm' target as 'yamllint' is not installed."; \
		if [ "$${CI}" = "true" ]; then echo "This is a failure when running in CI." && exit 1; fi; \
		exit 0; \
	fi; \
	for CHART in ./examples/chart/teleport-cluster ./examples/chart/teleport-kube-agent ./examples/chart/teleport-cluster/charts/teleport-operator ./examples/chart/tbot; do \
		if [ -d $${CHART}/.lint ]; then \
			for VALUES in $${CHART}/.lint/*.yaml; do \
				export HELM_TEMP=$$(mktemp); \
				echo -n "Using values from '$${VALUES}': "; \
				yamllint -c examples/chart/.lint-config.yaml $${VALUES} || { cat -en $${VALUES}; exit 1; }; \
				helm lint --quiet --strict $${CHART} -f $${VALUES} || exit 1; \
				helm template test $${CHART} -f $${VALUES} 1>$${HELM_TEMP} || exit 1; \
				yamllint -c examples/chart/.lint-config.yaml $${HELM_TEMP} || { cat -en $${HELM_TEMP}; exit 1; }; \
			done \
		else \
			export HELM_TEMP=$$(mktemp); \
			helm lint --quiet --strict $${CHART} || exit 1; \
			helm template test $${CHART} 1>$${HELM_TEMP} || exit 1; \
			yamllint -c examples/chart/.lint-config.yaml $${HELM_TEMP} || { cat -en $${HELM_TEMP}; exit 1; }; \
		fi; \
	done
	$(MAKE) -C examples/chart check-chart-ref

ADDLICENSE_COMMON_ARGS := -c 'Gravitational, Inc.' \
		-ignore '**/*.c' \
		-ignore '**/*.h' \
		-ignore '**/*.html' \
		-ignore '**/*.js' \
		-ignore '**/*.py' \
		-ignore '**/*.sh' \
		-ignore '**/*.sql' \
		-ignore '**/*.tf' \
		-ignore '**/*.yaml' \
		-ignore '**/*.yml' \
		-ignore '**/.terraform.lock.hcl' \
		-ignore '**/Dockerfile' \
		-ignore '**/node_modules/**' \
		-ignore 'build.assets/.cache/**' \
		-ignore 'api/version.go' \
		-ignore 'docs/pages/includes/**/*.go' \
		-ignore 'e/**' \
		-ignore 'gen/**' \
		-ignore 'gitref.go' \
		-ignore 'lib/srv/desktop/rdp/rdpclient/target/**' \
		-ignore 'lib/web/build/**' \
		-ignore 'target/**' \
		-ignore 'web/packages/design/src/assets/icomoon/style.css' \
		-ignore 'web/packages/shared/libs/ironrdp/**' \
		-ignore 'lib/limiter/internal/ratelimit/**' \
		-ignore 'webassets/**' \
		-ignore 'ignoreme'
ADDLICENSE_AGPL3_ARGS := $(ADDLICENSE_COMMON_ARGS) \
		-ignore 'api/**' \
		-f $(CURDIR)/build.assets/LICENSE.header
ADDLICENSE_APACHE2_ARGS := $(ADDLICENSE_COMMON_ARGS) \
		-l apache

ADDLICENSE = go run github.com/google/addlicense@v1.0.0

.PHONY: lint-license
lint-license:
	$(ADDLICENSE) $(ADDLICENSE_AGPL3_ARGS) -check * 2>/dev/null
	$(ADDLICENSE) $(ADDLICENSE_APACHE2_ARGS) -check api/* 2>/dev/null

.PHONY: fix-license
fix-license:
	$(ADDLICENSE) $(ADDLICENSE_AGPL3_ARGS) * 2>/dev/null
	$(ADDLICENSE) $(ADDLICENSE_APACHE2_ARGS) api/* 2>/dev/null

# This rule updates version files and Helm snapshots based on the Makefile
# VERSION variable.
#
# Used prior to a release by bumping VERSION in this Makefile and then
# running "make update-version".
.PHONY: update-version
update-version: version test-helm-update-snapshots

# This rule triggers re-generation of version files if Makefile changes.
.PHONY: version
version: $(VERSRC)

# This rule triggers re-generation of version files specified if Makefile changes.
$(VERSRC) &: Makefile version.mk
	VERSION=$(VERSION) $(MAKE) -f version.mk setver

# Pushes GITTAG and api/GITTAG to GitHub.
#
# Before running `make update-tag`, do:
#
# 1. Commit your changes
# 2. Bump VERSION variable (eg, "vMAJOR.(MINOR+1).0-dev-$USER.1")
# 3. Run `make update-version`
# 4. Commit version changes to git
# 5. Make sure it all builds (`make release` or equivalent)
# 6. Run `make update-tag` to tag repos with $(VERSION)
# 7. Run `make tag-build` to build the tag on GitHub Actions
# 8. Run `make tag-publish` after `make tag-build` tag has completed to
#    publish the built artifacts.
#
# GHA tag builds: https://github.com/gravitational/teleport.e/actions/workflows/tag-build.yaml
# GHA tag publish: https://github.com/gravitational/teleport.e/actions/workflows/tag-publish.yaml
.PHONY: update-tag
update-tag: TAG_REMOTE ?= origin
update-tag:
	@test $(VERSION)
	cd build.assets/tooling && CGO_ENABLED=0 go run ./cmd/check -check valid -tag $(GITTAG)
	git tag $(GITTAG)
	git tag api/$(GITTAG)
	(cd e && git tag $(GITTAG) && git push origin $(GITTAG))
	git push $(TAG_REMOTE) $(GITTAG) && git push $(TAG_REMOTE) api/$(GITTAG)

# find-any evaluates to non-empty (true) if any of the strings in $(1) are contained in $(2)
# e.g.
#   $(call find-any,-cloud -dev,1.2.3-dev.1) == true
#   $(call find-any,-cloud -dev,1.2.3-cloud.1) == true
#   $(call find-any,-cloud -dev,1.2.3) == false
find-any = $(strip $(foreach str,$(1),$(findstring $(str),$(2))))

# IS_CLOUD_SEMVER is non-empty if $(VERSION) contains a cloud-only pre-release tag,
# and is empty if not.
CLOUD_VERSIONS = -cloud. -dev.cloud.
IS_CLOUD_SEMVER = $(call find-any,$(CLOUD_VERSIONS),$(VERSION))

# IS_PROD_SEMVER is non-empty if $(VERSION) does not contains a pre-release component, or
# if it does, it is -cloud.
PROD_VERSIONS = -cloud.
IS_PROD_SEMVER = $(if $(findstring -,$(VERSION)),$(call find-any,$(PROD_VERSIONS),$(VERSION)),true)

# Builds a tag build on GitHub Actions.
# Starts a tag publish run using e/.github/workflows/tag-build.yaml
# for the tag v$(VERSION).
# If the $(VERSION) variable contains a cloud pre-release component, -cloud. or
# -dev.cloud., then the tag-build workflow is run with `cloud-only=true`. This can be
# specified explicitly with `make tag-build CLOUD_ONLY=<true|false>`.
.PHONY: tag-build
tag-build: CLOUD_ONLY = $(if $(IS_CLOUD_SEMVER),true,false)
tag-build: ENVIRONMENT = $(if $(IS_PROD_SEMVER),prod/build,stage/build)
tag-build:
	@which gh >/dev/null 2>&1 || { echo 'gh command needed. https://github.com/cli/cli'; exit 1; }
	gh workflow run tag-build.yaml \
		--repo gravitational/teleport.e \
		--ref "v$(VERSION)" \
		-f "oss-teleport-repo=$(shell gh repo view --json nameWithOwner --jq .nameWithOwner)" \
		-f "oss-teleport-ref=v$(VERSION)" \
		-f "cloud-only=$(CLOUD_ONLY)" \
		-f "environment=$(ENVIRONMENT)"
	@echo See runs at: https://github.com/gravitational/teleport.e/actions/workflows/tag-build.yaml

# Publishes a tag build.
# Starts a tag publish run using e/.github/workflows/tag-publish.yaml
# for the tag v$(VERSION).
# If the $(VERSION) variable contains a cloud pre-release component, -cloud. or
# -dev.cloud., then the tag-publish workflow is run with `cloud-only=true`. This can be
# specified explicitly with `make tag-publish CLOUD_ONLY=<true|false>`.
.PHONY: tag-publish
tag-publish: CLOUD_ONLY = $(if $(IS_CLOUD_SEMVER),true,false)
tag-publish: ENVIRONMENT = $(if $(IS_PROD_SEMVER),prod/publish,stage/publish)
tag-publish:
	@which gh >/dev/null 2>&1 || { echo 'gh command needed. https://github.com/cli/cli'; exit 1; }
	gh workflow run tag-publish.yaml \
		--repo gravitational/teleport.e \
		--ref "v$(VERSION)" \
		-f "oss-teleport-repo=$(shell gh repo view --json nameWithOwner --jq .nameWithOwner)" \
		-f "oss-teleport-ref=v$(VERSION)" \
		-f "cloud-only=$(CLOUD_ONLY)" \
		-f "environment=$(ENVIRONMENT)"
	@echo See runs at: https://github.com/gravitational/teleport.e/actions/workflows/tag-publish.yaml

.PHONY: test-package
test-package: remove-temp-files
	go test -v ./$(p)

.PHONY: test-grep-package
test-grep-package: remove-temp-files
	go test -v ./$(p) -check.f=$(e)

.PHONY: cover-package
cover-package: remove-temp-files
	go test -v ./$(p)  -coverprofile=/tmp/coverage.out
	go tool cover -html=/tmp/coverage.out

.PHONY: profile
profile:
	go tool pprof http://localhost:6060/debug/pprof/profile

.PHONY: sloccount
sloccount:
	find . -o -name "*.go" -print0 | xargs -0 wc -l

#
# print-go-version outputs Go version as a semver without "go" prefix
#
.PHONY: print-go-version
print-go-version:
	@$(MAKE) -C build.assets print-go-version | sed "s/go//"

# Dockerized build: useful for making Linux releases on macOS
.PHONY:docker
docker:
	make -C build.assets build

# Dockerized build: useful for making Linux binaries on macOS
.PHONY:docker-binaries
docker-binaries: clean
	make -C build.assets build-binaries PIV=$(PIV)

# Interactively enters a Docker container (which you can build and run Teleport inside of)
.PHONY:enter
enter:
	make -C build.assets enter

# Interactively enters a Docker container, as root (which you can build and run Teleport inside of)
.PHONY:enter-root
enter-root:
	make -C build.assets enter-root

# Interactively enters a Docker container (which you can build and run Teleport inside of).
# Similar to `enter`, but uses the centos7 container.
.PHONY:enter/centos7
enter/centos7:
	make -C build.assets enter/centos7

.PHONY:enter/centos7-fips
enter/centos7-fips:
	make -C build.assets enter/centos7-fips

.PHONY:enter/grpcbox
enter/grpcbox:
	make -C build.assets enter/grpcbox

.PHONY:enter/node
enter/node:
	make -C build.assets enter/node

.PHONY:enter/arm
enter/arm:
	make -C build.assets enter/arm

BUF := buf

# protos/all runs build, lint and format on all protos.
# Use `make grpc` to regenerate protos inside buildbox.
.PHONY: protos/all
protos/all: protos/build protos/lint protos/format

.PHONY: protos/build
protos/build: buf/installed
	$(BUF) build

.PHONY: protos/format
protos/format: buf/installed
	$(BUF) format -w

.PHONY: protos/lint
protos/lint: buf/installed
	$(BUF) lint
	$(BUF) lint --config=buf-legacy.yaml api/proto

.PHONY: protos/breaking
protos/breaking: BASE=origin/master
protos/breaking: buf/installed
	@echo Checking compatibility against BASE=$(BASE)
	buf breaking . --against '.git#branch=$(BASE)'

.PHONY: lint-protos
lint-protos: protos/lint

.PHONY: lint-breaking
lint-breaking: protos/breaking

.PHONY: buf/installed
buf/installed:
	@if ! type -p $(BUF) >/dev/null; then \
		echo 'Buf is required to build/format/lint protos. Follow https://docs.buf.build/installation.'; \
		exit 1; \
	fi

GODERIVE := $(TOOLINGDIR)/bin/goderive
# derive will generate derived functions for our API.
# we need to build goderive first otherwise it will not be able to resolve dependencies
# in the api/types/discoveryconfig package
.PHONY: derive
derive:
	cd $(TOOLINGDIR) && go build -o $(GODERIVE) ./cmd/goderive/main.go
	$(GODERIVE) ./api/types ./api/types/discoveryconfig

# derive-up-to-date checks if the generated derived functions are up to date.
.PHONY: derive-up-to-date
derive-up-to-date: must-start-clean/host derive
	@if ! git diff --quiet; then \
		./build.assets/please-run.sh "derived functions" "make derive"; \
		exit 1; \
	fi

# grpc generates gRPC stubs from service definitions.
# This target runs in the buildbox container.
.PHONY: grpc
grpc:
ifndef TELEPORT_DEVBOX
	$(MAKE) -C build.assets grpc
else
	$(MAKE) grpc/host
endif

# grpc/host generates gRPC stubs.
# Unlike grpc, this target runs locally.
.PHONY: grpc/host
grpc/host: protos/all
	@build.assets/genproto.sh

# protos-up-to-date checks if the generated gRPC stubs are up to date.
# This target runs in the buildbox container.
.PHONY: protos-up-to-date
protos-up-to-date:
ifndef TELEPORT_DEVBOX
	$(MAKE) -C build.assets protos-up-to-date
else
	$(MAKE) protos-up-to-date/host
endif

# protos-up-to-date/host checks if the generated gRPC stubs are up to date.
# Unlike protos-up-to-date, this target runs locally.
.PHONY: protos-up-to-date/host
protos-up-to-date/host: must-start-clean/host grpc/host
	@if ! git diff --quiet; then \
		./build.assets/please-run.sh "protos gRPC" "make grpc"; \
		exit 1; \
	fi

.PHONY: must-start-clean/host
must-start-clean/host:
	@if ! git diff --quiet; then \
		@echo 'This must be run from a repo with no unstaged commits.'; \
		git diff; \
		exit 1; \
	fi

# crds-up-to-date checks if the generated CRDs from the protobuf stubs are up to date.
.PHONY: crds-up-to-date
crds-up-to-date: must-start-clean/host
	$(MAKE) -C integrations/operator manifests
	@if ! git diff --quiet; then \
		./build.assets/please-run.sh "operator CRD manifests" "make -C integrations/operator crd"; \
		exit 1; \
	fi
	$(MAKE) -C integrations/operator crd-docs
	@if ! git diff --quiet; then \
		./build.assets/please-run.sh "operator CRD docs" "make -C integrations/operator crd"; \
		exit 1; \
	fi

# tfdocs-up-to-date checks if the generated Terraform types and documentation from the protobuf stubs are up to date.
.PHONY: terraform-resources-up-to-date
terraform-resources-up-to-date: must-start-clean/host
	$(MAKE) -C integrations/terraform docs
	@if ! git diff --quiet; then \
		./build.assets/please-run.sh "TF provider docs" "make -C integrations/terraform docs"; \
		exit 1; \
	fi

# go-generate will execute `go generate` and generate go code.
.PHONY: go-generate
go-generate:
	go generate ./lib/...

# go-generate-up-to-date checks if the generated code is up to date.
.PHONY: go-generate-up-to-date
go-generate-up-to-date: must-start-clean/host go-generate
	@if ! git diff --quiet; then \
		./build.assets/please-run.sh "go generate lib" "make go-generate"; \
		exit 1; \
	fi

print/env:
	env

# make install will installs system-wide teleport
.PHONY: install
install: build
	@echo "\n** Make sure to run 'make install' as root! **\n"
	cp -f $(BUILDDIR)/tctl             $(BINDIR)/
	cp -f $(BUILDDIR)/tsh              $(BINDIR)/
	cp -f $(BUILDDIR)/tbot             $(BINDIR)/
	cp -f $(BUILDDIR)/teleport         $(BINDIR)/
	cp -f $(BUILDDIR)/teleport-update  $(BINDIR)/
	mkdir -p $(DATADIR)

# Docker image build. Always build the binaries themselves within docker (see
# the "docker" rule) to avoid dependencies on the host libc version.
.PHONY: image
image: OS=linux
image: TARBALL_PATH_SECTION:=-s "$(shell pwd)"
image: clean docker-binaries build-archive oss-deb
	cp ./build.assets/charts/Dockerfile $(BUILDDIR)/
	cd $(BUILDDIR) && docker build --no-cache . -t $(DOCKER_IMAGE):$(VERSION)-$(ARCH) --target teleport \
		--build-arg DEB_PATH="./teleport_$(VERSION)_$(ARCH).deb"
	if [ -f e/Makefile ]; then $(MAKE) -C e image PIV=$(PIV); fi

.PHONY: print-version
print-version:
	@echo $(VERSION)

.PHONY: chart-ent
chart-ent:
	$(MAKE) -C e chart

RUNTIME_SECTION ?=
TARBALL_PATH_SECTION ?=

ifneq ("$(RUNTIME)", "")
	RUNTIME_SECTION := -r $(RUNTIME)
endif
ifneq ("$(OSS_TARBALL_PATH)", "")
	TARBALL_PATH_SECTION := -s $(OSS_TARBALL_PATH)
endif

# build .pkg
# builds two package files: tsh-$VERSION.pkg and teleport-bin-$VERSION.pkg
# combines the two package files into one teleport-$VERSION.pkg
.PHONY: pkg
pkg: TELEPORT_PKG_UNSIGNED = $(BUILDDIR)/teleport-$(VERSION).unsigned.pkg
pkg: TELEPORT_PKG_SIGNED = $(RELEASE_DIR)/teleport-$(VERSION).pkg
pkg: | $(RELEASE_DIR)
	mkdir -p $(BUILDDIR)/

	@echo Building tsh-$(VERSION).pkg
	./build.assets/build-pkg-app.sh -t oss -v $(VERSION) -b $(TSH_BUNDLEID) -a $(ARCH) $(TARBALL_PATH_SECTION)
	mv tsh*.pkg* $(BUILDDIR)/

	@echo Building tctl-$(VERSION).pkg
	./build.assets/build-pkg-app.sh -p tctl -t oss -v $(VERSION) -b $(TCTL_BUNDLEID) -a $(ARCH) $(TARBALL_PATH_SECTION)
	mv tctl*.pkg* $(BUILDDIR)/

	@echo Building teleport-bin-$(VERSION).pkg
	cp ./build.assets/build-package.sh ./build.assets/build-common.sh $(BUILDDIR)/
	chmod +x $(BUILDDIR)/build-package.sh
	# runtime is currently ignored on OS X
	# we pass it through for consistency - it will be dropped by the build script
	cd $(BUILDDIR) && ./build-package.sh -t oss -v $(VERSION) -p pkg -b $(TELEPORT_BUNDLEID) -a $(ARCH) $(RUNTIME_SECTION) $(TARBALL_PATH_SECTION)

	@echo Combining teleport-bin-$(VERSION).pkg and tsh-$(VERSION).pkg into teleport-$(VERSION).pkg
	productbuild --package $(BUILDDIR)/tsh*.pkg --package $(BUILDDIR)/tctl*.pkg --package $(BUILDDIR)/teleport-bin*.pkg $(TELEPORT_PKG_UNSIGNED)
	$(NOTARIZE_TELEPORT_PKG)

	if [ -f e/Makefile ]; then $(MAKE) -C e pkg; fi

# build .rpm
.PHONY: rpm
rpm:
	mkdir -p $(BUILDDIR)/
	cp ./build.assets/build-package.sh ./build.assets/build-common.sh $(BUILDDIR)/
	chmod +x $(BUILDDIR)/build-package.sh
	cp -a ./build.assets/rpm $(BUILDDIR)/
	cp -a ./build.assets/rpm-sign $(BUILDDIR)/
	cd $(BUILDDIR) && ./build-package.sh -t oss -v $(VERSION) -p rpm -a $(ARCH) $(RUNTIME_SECTION) $(TARBALL_PATH_SECTION)
	if [ -f e/Makefile ]; then $(MAKE) -C e rpm; fi

# build unsigned .rpm (for testing)
.PHONY: rpm-unsigned
rpm-unsigned:
	$(MAKE) UNSIGNED_RPM=true rpm

# build open source .deb only
.PHONY: oss-deb
oss-deb:
	mkdir -p $(BUILDDIR)/
	cp ./build.assets/build-package.sh ./build.assets/build-common.sh $(BUILDDIR)/
	chmod +x $(BUILDDIR)/build-package.sh
	cd $(BUILDDIR) && ./build-package.sh -t oss -v $(VERSION) -p deb -a $(ARCH) $(RUNTIME_SECTION) $(TARBALL_PATH_SECTION)

# build .deb
.PHONY: deb
deb: oss-deb
	if [ -f e/Makefile ]; then $(MAKE) -C e deb; fi

# check binary compatibility with different OSes
.PHONY: test-compat
test-compat:
	./build.assets/build-test-compat.sh

.PHONY: ensure-webassets
ensure-webassets:
	@if [[ "${WEBASSETS_SKIP_BUILD}" -eq 1 ]]; then mkdir -p webassets/teleport && mkdir -p webassets/teleport/app && cp web/packages/teleport/index.html webassets/teleport/index.html; \
	else MAKE="$(MAKE)" "$(MAKE_DIR)/build.assets/build-webassets-if-changed.sh" OSS webassets/oss-sha build-ui web; fi

.PHONY: ensure-webassets-e
ensure-webassets-e:
	@if [[ "${WEBASSETS_SKIP_BUILD}" -eq 1 ]]; then mkdir -p webassets/teleport && mkdir -p webassets/e/teleport/app && cp web/packages/teleport/index.html webassets/e/teleport/index.html; \
	else MAKE="$(MAKE)" "$(MAKE_DIR)/build.assets/build-webassets-if-changed.sh" Enterprise webassets/e/e-sha build-ui-e web e/web; fi

# Enables the pnpm package manager if it is not already enabled and Corepack
# is available.
# We check if pnpm is enabled, as the user may not have permission to
# enable it, but it may already be available.
# Enabling it merely installs a shim which then needs to be downloaded before first use.
# Corepack typically prompts before downloading a package manager. We work around that
# by issuing a bogus pnpm call with an env var that skips the prompt.
.PHONY: ensure-js-package-manager
ensure-js-package-manager:
	@if [ -z "$$(COREPACK_ENABLE_DOWNLOAD_PROMPT=0 pnpm -v 2>/dev/null)" ]; then \
		if [ -n "$$(corepack --version 2>/dev/null)" ]; then \
			echo 'Info: pnpm is not enabled via Corepack. Enabling pnpm…'; \
			corepack enable pnpm; \
			echo "pnpm $$(COREPACK_ENABLE_DOWNLOAD_PROMPT=0 pnpm -v)"; \
		else \
			echo 'Error: Corepack is not installed, cannot enable pnpm. See the installation guide https://pnpm.io/installation#using-corepack'; \
			exit 1; \
		fi; \
	fi

.PHONY: init-submodules-e
init-submodules-e:
	git submodule init e
	git submodule update

# backport will automatically create backports for a given PR as long as you have the "gh" tool
# installed locally. To backport, type "make backport PR=1234 TO=branch/1,branch/2".
.PHONY: backport
backport:
	(cd ./assets/backport && go run main.go -pr=$(PR) -to=$(TO))

.PHONY: ensure-js-deps
ensure-js-deps:
	@if [[ "${WEBASSETS_SKIP_BUILD}" -eq 1 ]]; then mkdir -p webassets/teleport && touch webassets/teleport/index.html; \
	else $(MAKE) ensure-js-package-manager && pnpm install --frozen-lockfile; fi

.PHONY: ensure-wasm-deps
ifeq ($(WEBASSETS_SKIP_BUILD),1)
ensure-wasm-deps:
else
ensure-wasm-deps: ensure-wasm-pack ensure-wasm-bindgen

# Get the version of wasm-bindgen from cargo, as that is what wasm-pack is
# going to do when it checks for the right version. The buildboxes do not
# have jq installed (yet), so have a hacky awk version on standby.
CARGO_GET_VERSION_JQ = cargo metadata --locked --format-version=1 | jq -r 'first(.packages[] | select(.name? == "$(1)") | .version)'
CARGO_GET_VERSION_AWK = awk -F '[ ="]+' '/^name = "$(1)"$$/ {inpkg = 1} inpkg && $$1 == "version" {print $$2; exit}' Cargo.lock

BIN_JQ = $(shell which jq 2>/dev/null)
CARGO_GET_VERSION = $(if $(BIN_JQ),$(CARGO_GET_VERSION_JQ),$(CARGO_GET_VERSION_AWK))

ensure-wasm-pack: NEED_VERSION = $(shell $(MAKE) --no-print-directory -s -C build.assets print-wasm-pack-version)
ensure-wasm-pack: INSTALLED_VERSION = $(lastword $(shell wasm-pack --version 2>/dev/null))
ensure-wasm-pack:
	$(if $(filter-out $(INSTALLED_VERSION),$(NEED_VERSION)),\
		cargo install wasm-pack --locked --version "$(NEED_VERSION)", \
		@echo wasm-pack up-to-date: $(INSTALLED_VERSION) \
	)

<<<<<<< HEAD
ensure-wasm-bindgen: NEED_VERSION = $(shell $(call CARGO_GET_VERSION,wasm-bindgen))
=======
# TODO: Use CARGO_GET_VERSION_AWK instead of hardcoded version
#       On 386 Arch, calling the variable produces a malformed command that fails the build.
#ensure-wasm-bindgen: NEED_VERSION = $(shell $(call CARGO_GET_VERSION,wasm-bindgen))
ensure-wasm-bindgen: NEED_VERSION = 0.2.99
>>>>>>> f9e5f7ed
ensure-wasm-bindgen: INSTALLED_VERSION = $(lastword $(shell wasm-bindgen --version 2>/dev/null))
ensure-wasm-bindgen:
ifeq ($(CI),true)
	@: $(or $(NEED_VERSION),$(error Unknown wasm-bindgen version. Is it in Cargo.lock?))
	$(if $(filter-out $(INSTALLED_VERSION),$(NEED_VERSION)),\
		cargo install wasm-bindgen-cli --locked --version "$(NEED_VERSION)", \
		@echo wasm-bindgen-cli up-to-date: $(INSTALLED_VERSION) \
	)
else
	@echo Skipping ensure-wasm-bindgen, to run set CI=true
endif
endif

.PHONY: build-ui
build-ui: ensure-js-deps ensure-wasm-deps
	@[ "${WEBASSETS_SKIP_BUILD}" -eq 1 ] || pnpm build-ui-oss

.PHONY: build-ui-e
build-ui-e: ensure-js-deps ensure-wasm-deps
	@[ "${WEBASSETS_SKIP_BUILD}" -eq 1 ] || pnpm build-ui-e

.PHONY: docker-ui
docker-ui:
	$(MAKE) -C build.assets ui

.PHONY: rustup-set-version
rustup-set-version: RUST_VERSION := $(shell $(MAKE) --no-print-directory -C build.assets print-rust-version)
rustup-set-version:
	rustup override set $(RUST_VERSION)

# rustup-install-target-toolchain ensures the required rust compiler is
# installed to build for $(ARCH)/$(OS) for the version of rust we use, as
# defined in build.assets/Makefile. It assumes that `rustup` is already
# installed for managing the rust toolchain.
.PHONY: rustup-install-target-toolchain
rustup-install-target-toolchain: rustup-set-version
	rustup target add $(RUST_TARGET_ARCH)

# changelog generates PR changelog between the provided base tag and the tip of
# the specified branch.
#
# usage: make changelog
# usage: make changelog BASE_BRANCH=branch/v13 BASE_TAG=v13.2.0
# usage: BASE_BRANCH=branch/v13 BASE_TAG=v13.2.0 make changelog
#
# BASE_BRANCH and BASE_TAG will be automatically determined if not specified.
.PHONY: changelog
changelog:
	@go run github.com/gravitational/shared-workflows/tools/changelog@latest \
		--base-branch="$(BASE_BRANCH)" --base-tag="$(BASE_TAG)" ./

# create-github-release will generate release notes from the CHANGELOG.md and will
# create release notes from them.
#
# usage: make create-github-release
# usage: make create-github-release LATEST=true
#
# If it detects that the first version in CHANGELOG.md
# does not match version set it will fail to create a release. If tag doesn't exist it
# will also fail to create a release.
#
# For more information on release notes generation see:
#   https://github.com/gravitational/shared-workflows/tree/gus/release-notes/tools/release-notes#readme
.PHONY: create-github-release
create-github-release: LATEST = false
create-github-release: GITHUB_RELEASE_LABELS = ""
create-github-release:
	@NOTES=$$( \
		go run github.com/gravitational/shared-workflows/tools/release-notes@latest \
			--labels=$(GITHUB_RELEASE_LABELS) $(VERSION) CHANGELOG.md \
	) && gh release create v$(VERSION) \
	-t "Teleport $(VERSION)" \
	--latest=$(LATEST) \
	--verify-tag \
	-F - <<< "$$NOTES"

.PHONY: go-mod-tidy-all
go-mod-tidy-all:
	find . -type "f" -name "go.mod" -execdir go mod tidy \;

.PHONY: dump-preset-roles
dump-preset-roles:
	GOOS=$(OS) GOARCH=$(ARCH) $(CGOFLAG) go run ./build.assets/dump-preset-roles/main.go
	pnpm test web/packages/teleport/src/Roles/RoleEditor/StandardEditor/standardmodel.test.ts<|MERGE_RESOLUTION|>--- conflicted
+++ resolved
@@ -13,7 +13,7 @@
 #   Stable releases:   "1.0.0"
 #   Pre-releases:      "1.0.0-alpha.1", "1.0.0-beta.2", "1.0.0-rc.3"
 #   Master/dev branch: "1.0.0-dev"
-VERSION=18.0.0-dev.steve.mcp.6
+VERSION=18.0.0-dev
 
 DOCKER_IMAGE ?= teleport
 
@@ -1815,14 +1815,10 @@
 		@echo wasm-pack up-to-date: $(INSTALLED_VERSION) \
 	)
 
-<<<<<<< HEAD
-ensure-wasm-bindgen: NEED_VERSION = $(shell $(call CARGO_GET_VERSION,wasm-bindgen))
-=======
 # TODO: Use CARGO_GET_VERSION_AWK instead of hardcoded version
 #       On 386 Arch, calling the variable produces a malformed command that fails the build.
 #ensure-wasm-bindgen: NEED_VERSION = $(shell $(call CARGO_GET_VERSION,wasm-bindgen))
 ensure-wasm-bindgen: NEED_VERSION = 0.2.99
->>>>>>> f9e5f7ed
 ensure-wasm-bindgen: INSTALLED_VERSION = $(lastword $(shell wasm-bindgen --version 2>/dev/null))
 ensure-wasm-bindgen:
 ifeq ($(CI),true)
