# Make targets:
#
#  all    : builds all binaries in development mode, without web assets (default)
#  full   : builds all binaries for PRODUCTION use
#  release: prepares a release tarball
#  clean  : removes all buld artifacts
#  test   : runs tests

# To update the Teleport version, update VERSION variable:
# Naming convention:
#   Stable releases:   "1.0.0"
#   Pre-releases:      "1.0.0-alpha.1", "1.0.0-beta.2", "1.0.0-rc.3"
#   Master/dev branch: "1.0.0-dev"
VERSION=11.0.0-dev

<<<<<<< HEAD
DOCKER_IMAGE_OPERATOR_CI ?= quay.io/gravitational/teleport-operator-ci
DOCKER_IMAGE ?= teleport
=======
DOCKER_IMAGE_QUAY ?= quay.io/gravitational/teleport
DOCKER_IMAGE_ECR ?= public.ecr.aws/gravitational/teleport
DOCKER_IMAGE_STAGING ?= 146628656107.dkr.ecr.us-west-2.amazonaws.com/gravitational/teleport
DOCKER_IMAGE_OPERATOR_STAGING ?= 146628656107.dkr.ecr.us-west-2.amazonaws.com/gravitational/teleport-operator

>>>>>>> 9ff2df05

GOPATH ?= $(shell go env GOPATH)

# These are standard autotools variables, don't change them please
ifneq ("$(wildcard /bin/bash)","")
SHELL := /bin/bash -o pipefail
endif
BUILDDIR ?= build
ASSETS_BUILDDIR ?= lib/web/build
BINDIR ?= /usr/local/bin
DATADIR ?= /usr/local/share/teleport
ADDFLAGS ?=
PWD ?= `pwd`
TELEPORT_DEBUG ?= false
GITTAG=v$(VERSION)
BUILDFLAGS ?= $(ADDFLAGS) -ldflags '-w -s'
CGOFLAG ?= CGO_ENABLED=1
CGOFLAG_TSH ?= CGO_ENABLED=1
# Windows requires extra parameters to cross-compile with CGO.
ifeq ("$(OS)","windows")
ARCH ?= amd64
ifneq ("$(ARCH)","amd64")
$(error "Building for windows requires ARCH=amd64")
endif
BUILDFLAGS = $(ADDFLAGS) -ldflags '-w -s' -buildmode=exe
CGOFLAG = CGO_ENABLED=1 CC=x86_64-w64-mingw32-gcc CXX=x86_64-w64-mingw32-g++
CGOFLAG_TSH = $(CGOFLAG)
endif

ifeq ("$(OS)","linux")
# Link static version of libgcc to reduce system dependencies.
CGOFLAG ?= CGO_ENABLED=1 CGO_LDFLAGS="-Wl,--as-needed"
CGOFLAG_TSH ?= CGO_ENABLED=1 CGO_LDFLAGS="-Wl,--as-needed"
# ARM builds need to specify the correct C compiler
ifeq ("$(ARCH)","arm")
CGOFLAG = CGO_ENABLED=1 CC=arm-linux-gnueabihf-gcc
CGOFLAG_TSH = $(CGOFLAG)
endif
# ARM64 builds need to specify the correct C compiler
ifeq ("$(ARCH)","arm64")
CGOFLAG = CGO_ENABLED=1 CC=aarch64-linux-gnu-gcc
CGOFLAG_TSH = $(CGOFLAG)
endif
endif

OS ?= $(shell go env GOOS)
ARCH ?= $(shell go env GOARCH)
FIPS ?=
RELEASE = teleport-$(GITTAG)-$(OS)-$(ARCH)-bin

# FIPS support must be requested at build time.
FIPS_MESSAGE := "without FIPS support"
ifneq ("$(FIPS)","")
FIPS_TAG := fips
FIPS_MESSAGE := "with FIPS support"
RELEASE = teleport-$(GITTAG)-$(OS)-$(ARCH)-fips-bin
endif

# PAM support will only be built into Teleport if headers exist at build time.
PAM_MESSAGE := "without PAM support"
ifneq ("$(wildcard /usr/include/security/pam_appl.h)","")
PAM_TAG := pam
PAM_MESSAGE := "with PAM support"
else
# PAM headers for Darwin live under /usr/local/include/security instead, as SIP
# prevents us from modifying/creating /usr/include/security on newer versions of MacOS
ifneq ("$(wildcard /usr/local/include/security/pam_appl.h)","")
PAM_TAG := pam
PAM_MESSAGE := "with PAM support"
endif
endif

# BPF support will only be built into Teleport if headers exist at build time.
BPF_MESSAGE := "without BPF support"

# We don't compile BPF for anything except regular non-FIPS linux/amd64 for now, as other builds
# have compilation issues that require fixing.
with_bpf := no
ifeq ("$(OS)","linux")
ifeq ("$(ARCH)","amd64")
ifneq ("$(wildcard /usr/include/bpf/libbpf.h)","")
with_bpf := yes
BPF_TAG := bpf
BPF_MESSAGE := "with BPF support"
CLANG ?= $(shell which clang || which clang-10)
CLANG_FORMAT ?= $(shell which clang-format || which clang-format-10)
LLVM_STRIP ?= $(shell which llvm-strip || which llvm-strip-10)
KERNEL_ARCH := $(shell uname -m | sed 's/x86_64/x86/')
INCLUDES :=
ER_BPF_BUILDDIR := lib/bpf/bytecode
RS_BPF_BUILDDIR := lib/restrictedsession/bytecode

# Get Clang's default includes on this system. We'll explicitly add these dirs
# to the includes list when compiling with `-target bpf` because otherwise some
# architecture-specific dirs will be "missing" on some architectures/distros -
# headers such as asm/types.h, asm/byteorder.h, asm/socket.h, asm/sockios.h,
# sys/cdefs.h etc. might be missing.
#
# Use '-idirafter': Don't interfere with include mechanics except where the
# build would have failed anyways.
CLANG_BPF_SYS_INCLUDES = $(shell $(CLANG) -v -E - </dev/null 2>&1 \
	| sed -n '/<...> search starts here:/,/End of search list./{ s| \(/.*\)|-idirafter \1|p }')

CGOFLAG = CGO_ENABLED=1 CGO_LDFLAGS="-Wl,-Bstatic -lbpf -lelf -lz -Wl,-Bdynamic -Wl,--as-needed"
CGOFLAG_TSH = CGO_ENABLED=1
endif
endif
endif

# Check if rust and cargo are installed before compiling
CHECK_CARGO := $(shell cargo --version 2>/dev/null)
CHECK_RUST := $(shell rustc --version 2>/dev/null)

with_rdpclient := no
RDPCLIENT_MESSAGE := "without Windows RDP client"

CARGO_TARGET_darwin_amd64 := x86_64-apple-darwin
CARGO_TARGET_darwin_arm64 := aarch64-apple-darwin
CARGO_TARGET_linux_arm := arm-unknown-linux-gnueabihf
CARGO_TARGET_linux_arm64 := aarch64-unknown-linux-gnu
CARGO_TARGET_linux_386 := i686-unknown-linux-gnu
CARGO_TARGET_linux_amd64 := x86_64-unknown-linux-gnu

CARGO_TARGET := --target=${CARGO_TARGET_${OS}_${ARCH}}

ifneq ($(CHECK_RUST),)
ifneq ($(CHECK_CARGO),)

ifneq ("$(ARCH)","arm")
# Do not build RDP client on ARM.
with_rdpclient := yes
RDPCLIENT_MESSAGE := "with Windows RDP client"
RDPCLIENT_TAG := desktop_access_rdp
endif
endif
endif

# Enable libfido2 for testing?
# Eargerly enable if we detect the package, we want to test as much as possible.
ifeq ("$(shell pkg-config libfido2 2>/dev/null; echo $$?)", "0")
LIBFIDO2_TEST_TAG := libfido2
endif

# Build tsh against libfido2?
# FIDO2=yes and FIDO2=static enable static libfido2 builds.
# FIDO2=dynamic enables dynamic libfido2 builds.
LIBFIDO2_MESSAGE := without libfido2
ifneq (, $(filter $(FIDO2), yes static))
LIBFIDO2_MESSAGE := with libfido2
LIBFIDO2_BUILD_TAG := libfido2 libfido2static
else ifeq ("$(FIDO2)", "dynamic")
LIBFIDO2_MESSAGE := with libfido2
LIBFIDO2_BUILD_TAG := libfido2
endif

# Enable Touch ID builds?
# Only build if TOUCHID=yes to avoid issues when cross-compiling to 'darwin'
# from other systems.
TOUCHID_MESSAGE := without Touch ID
ifeq ("$(TOUCHID)", "yes")
TOUCHID_MESSAGE := with Touch ID
TOUCHID_TAG := touchid
endif

# Reproducible builds are only available on select targets, and only when OS=linux.
REPRODUCIBLE ?=
ifneq ("$(OS)","linux")
REPRODUCIBLE = no
endif

# On Windows only build tsh. On all other platforms build teleport, tctl,
# and tsh.
BINARIES=$(BUILDDIR)/teleport $(BUILDDIR)/tctl $(BUILDDIR)/tsh $(BUILDDIR)/tbot
RELEASE_MESSAGE := "Building with GOOS=$(OS) GOARCH=$(ARCH) REPRODUCIBLE=$(REPRODUCIBLE) and $(PAM_MESSAGE) and $(FIPS_MESSAGE) and $(BPF_MESSAGE) and $(RDPCLIENT_MESSAGE) and $(LIBFIDO2_MESSAGE) and $(TOUCHID_MESSAGE)."
ifeq ("$(OS)","windows")
BINARIES=$(BUILDDIR)/tsh
endif

# On platforms that support reproducible builds, ensure the archive is created in a reproducible manner.
TAR_FLAGS ?=
ifeq ("$(REPRODUCIBLE)","yes")
TAR_FLAGS = --sort=name --owner=root:0 --group=root:0 --mtime='UTC 2015-03-02' --format=gnu
endif

VERSRC = version.go gitref.go api/version.go

KUBECONFIG ?=
TEST_KUBE ?=
export

TEST_LOG_DIR = ${abspath ./test-logs}

CLANG_FORMAT_STYLE = '{ColumnLimit: 100, IndentWidth: 4, Language: Proto}'

#
# 'make all' builds all 3 executables and places them in the current directory.
#
# IMPORTANT: the binaries will not contain the web UI assets and `teleport`
#            won't start without setting the environment variable DEBUG=1
#            This is the default build target for convenience of working on
#            a web UI.
.PHONY: all
all: version
	@echo "---> Building OSS binaries."
	$(MAKE) $(BINARIES)

# By making these 3 targets below (tsh, tctl and teleport) PHONY we are solving
# several problems:
# * Build will rely on go build internal caching https://golang.org/doc/go1.10 at all times
# * Manual change detection was broken on a large dependency tree
# If you are considering changing this behavior, please consult with dev team first
.PHONY: $(BUILDDIR)/tctl
$(BUILDDIR)/tctl:
	GOOS=$(OS) GOARCH=$(ARCH) $(CGOFLAG) go build -tags "$(PAM_TAG) $(FIPS_TAG)" -o $(BUILDDIR)/tctl $(BUILDFLAGS) ./tool/tctl

.PHONY: $(BUILDDIR)/teleport
$(BUILDDIR)/teleport: ensure-webassets bpf-bytecode rdpclient
	GOOS=$(OS) GOARCH=$(ARCH) $(CGOFLAG) go build -tags "$(PAM_TAG) $(FIPS_TAG) $(BPF_TAG) $(WEBASSETS_TAG) $(RDPCLIENT_TAG)" -o $(BUILDDIR)/teleport $(BUILDFLAGS) ./tool/teleport

.PHONY: $(BUILDDIR)/tsh
$(BUILDDIR)/tsh:
	GOOS=$(OS) GOARCH=$(ARCH) $(CGOFLAG_TSH) go build -tags "$(FIPS_TAG) $(LIBFIDO2_BUILD_TAG) $(TOUCHID_TAG)" -o $(BUILDDIR)/tsh $(BUILDFLAGS) ./tool/tsh

.PHONY: $(BUILDDIR)/tbot
$(BUILDDIR)/tbot:
	GOOS=$(OS) GOARCH=$(ARCH) $(CGOFLAG) go build -tags "$(FIPS_TAG)" -o $(BUILDDIR)/tbot $(BUILDFLAGS) ./tool/tbot

#
# BPF support (IF ENABLED)
# Requires a recent version of clang and libbpf installed.
#
ifeq ("$(with_bpf)","yes")
$(ER_BPF_BUILDDIR):
	mkdir -p $(ER_BPF_BUILDDIR)

$(RS_BPF_BUILDDIR):
	mkdir -p $(RS_BPF_BUILDDIR)

# Build BPF code
$(ER_BPF_BUILDDIR)/%.bpf.o: bpf/enhancedrecording/%.bpf.c $(wildcard bpf/*.h) | $(ER_BPF_BUILDDIR)
	$(CLANG) -g -O2 -target bpf -D__TARGET_ARCH_$(KERNEL_ARCH) $(INCLUDES) $(CLANG_BPF_SYS_INCLUDES) -c $(filter %.c,$^) -o $@
	$(LLVM_STRIP) -g $@ # strip useless DWARF info

# Build BPF code
$(RS_BPF_BUILDDIR)/%.bpf.o: bpf/restrictedsession/%.bpf.c $(wildcard bpf/*.h) | $(RS_BPF_BUILDDIR)
	$(CLANG) -g -O2 -target bpf -D__TARGET_ARCH_$(KERNEL_ARCH) $(INCLUDES) $(CLANG_BPF_SYS_INCLUDES) -c $(filter %.c,$^) -o $@
	$(LLVM_STRIP) -g $@ # strip useless DWARF info

.PHONY: bpf-rs-bytecode
bpf-rs-bytecode: $(RS_BPF_BUILDDIR)/restricted.bpf.o

.PHONY: bpf-er-bytecode
bpf-er-bytecode: $(ER_BPF_BUILDDIR)/command.bpf.o $(ER_BPF_BUILDDIR)/disk.bpf.o $(ER_BPF_BUILDDIR)/network.bpf.o $(ER_BPF_BUILDDIR)/counter_test.bpf.o

.PHONY: bpf-bytecode
bpf-bytecode: bpf-er-bytecode bpf-rs-bytecode

# Generate vmlinux.h based on the installed kernel
.PHONY: update-vmlinux-h
update-vmlinux-h:
	bpftool btf dump file /sys/kernel/btf/vmlinux format c >bpf/vmlinux.h

else
.PHONY: bpf-bytecode
bpf-bytecode:
endif

ifeq ("$(with_rdpclient)", "yes")
.PHONY: rdpclient
rdpclient:
	cargo build -p rdp-client --release $(CARGO_TARGET)
else
.PHONY: rdpclient
rdpclient:
endif

#
# make full - Builds Teleport binaries with the built-in web assets and
# places them into $(BUILDDIR). On Windows, this target is skipped because
# only tsh is built.
#
.PHONY:full
full: $(ASSETS_BUILDDIR)/webassets
ifneq ("$(OS)", "windows")
	$(MAKE) all WEBASSETS_TAG="webassets_embed"
endif

#
# make full-ent - Builds Teleport enterprise binaries
#
.PHONY:full-ent
full-ent:
ifneq ("$(OS)", "windows")
	@if [ -f e/Makefile ]; then \
	rm $(ASSETS_BUILDDIR)/webassets; \
	$(MAKE) -C e full; fi
endif

#
# make clean - Removes all build artifacts.
#
.PHONY: clean
clean:
	@echo "---> Cleaning up OSS build artifacts."
	rm -rf $(BUILDDIR)
# Check if the variable is set to prevent calling remove on the root directory.
ifneq ($(ER_BPF_BUILDDIR),)
	rm -f $(ER_BPF_BUILDDIR)/*.o
endif
ifneq ($(RS_BPF_BUILDDIR),)
	rm -f $(RS_BPF_BUILDDIR)/*.o
endif
	-cargo clean
	-go clean -cache
	rm -f *.gz
	rm -f *.zip
	rm -f gitref.go
	rm -rf build.assets/tooling/bin

#
# make release - Produces a binary release tarball.
#
.PHONY:
export
release:
	@echo "---> $(RELEASE_MESSAGE)"
ifeq ("$(OS)", "windows")
	$(MAKE) --no-print-directory release-windows
else
	$(MAKE) --no-print-directory release-unix
endif

# These are aliases used to make build commands uniform.
.PHONY: release-amd64
release-amd64:
	$(MAKE) release ARCH=amd64

.PHONY: release-386
release-386:
	$(MAKE) release ARCH=386

.PHONY: release-arm
release-arm:
	$(MAKE) release ARCH=arm

.PHONY: release-arm64
release-arm64:
	$(MAKE) release ARCH=arm64

#
# make build-archive - Packages the results of a build into a release tarball
#
.PHONY: build-archive
build-archive:
	@echo "---> Creating OSS release archive."
	mkdir teleport
	cp -rf $(BUILDDIR)/* \
		examples \
		build.assets/install\
		README.md \
		CHANGELOG.md \
		teleport/
	echo $(GITTAG) > teleport/VERSION
	tar $(TAR_FLAGS) -c teleport | gzip -n > $(RELEASE).tar.gz
	rm -rf teleport
	@echo "---> Created $(RELEASE).tar.gz."

#
# make release-unix - Produces a binary release tarball containing teleport,
# tctl, and tsh.
#
.PHONY:
release-unix: clean full build-archive
	@if [ -f e/Makefile ]; then \
		rm -fr $(ASSETS_BUILDDIR)/webassets; \
		$(MAKE) -C e release; \
	fi

#
# make release-windows-unsigned - Produces a binary release archive containing only tsh.
#
.PHONY: release-windows-unsigned
release-windows-unsigned: clean all
	@echo "---> Creating OSS release archive."
	mkdir teleport
	cp -rf $(BUILDDIR)/* \
		README.md \
		CHANGELOG.md \
		teleport/
	mv teleport/tsh teleport/tsh-unsigned.exe
	echo $(GITTAG) > teleport/VERSION
	zip -9 -y -r -q $(RELEASE)-unsigned.zip teleport/
	rm -rf teleport/
	@echo "---> Created $(RELEASE)-unsigned.zip."

#
# make release-windows - Produces an archive containing a signed release of
# tsh.exe
#
.PHONY: release-windows
release-windows: release-windows-unsigned
	@if [ ! -f "windows-signing-cert.pfx" ]; then \
		echo "windows-signing-cert.pfx is missing or invalid, cannot create signed archive."; \
		exit 1; \
	fi

	rm -rf teleport
	@echo "---> Extracting $(RELEASE)-unsigned.zip"
	unzip $(RELEASE)-unsigned.zip

	@echo "---> Signing Windows binary."
	@osslsigncode sign \
		-pkcs12 "windows-signing-cert.pfx" \
		-n "Teleport" \
		-i https://goteleport.com \
		-t http://timestamp.digicert.com \
		-h sha2 \
		-in teleport/tsh-unsigned.exe \
		-out teleport/tsh.exe; \
	success=$$?; \
	rm -f teleport/tsh-unsigned.exe; \
	if [ "$${success}" -ne 0 ]; then \
		echo "Failed to sign tsh.exe, aborting."; \
		exit 1; \
	fi

	zip -9 -y -r -q $(RELEASE).zip teleport/
	rm -rf teleport/
	@echo "---> Created $(RELEASE).zip."

#
# Remove trailing whitespace in all markdown files under docs/.
#
# Note: this runs in a busybox container to avoid incompatibilities between
# linux and macos CLI tools.
#
.PHONY:docs-fix-whitespace
docs-fix-whitespace:
	docker run --rm -v $(PWD):/teleport busybox \
		find /teleport/docs/ -type f -name '*.md' -exec sed -E -i 's/\s+$$//g' '{}' \;

#
# Test docs for trailing whitespace and broken links
#
.PHONY:docs-test
docs-test: docs-test-whitespace

#
# Check for trailing whitespace in all markdown files under docs/
#
.PHONY:docs-test-whitespace
docs-test-whitespace:
	if find docs/ -type f -name '*.md' | xargs grep -E '\s+$$'; then \
		echo "trailing whitespace found in docs/ (see above)"; \
		echo "run 'make docs-fix-whitespace' to fix it"; \
		exit 1; \
	fi

#
# Builds some tooling for filtering and displaying test progress/output/etc
#
TOOLINGDIR := ${abspath ./build.assets/tooling}
RENDER_TESTS := $(TOOLINGDIR)/bin/render-tests
$(RENDER_TESTS): $(wildcard $(TOOLINGDIR)/cmd/render-tests/*.go)
	cd $(TOOLINGDIR) && go build -o "$@" ./cmd/render-tests
#
# Runs all Go/shell tests, called by CI/CD.
#
.PHONY: test
test: test-helm test-sh test-ci test-api test-go test-rust test-operator

# Runs bot Go tests.
#
.PHONY: test-bot
test-bot:
test-bot: FLAGS ?= -race -shuffle on
test-bot:
	cd .github/workflows/robot && go test $(FLAGS) ./...

$(TEST_LOG_DIR):
	mkdir $(TEST_LOG_DIR)

# Google Cloud Build uses a weird homedir and Helm can't pick up plugins by default there,
# so override the plugin location via environment variable when running in CI.
.PHONY: test-helm
test-helm:
	@if [ -d /builder/home ]; then export HELM_PLUGINS=/root/.local/share/helm/plugins; fi; \
		helm unittest examples/chart/teleport-cluster && \
		helm unittest examples/chart/teleport-kube-agent

.PHONY: test-helm-update-snapshots
test-helm-update-snapshots:
	helm unittest -u examples/chart/teleport-cluster
	helm unittest -u examples/chart/teleport-kube-agent

#
# Runs all Go tests except integration, called by CI/CD.
# Chaos tests have high concurrency, run without race detector and have TestChaos prefix.
#
.PHONY: test-go
test-go: ensure-webassets bpf-bytecode rdpclient $(TEST_LOG_DIR) $(RENDER_TESTS)
test-go: FLAGS ?= -race -shuffle on
test-go: PACKAGES = $(shell go list ./... | grep -v -e integration -e tool/tsh -e operator )
test-go: CHAOS_FOLDERS = $(shell find . -type f -name '*chaos*.go' | xargs dirname | uniq)
test-go: $(VERSRC) $(TEST_LOG_DIR)
	$(CGOFLAG) go test -cover -json -tags "$(PAM_TAG) $(FIPS_TAG) $(BPF_TAG) $(RDPCLIENT_TAG) $(TOUCHID_TAG)" $(PACKAGES) $(FLAGS) $(ADDFLAGS) \
		| tee $(TEST_LOG_DIR)/unit.json \
		| ${RENDER_TESTS}
# rdpclient and libfido2 don't play well together, so we run libfido2 tests
# separately.
# TODO(codingllama): Run libfido2 tests along with others once RDP doesn't
#  embed openssl/libcrypto.
ifneq ("$(LIBFIDO2_TEST_TAG)", "")
	$(CGOFLAG) go test -cover -json -tags "$(LIBFIDO2_TEST_TAG)" ./lib/auth/webauthncli/... $(FLAGS) $(ADDFLAGS) \
		| tee $(TEST_LOG_DIR)/unit.json \
		| ${RENDER_TESTS}
endif
# Make sure untagged touchid code build/tests.
ifneq ("$(TOUCHID_TAG)", "")
	$(CGOFLAG) go test -cover -json ./lib/auth/touchid/... $(FLAGS) $(ADDFLAGS) \
		| tee $(TEST_LOG_DIR)/unit.json \
		| ${RENDER_TESTS}
endif
	$(CGOFLAG_TSH) go test -cover -json -tags "$(PAM_TAG) $(FIPS_TAG) $(LIBFIDO2_TEST_TAG) $(TOUCHID_TAG)" github.com/gravitational/teleport/tool/tsh $(FLAGS) $(ADDFLAGS) \
		| tee $(TEST_LOG_DIR)/unit.json \
		| ${RENDER_TESTS}
	$(CGOFLAG) go test -cover -json -tags "$(PAM_TAG) $(FIPS_TAG) $(BPF_TAG) $(RDPCLIENT_TAG)" -test.run=TestChaos $(CHAOS_FOLDERS) \
		| tee $(TEST_LOG_DIR)/chaos.json \
		| ${RENDER_TESTS}

.PHONY: test-ci
test-ci: $(TEST_LOG_DIR) $(RENDER_TESTS)
	(cd .cloudbuild/scripts && \
		go test -cover -json ./... \
		| tee $(TEST_LOG_DIR)/ci.json \
		| ${RENDER_TESTS})

#
# Runs all Go tests except integration and chaos, called by CI/CD.
#
UNIT_ROOT_REGEX := ^TestRoot
.PHONY: test-go-root
test-go-root: ensure-webassets bpf-bytecode rdpclient $(TEST_LOG_DIR) $(RENDER_TESTS)
test-go-root: FLAGS ?= -race -shuffle on
test-go-root: PACKAGES = $(shell go list $(ADDFLAGS) ./... | grep -v -e integration -e operator)
test-go-root: $(VERSRC)
	$(CGOFLAG) go test -json -run "$(UNIT_ROOT_REGEX)" -tags "$(PAM_TAG) $(FIPS_TAG) $(BPF_TAG) $(RDPCLIENT_TAG)" $(PACKAGES) $(FLAGS) $(ADDFLAGS)
		| tee $(TEST_LOG_DIR)/unit-root.json \
		| ${RENDER_TESTS}

#
# Runs Go tests on the api module. These have to be run separately as the package name is different.
#
.PHONY: test-api
test-api:
test-api: FLAGS ?= -race -shuffle on
test-api: PACKAGES = $(shell cd api && go list ./...)
test-api: $(VERSRC) $(TEST_LOG_DIR) $(RENDER_TESTS)
	$(CGOFLAG) go test -json -tags "$(PAM_TAG) $(FIPS_TAG) $(BPF_TAG)" $(PACKAGES) $(FLAGS) $(ADDFLAGS) \
		| tee $(TEST_LOG_DIR)/api.json \
		| ${RENDER_TESTS}

#
# Runs Teleport Operator tests.
# We have to run them using the makefile to ensure the installation of the k8s test tools (envtest)
#
.PHONY: test-operator
test-operator:
	make -C operator test

#
# Runs cargo test on our Rust modules.
# (a no-op if cargo and rustc are not installed)
#
ifneq ($(CHECK_RUST),)
ifneq ($(CHECK_CARGO),)
.PHONY: test-rust
test-rust:
	cargo test
else
.PHONY: test-rust
test-rust:
endif
endif

# Find and run all shell script unit tests (using https://github.com/bats-core/bats-core)
.PHONY: test-sh
test-sh:
	@if ! type bats 2>&1 >/dev/null; then \
		echo "Not running 'test-sh' target as 'bats' is not installed."; \
		if [ "$${DRONE}" = "true" ]; then echo "This is a failure when running in CI." && exit 1; fi; \
		exit 0; \
	fi; \
	find . -iname "*.bats" -exec dirname {} \; | uniq | xargs -t -L1 bats $(BATSFLAGS)


.PHONY: run-etcd
run-etcd:
	examples/etcd/start-etcd.sh
#
# Integration tests. Need a TTY to work.
# Any tests which need to run as root must be skipped during regular integration testing.
#
.PHONY: integration
integration: FLAGS ?= -v -race
integration: PACKAGES = $(shell go list ./... | grep integration)
integration:  $(TEST_LOG_DIR) $(RENDER_TESTS)
	@echo KUBECONFIG is: $(KUBECONFIG), TEST_KUBE: $(TEST_KUBE)
	$(CGOFLAG) go test -timeout 30m -json -tags "$(PAM_TAG) $(FIPS_TAG) $(BPF_TAG) $(RDPCLIENT_TAG)" $(PACKAGES) $(FLAGS) \
		| tee $(TEST_LOG_DIR)/integration.json \
		| $(RENDER_TESTS) -report-by test

#
# Integration tests which need to be run as root in order to complete successfully
# are run separately to all other integration tests. Need a TTY to work.
#
INTEGRATION_ROOT_REGEX := ^TestRoot
.PHONY: integration-root
integration-root: FLAGS ?= -v -race
integration-root: PACKAGES = $(shell go list ./... | grep integration)
integration-root: $(TEST_LOG_DIR) $(RENDER_TESTS)
	$(CGOFLAG) go test -json -run "$(INTEGRATION_ROOT_REGEX)" $(PACKAGES) $(FLAGS) \
		| tee $(TEST_LOG_DIR)/integration-root.json \
		| $(RENDER_TESTS) -report-by test

#
# Lint the source code.
# By default lint scans the entire repo. Pass GO_LINT_FLAGS='--new' to only scan local
# changes (or last commit).
#
.PHONY: lint
lint: lint-sh lint-helm lint-api lint-go lint-license lint-rust lint-tools

.PHONY: lint-tools
lint-tools: lint-build-tooling lint-bot lint-ci-scripts lint-backport

#
# Runs the clippy linter on our rust modules
# (a no-op if cargo and rustc are not installed)
#
ifneq ($(CHECK_RUST),)
ifneq ($(CHECK_CARGO),)
.PHONY: lint-rust
lint-rust:
	cargo clippy --locked --all-targets -- -D warnings \
		&& cargo fmt -- --check
else
.PHONY: lint-rust
lint-rust:
endif
endif

.PHONY: lint-go
lint-go: GO_LINT_FLAGS ?=
lint-go:
	golangci-lint run -c .golangci.yml --build-tags='$(LIBFIDO2_TEST_TAG) $(TOUCHID_TAG)' $(GO_LINT_FLAGS)

.PHONY: lint-build-tooling
lint-build-tooling: GO_LINT_FLAGS ?=
lint-build-tooling:
	cd build.assets/tooling && golangci-lint run -c ../../.golangci.yml $(GO_LINT_FLAGS)

.PHONY: lint-backport
lint-backport: GO_LINT_FLAGS ?=
lint-backport:
	cd assets/backport && golangci-lint run -c ../../.golangci.yml $(GO_LINT_FLAGS)

.PHONY: lint-bot
lint-bot: GO_LINT_FLAGS ?=
lint-bot:
	cd .github/workflows/robot && golangci-lint run -c ../../../.golangci.yml $(GO_LINT_FLAGS)

.PHONY: lint-ci-scripts
lint-ci-scripts: GO_LINT_FLAGS ?=
lint-ci-scripts:
	cd .cloudbuild/scripts/ && golangci-lint run -c ../../.golangci.yml $(GO_LINT_FLAGS)

# api is no longer part of the teleport package, so golangci-lint skips it by default
.PHONY: lint-api
lint-api: GO_LINT_API_FLAGS ?=
lint-api:
	cd api && golangci-lint run -c ../.golangci.yml $(GO_LINT_API_FLAGS)

# TODO(awly): remove the `--exclude` flag after cleaning up existing scripts
.PHONY: lint-sh
lint-sh: SH_LINT_FLAGS ?=
lint-sh:
	find . -type f -name '*.sh' | xargs \
		shellcheck \
		--exclude=SC2086 \
		$(SH_LINT_FLAGS)

	# lint AWS AMI scripts
	# SC1091 prints errors when "source" directives are not followed
	find assets/aws/files/bin -type f | xargs \
		shellcheck \
		--exclude=SC2086 \
		--exclude=SC1091 \
		--exclude=SC2129 \
		$(SH_LINT_FLAGS)

# Lints all the Helm charts found in directories under examples/chart and exits on failure
# If there is a .lint directory inside, the chart gets linted once for each .yaml file in that directory
# We inherit yamllint's 'relaxed' configuration as it's more compatible with Helm output and will only error on
# show-stopping issues. Kubernetes' YAML parser is not particularly fussy.
# If errors are found, the file is printed with line numbers to aid in debugging.
.PHONY: lint-helm
lint-helm:
	@if ! type yamllint 2>&1 >/dev/null; then \
		echo "Not running 'lint-helm' target as 'yamllint' is not installed."; \
		if [ "$${DRONE}" = "true" ]; then echo "This is a failure when running in CI." && exit 1; fi; \
		exit 0; \
	fi; \
	for CHART in $$(find examples/chart -mindepth 1 -maxdepth 1 -type d); do \
		if [ -d $${CHART}/.lint ]; then \
			for VALUES in $${CHART}/.lint/*.yaml; do \
				export HELM_TEMP=$$(mktemp); \
				echo -n "Using values from '$${VALUES}': "; \
				yamllint -c examples/chart/.lint-config.yaml $${VALUES} || { cat -en $${VALUES}; exit 1; }; \
				helm lint --strict $${CHART} -f $${VALUES} || exit 1; \
				helm template test $${CHART} -f $${VALUES} 1>$${HELM_TEMP} || exit 1; \
				yamllint -c examples/chart/.lint-config.yaml $${HELM_TEMP} || { cat -en $${HELM_TEMP}; exit 1; }; \
			done \
		else \
			export HELM_TEMP=$$(mktemp); \
			helm lint --strict $${CHART} || exit 1; \
			helm template test $${CHART} 1>$${HELM_TEMP} || exit 1; \
			yamllint -c examples/chart/.lint-config.yaml $${HELM_TEMP} || { cat -en $${HELM_TEMP}; exit 1; }; \
		fi; \
	done

ADDLICENSE := $(GOPATH)/bin/addlicense
ADDLICENSE_ARGS := -c 'Gravitational, Inc' -l apache \
		-ignore '**/*.c' \
		-ignore '**/*.h' \
		-ignore '**/*.html' \
		-ignore '**/*.js' \
		-ignore '**/*.py' \
		-ignore '**/*.sh' \
		-ignore '**/*.tf' \
		-ignore '**/*.yaml' \
		-ignore '**/*.yml' \
		-ignore '**/Dockerfile' \
		-ignore 'api/version.go' \
		-ignore 'e/**' \
		-ignore 'gitref.go' \
		-ignore 'lib/web/build/**' \
		-ignore 'lib/teleterm/api/protogen/**' \
		-ignore 'version.go' \
		-ignore 'webassets/**' \
		-ignore 'ignoreme' \
		-ignore 'lib/srv/desktop/rdp/rdpclient/target/**' \
		-ignore 'docs/pages/includes/**/*.go'

.PHONY: lint-license
lint-license: $(ADDLICENSE)
	$(ADDLICENSE) $(ADDLICENSE_ARGS) -check * 2>/dev/null

.PHONY: fix-license
fix-license: $(ADDLICENSE)
	$(ADDLICENSE) $(ADDLICENSE_ARGS) * 2>/dev/null

$(ADDLICENSE):
	cd && go install github.com/google/addlicense@v1.0.0

# This rule triggers re-generation of version files if Makefile changes.
.PHONY: version
version: $(VERSRC)

# This rule triggers re-generation of version files specified if Makefile changes.
$(VERSRC): Makefile
	VERSION=$(VERSION) $(MAKE) -f version.mk setver
	# Update api module path, but don't fail on error.
	$(MAKE) update-api-import-path || true

# This rule updates the api module path to be in sync with the current api release version.
# e.g. github.com/gravitational/teleport/api/vX -> github.com/gravitational/teleport/api/vY
#
# It will immediately fail if:
#  1. A suffix is present in the version - e.g. "v7.0.0-alpha"
#  2. The major version suffix in the api module path hasn't changed. e.g:
#    - v7.0.0 -> v7.1.0 - both use version suffix "/v7" - github.com/gravitational/teleport/api/v7
#    - v0.0.0 -> v1.0.0 - both have no version suffix - github.com/gravitational/teleport/api
#
# Note: any build flags needed to compile go files (such as build tags) should be provided below.
.PHONY: update-api-import-path
update-api-import-path:
	go run build.assets/gomod/update-api-import-path/main.go -tags "bpf fips pam desktop_access_rdp linux"
	$(MAKE) grpc

# make tag - prints a tag to use with git for the current version
# 	To put a new release on Github:
# 		- bump VERSION variable
# 		- run make setver
# 		- commit changes to git
# 		- build binaries with 'make release'
# 		- run `make tag` and use its output to 'git tag' and 'git push --tags'
.PHONY: update-tag
update-tag:
	@test $(VERSION)
	git tag $(GITTAG)
	git tag api/$(GITTAG)
	git push origin $(GITTAG) && git push origin api/$(GITTAG)

# build/webassets directory contains the web assets (UI) which get
# embedded in the teleport binary
$(ASSETS_BUILDDIR)/webassets: ensure-webassets $(ASSETS_BUILDDIR)
ifneq ("$(OS)", "windows")
	@echo "---> Copying OSS web assets."; \
	rm -rf $(ASSETS_BUILDDIR)/webassets; \
	mkdir $(ASSETS_BUILDDIR)/webassets; \
	cd webassets/teleport/ ; cp -r . ../../$@
endif

$(ASSETS_BUILDDIR):
	mkdir -p $@


.PHONY: test-package
test-package: remove-temp-files
	go test -v ./$(p)

.PHONY: test-grep-package
test-grep-package: remove-temp-files
	go test -v ./$(p) -check.f=$(e)

.PHONY: cover-package
cover-package: remove-temp-files
	go test -v ./$(p)  -coverprofile=/tmp/coverage.out
	go tool cover -html=/tmp/coverage.out

.PHONY: profile
profile:
	go tool pprof http://localhost:6060/debug/pprof/profile

.PHONY: sloccount
sloccount:
	find . -o -name "*.go" -print0 | xargs -0 wc -l

.PHONY: remove-temp-files
remove-temp-files:
	find . -name flymake_* -delete

# Dockerized build: useful for making Linux releases on OSX
.PHONY:docker
docker:
	make -C build.assets build

# Dockerized build: useful for making Linux binaries on macOS
.PHONY:docker-binaries
docker-binaries: clean
	make -C build.assets build-binaries

# Interactively enters a Docker container (which you can build and run Teleport inside of)
.PHONY:enter
enter:
	make -C build.assets enter

# Interactively enters a Docker container, as root (which you can build and run Teleport inside of)
.PHONY:enter-root
enter-root:
	make -C build.assets enter-root

# Interactively enters a Docker container (which you can build and run Teleport inside of).
# Similar to `enter`, but uses the centos7 container.
.PHONY:enter/centos7
enter/centos7:
	make -C build.assets enter/centos7

# grpc generates GRPC stubs from service definitions.
# This target runs in the buildbox container.
.PHONY: grpc
grpc:
	$(MAKE) -C build.assets grpc

print/env:
	env

# buildbox-grpc generates GRPC stubs
.PHONY: buildbox-grpc
buildbox-grpc: API_IMPORT_PATH := $(shell head -1 api/go.mod | awk '{print $$2}')
# Proto file dependencies within the api module must be passed with the 'M'
# flag. This way protoc generated files will use the correct api module import
# path in the case where the import path has a version suffix, e.g.
# "github.com/gravitational/teleport/api/v8".
buildbox-grpc: GOGOPROTO_IMPORTMAP := $\
	Mgithub.com/gravitational/teleport/api/types/events/events.proto=$(API_IMPORT_PATH)/types/events,$\
	Mgithub.com/gravitational/teleport/api/types/types.proto=$(API_IMPORT_PATH)/types,$\
	Mgithub.com/gravitational/teleport/api/types/webauthn/webauthn.proto=$(API_IMPORT_PATH)/types/webauthn,$\
	Mgithub.com/gravitational/teleport/api/types/wrappers/wrappers.proto=$(API_IMPORT_PATH)/types/wrappers,$\
	Mignoreme=ignoreme
buildbox-grpc:
	@echo "PROTO_INCLUDE = $$PROTO_INCLUDE"
	$(CLANG_FORMAT) -i -style=$(CLANG_FORMAT_STYLE) \
		api/client/proto/authservice.proto \
		api/client/proto/certs.proto \
		api/client/proto/joinservice.proto \
		api/client/proto/proxyservice.proto \
		api/types/events/events.proto \
		api/types/types.proto \
		api/types/webauthn/webauthn.proto \
		api/types/wrappers/wrappers.proto \
		lib/multiplexer/test/ping.proto \
		lib/web/envelope.proto

	cd api/client/proto && protoc -I=.:$$PROTO_INCLUDE \
		--gogofast_out=plugins=grpc,$(GOGOPROTO_IMPORTMAP):. \
		authservice.proto certs.proto joinservice.proto proxyservice.proto

	cd api/types/events && protoc -I=.:$$PROTO_INCLUDE \
		--gogofast_out=plugins=grpc,$(GOGOPROTO_IMPORTMAP):. \
		events.proto

	cd api/types && protoc -I=.:$$PROTO_INCLUDE \
		--gogofast_out=plugins=grpc,$(GOGOPROTO_IMPORTMAP):. \
		types.proto

	cd api/types/webauthn && protoc -I=.:$$PROTO_INCLUDE \
		--gogofast_out=plugins=grpc,$(GOGOPROTO_IMPORTMAP):. \
		webauthn.proto

	cd api/types/wrappers && protoc -I=.:$$PROTO_INCLUDE \
		--gogofast_out=plugins=grpc,$(GOGOPROTO_IMPORTMAP):. \
		wrappers.proto

	cd lib/multiplexer/test && protoc -I=.:$$PROTO_INCLUDE \
		--gogofast_out=plugins=grpc,$(GOGOPROTO_IMPORTMAP):. \
		ping.proto

	cd lib/web && protoc -I=.:$$PROTO_INCLUDE \
		--gogofast_out=plugins=grpc,$(GOGOPROTO_IMPORTMAP):. \
		envelope.proto

# grpc-teleterm generates Go, TypeScript and JavaScript gRPC stubs from definitions for Teleport
# Terminal. This target runs in the buildbox-teleterm container.
#
# It exists as a separate target because on M1 MacBooks we must build grpc_node_plugin from source.
# That involves apt-get install of cmake & build-essential as well pulling hundreds of megabytes of
# git repos. It would significantly increase the time it takes to build buildbox for M1 users that
# don't need to generate Teleterm gRPC files.
# TODO(ravicious): incorporate grpc-teleterm into grpc once grpc-tools adds arm64 binary.
# https://github.com/grpc/grpc-node/issues/1405
.PHONY: grpc-teleterm
grpc-teleterm:
	$(MAKE) -C build.assets grpc-teleterm

# buildbox-grpc generates GRPC stubs
.PHONY: buildbox-grpc-teleterm
buildbox-grpc-teleterm:
	$(CLANG_FORMAT) -i -style=$(CLANG_FORMAT_STYLE) \
		lib/teleterm/api/proto/**/*.proto

	cd lib/teleterm && buf generate

.PHONY: goinstall
goinstall:
	go install $(BUILDFLAGS) \
		github.com/gravitational/teleport/tool/tsh \
		github.com/gravitational/teleport/tool/teleport \
		github.com/gravitational/teleport/tool/tctl

# make install will installs system-wide teleport
.PHONY: install
install: build
	@echo "\n** Make sure to run 'make install' as root! **\n"
	cp -f $(BUILDDIR)/tctl      $(BINDIR)/
	cp -f $(BUILDDIR)/tsh       $(BINDIR)/
	cp -f $(BUILDDIR)/teleport  $(BINDIR)/
	mkdir -p $(DATADIR)

# Docker image build. Always build the binaries themselves within docker (see
# the "docker" rule) to avoid dependencies on the host libc version.
.PHONY: image
image: OS=linux
image: TARBALL_PATH_SECTION:=-s "$(shell pwd)"
image: clean docker-binaries build-archive oss-deb
	cp ./build.assets/charts/Dockerfile $(BUILDDIR)/
	cd $(BUILDDIR) && docker build --no-cache . -t $(DOCKER_IMAGE):$(VERSION) --target teleport \
		--build-arg DEB_SOURCE="local" --build-arg DEB_PATH="./teleport_$(VERSION)_$(ARCH).deb"
	if [ -f e/Makefile ]; then $(MAKE) -C e image; fi

<<<<<<< HEAD
=======
.PHONY: publish
publish: image
	docker push $(DOCKER_IMAGE_QUAY):$(VERSION)
	if [ -f e/Makefile ]; then $(MAKE) -C e publish; fi

.PHONY: publish-ecr
publish-ecr: image
	docker tag $(DOCKER_IMAGE_QUAY) $(DOCKER_IMAGE_ECR)
	docker push $(DOCKER_IMAGE_ECR):$(VERSION)
	if [ -f e/Makefile ]; then $(MAKE) -C e publish-ecr; fi

# Docker image build in CI.
# This is run to build and push Docker images to a private repository as part of the build process.
# When we are ready to make the images public after testing (i.e. when publishing a release), we pull these
# images down, retag them and push them up to the production repo so they're available for use.
# This job can be removed/consolidated after we switch over completely from using Jenkins to using Drone.
.PHONY: image-ci
image-ci: clean docker-binaries
	cp ./build.assets/charts/Dockerfile $(BUILDDIR)/
	cd $(BUILDDIR) && docker build --no-cache . -t $(DOCKER_IMAGE_STAGING):$(VERSION)
	if [ -f e/Makefile ]; then $(MAKE) -C e image-ci; fi


# DOCKER_CLI_EXPERIMENTAL=enabled is set to allow inspecting the manifest for present images.
# https://docs.docker.com/engine/reference/commandline/cli/#experimental-features
# The internal staging images use amazon ECR's immutable repository settings. This makes overwrites impossible currently. 
# This can cause issues when drone tagging pipelines must be re-run due to failures. 
# Currently the work around for this is to not attempt to push to the image when it already exists.
.PHONY: publish-ci
publish-ci: image-ci
	@if DOCKER_CLI_EXPERIMENTAL=enabled docker manifest inspect "$(DOCKER_IMAGE_STAGING):$(VERSION)" >/dev/null 2>&1; then\
		echo "$(DOCKER_IMAGE_STAGING):$(VERSION) already exists. ";     \
	else                                                                \
		docker push "$(DOCKER_IMAGE_STAGING):$(VERSION)";                 \
	fi
	if [ -f e/Makefile ]; then $(MAKE) -C e publish-ci; fi

>>>>>>> 9ff2df05
# Docker image build for Teleport Operator
.PHONY: image-operator-ci
image-operator-ci:
	make -C operator docker-build IMG="$(DOCKER_IMAGE_OPERATOR_STAGING):$(VERSION)"

# DOCKER_CLI_EXPERIMENTAL=enabled is set to allow inspecting the manifest for present images.
# https://docs.docker.com/engine/reference/commandline/cli/#experimental-features
# The internal staging images use amazon ECR's immutable repository settings. This makes overwrites impossible currently. 
# This can cause issues when drone tagging pipelines must be re-run due to failures. 
# Currently the work around for this is to not attempt to push to the image when it already exists.
.PHONY: publish-operator-ci
publish-operator-ci: image-operator-ci
	@if DOCKER_CLI_EXPERIMENTAL=enabled docker manifest inspect "$(DOCKER_IMAGE_OPERATOR_STAGING):$(VERSION)" >/dev/null 2>&1; then \
		echo "$(DOCKER_IMAGE_OPERATOR_STAGING):$(VERSION) already exists. ";                                                         \
	else                                                                                                                             \
		docker push "$(DOCKER_IMAGE_OPERATOR_STAGING):$(VERSION)";                                                                   \
	fi

.PHONY: print-version
print-version:
	@echo $(VERSION)

.PHONY: chart-ent
chart-ent:
	$(MAKE) -C e chart

RUNTIME_SECTION ?=
TARBALL_PATH_SECTION ?=

ifneq ("$(RUNTIME)", "")
	RUNTIME_SECTION := -r $(RUNTIME)
endif
ifneq ("$(OSS_TARBALL_PATH)", "")
	TARBALL_PATH_SECTION := -s $(OSS_TARBALL_PATH)
endif

# build .pkg
.PHONY: pkg
pkg:
	mkdir -p $(BUILDDIR)/
	cp ./build.assets/build-package.sh ./build.assets/build-common.sh $(BUILDDIR)/
	chmod +x $(BUILDDIR)/build-package.sh
	# arch and runtime are currently ignored on OS X
	# we pass them through for consistency - they will be dropped by the build script
	cd $(BUILDDIR) && ./build-package.sh -t oss -v $(VERSION) -p pkg -a $(ARCH) $(RUNTIME_SECTION) $(TARBALL_PATH_SECTION)
	if [ -f e/Makefile ]; then $(MAKE) -C e pkg; fi

# build tsh client-only .pkg
.PHONY: pkg-tsh
pkg-tsh:
	./build.assets/build-pkg-tsh.sh -t oss -v $(VERSION) $(TARBALL_PATH_SECTION)
	mkdir -p $(BUILDDIR)/
	mv tsh*.pkg* $(BUILDDIR)/

# build .rpm
.PHONY: rpm
rpm:
	mkdir -p $(BUILDDIR)/
	cp ./build.assets/build-package.sh ./build.assets/build-common.sh $(BUILDDIR)/
	chmod +x $(BUILDDIR)/build-package.sh
	cp -a ./build.assets/rpm $(BUILDDIR)/
	cp -a ./build.assets/rpm-sign $(BUILDDIR)/
	cd $(BUILDDIR) && ./build-package.sh -t oss -v $(VERSION) -p rpm -a $(ARCH) $(RUNTIME_SECTION) $(TARBALL_PATH_SECTION)
	if [ -f e/Makefile ]; then $(MAKE) -C e rpm; fi

# build unsigned .rpm (for testing)
.PHONY: rpm-unsigned
rpm-unsigned:
	$(MAKE) UNSIGNED_RPM=true rpm

# build open source .deb only
.PHONY: oss-deb
oss-deb:
	mkdir -p $(BUILDDIR)/
	cp ./build.assets/build-package.sh ./build.assets/build-common.sh $(BUILDDIR)/
	chmod +x $(BUILDDIR)/build-package.sh
	cd $(BUILDDIR) && ./build-package.sh -t oss -v $(VERSION) -p deb -a $(ARCH) $(RUNTIME_SECTION) $(TARBALL_PATH_SECTION)

# build .deb
.PHONY: deb
deb: oss-deb
	if [ -f e/Makefile ]; then $(MAKE) -C e deb; fi

# check binary compatibility with different OSes
.PHONY: test-compat
test-compat:
	./build.assets/build-test-compat.sh

.PHONY: ensure-webassets
ensure-webassets:
	@if [ ! -d $(shell pwd)/webassets/teleport/ ]; then \
		$(MAKE) init-webapps-submodules; \
	fi;

.PHONY: ensure-webassets-e
ensure-webassets-e:
	@if [ ! -d $(shell pwd)/webassets/e/teleport ]; then \
		$(MAKE) init-webapps-submodules-e; \
	fi;

.PHONY: init-webapps-submodules
init-webapps-submodules:
	echo "init webassets submodule"
	git submodule update --init webassets

.PHONY: init-webapps-submodules-e
init-webapps-submodules-e:
	echo "init webassets oss and enterprise submodules"
	git submodule update --init --recursive webassets

.PHONY: init-submodules-e
init-submodules-e: init-webapps-submodules-e
	git submodule init e
	git submodule update

# update-webassets creates a PR in the teleport repo to update webassets submodule.
.PHONY: update-webassets
update-webassets: WEBASSETS_BRANCH ?= 'master'
update-webassets: TELEPORT_BRANCH ?= 'master'
update-webassets:
	build.assets/webapps/update-teleport-webassets.sh -w $(WEBASSETS_BRANCH) -t $(TELEPORT_BRANCH)

# dronegen generates .drone.yml config
.PHONY: dronegen
dronegen:
	go run ./dronegen

# backport will automatically create backports for a given PR as long as you have the "gh" tool
# installed locally. To backport, type "make backport PR=1234 TO=branch/1,branch/2".
.PHONY: backport
backport:
	(cd ./assets/backport && go run main.go -pr=$(PR) -to=$(TO))<|MERGE_RESOLUTION|>--- conflicted
+++ resolved
@@ -13,16 +13,8 @@
 #   Master/dev branch: "1.0.0-dev"
 VERSION=11.0.0-dev
 
-<<<<<<< HEAD
-DOCKER_IMAGE_OPERATOR_CI ?= quay.io/gravitational/teleport-operator-ci
 DOCKER_IMAGE ?= teleport
-=======
-DOCKER_IMAGE_QUAY ?= quay.io/gravitational/teleport
-DOCKER_IMAGE_ECR ?= public.ecr.aws/gravitational/teleport
-DOCKER_IMAGE_STAGING ?= 146628656107.dkr.ecr.us-west-2.amazonaws.com/gravitational/teleport
 DOCKER_IMAGE_OPERATOR_STAGING ?= 146628656107.dkr.ecr.us-west-2.amazonaws.com/gravitational/teleport-operator
-
->>>>>>> 9ff2df05
 
 GOPATH ?= $(shell go env GOPATH)
 
@@ -1004,46 +996,6 @@
 		--build-arg DEB_SOURCE="local" --build-arg DEB_PATH="./teleport_$(VERSION)_$(ARCH).deb"
 	if [ -f e/Makefile ]; then $(MAKE) -C e image; fi
 
-<<<<<<< HEAD
-=======
-.PHONY: publish
-publish: image
-	docker push $(DOCKER_IMAGE_QUAY):$(VERSION)
-	if [ -f e/Makefile ]; then $(MAKE) -C e publish; fi
-
-.PHONY: publish-ecr
-publish-ecr: image
-	docker tag $(DOCKER_IMAGE_QUAY) $(DOCKER_IMAGE_ECR)
-	docker push $(DOCKER_IMAGE_ECR):$(VERSION)
-	if [ -f e/Makefile ]; then $(MAKE) -C e publish-ecr; fi
-
-# Docker image build in CI.
-# This is run to build and push Docker images to a private repository as part of the build process.
-# When we are ready to make the images public after testing (i.e. when publishing a release), we pull these
-# images down, retag them and push them up to the production repo so they're available for use.
-# This job can be removed/consolidated after we switch over completely from using Jenkins to using Drone.
-.PHONY: image-ci
-image-ci: clean docker-binaries
-	cp ./build.assets/charts/Dockerfile $(BUILDDIR)/
-	cd $(BUILDDIR) && docker build --no-cache . -t $(DOCKER_IMAGE_STAGING):$(VERSION)
-	if [ -f e/Makefile ]; then $(MAKE) -C e image-ci; fi
-
-
-# DOCKER_CLI_EXPERIMENTAL=enabled is set to allow inspecting the manifest for present images.
-# https://docs.docker.com/engine/reference/commandline/cli/#experimental-features
-# The internal staging images use amazon ECR's immutable repository settings. This makes overwrites impossible currently. 
-# This can cause issues when drone tagging pipelines must be re-run due to failures. 
-# Currently the work around for this is to not attempt to push to the image when it already exists.
-.PHONY: publish-ci
-publish-ci: image-ci
-	@if DOCKER_CLI_EXPERIMENTAL=enabled docker manifest inspect "$(DOCKER_IMAGE_STAGING):$(VERSION)" >/dev/null 2>&1; then\
-		echo "$(DOCKER_IMAGE_STAGING):$(VERSION) already exists. ";     \
-	else                                                                \
-		docker push "$(DOCKER_IMAGE_STAGING):$(VERSION)";                 \
-	fi
-	if [ -f e/Makefile ]; then $(MAKE) -C e publish-ci; fi
-
->>>>>>> 9ff2df05
 # Docker image build for Teleport Operator
 .PHONY: image-operator-ci
 image-operator-ci:
