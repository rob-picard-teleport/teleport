--- conflicted
+++ resolved
@@ -33,11 +33,8 @@
 import { adaptWebSocketToTdpTransport } from 'teleport/lib/tdp';
 import { shouldShowMfaPrompt, useMfaEmitter } from 'teleport/lib/useMfa';
 import { getHostName } from 'teleport/services/api';
-<<<<<<< HEAD
 import { useUser } from 'teleport/User/UserContext';
-=======
 import auth from 'teleport/services/auth';
->>>>>>> 78ca0320
 
 export function DesktopSession() {
   const ctx = useTeleport();
