--- conflicted
+++ resolved
@@ -1506,7 +1506,6 @@
       updated_by: string;
     }
   >;
-<<<<<<< HEAD
   [eventCodes.SPIFFE_SVID_ISSUED]: RawEvent<
       typeof eventCodes.SPIFFE_SVID_ISSUED,
       {
@@ -1518,7 +1517,7 @@
       {
         spiffe_id: string;
       }
-=======
+  >;
   [eventCodes.CREATE_MFA_AUTH_CHALLENGE]: RawEvent<
     typeof eventCodes.CREATE_MFA_AUTH_CHALLENGE,
     {
@@ -1536,7 +1535,6 @@
     {
       updated_by: string;
     }
->>>>>>> f4791f61
   >;
 };
 
