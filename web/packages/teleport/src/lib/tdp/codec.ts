--- conflicted
+++ resolved
@@ -16,15 +16,8 @@
 
 import { arrayBufferToBase64 } from 'shared/utils/base64';
 
-<<<<<<< HEAD
 import { RDPFastPathPDU } from 'teleport/ironrdp/pkg';
 
-// This is needed for tests until jsdom adds support for TextEncoder (https://github.com/jsdom/jsdom/issues/2524)
-window.TextEncoder = window.TextEncoder || TestTextEncoder;
-window.TextDecoder = window.TextDecoder || TestTextDecoder;
-
-=======
->>>>>>> b236f24f
 export type Message = ArrayBuffer;
 
 export enum MessageType {
