/**
 * Teleport
 * Copyright (C) 2023  Gravitational, Inc.
 *
 * This program is free software: you can redistribute it and/or modify
 * it under the terms of the GNU Affero General Public License as published by
 * the Free Software Foundation, either version 3 of the License, or
 * (at your option) any later version.
 *
 * This program is distributed in the hope that it will be useful,
 * but WITHOUT ANY WARRANTY; without even the implied warranty of
 * MERCHANTABILITY or FITNESS FOR A PARTICULAR PURPOSE.  See the
 * GNU Affero General Public License for more details.
 *
 * You should have received a copy of the GNU Affero General Public License
 * along with this program.  If not, see <http://www.gnu.org/licenses/>.
 */

import { arrayBufferToBase64 } from 'shared/utils/base64';

export type Message = ArrayBuffer;

export enum MessageType {
  CLIENT_SCREEN_SPEC = 1,
  PNG_FRAME = 2,
  MOUSE_MOVE = 3,
  MOUSE_BUTTON = 4,
  KEYBOARD_BUTTON = 5,
  CLIPBOARD_DATA = 6,
  CLIENT_USERNAME = 7,
  MOUSE_WHEEL_SCROLL = 8,
  ERROR = 9,
  MFA_JSON = 10,
  SHARED_DIRECTORY_ANNOUNCE = 11,
  SHARED_DIRECTORY_ACKNOWLEDGE = 12,
  SHARED_DIRECTORY_INFO_REQUEST = 13,
  SHARED_DIRECTORY_INFO_RESPONSE = 14,
  SHARED_DIRECTORY_CREATE_REQUEST = 15,
  SHARED_DIRECTORY_CREATE_RESPONSE = 16,
  SHARED_DIRECTORY_DELETE_REQUEST = 17,
  SHARED_DIRECTORY_DELETE_RESPONSE = 18,
  SHARED_DIRECTORY_READ_REQUEST = 19,
  SHARED_DIRECTORY_READ_RESPONSE = 20,
  SHARED_DIRECTORY_WRITE_REQUEST = 21,
  SHARED_DIRECTORY_WRITE_RESPONSE = 22,
  SHARED_DIRECTORY_MOVE_REQUEST = 23,
  SHARED_DIRECTORY_MOVE_RESPONSE = 24,
  SHARED_DIRECTORY_LIST_REQUEST = 25,
  SHARED_DIRECTORY_LIST_RESPONSE = 26,
  PNG2_FRAME = 27,
  ALERT = 28,
  RDP_FASTPATH_PDU = 29,
  RDP_RESPONSE_PDU = 30,
  RDP_CONNECTION_ACTIVATED = 31,
  SYNC_KEYS = 32,
  SHARED_DIRECTORY_TRUNCATE_REQUEST = 33,
  SHARED_DIRECTORY_TRUNCATE_RESPONSE = 34,
<<<<<<< HEAD
  X11_FRAME = 35,
=======
  LATENCY_STATS = 35,
>>>>>>> 980ce61e
  __LAST, // utility value
}

// 0 is left button, 1 is middle button, 2 is right button
export type MouseButton = 0 | 1 | 2;

export enum ButtonState {
  UP = 0,
  DOWN = 1,
}

export enum ScrollAxis {
  VERTICAL = 0,
  HORIZONTAL = 1,
}

// | message type (1) | width uint32 | height uint32 |
// https://github.com/gravitational/teleport/blob/master/rfd/0037-desktop-access-protocol.md#1---client-screen-spec
export type ClientScreenSpec = {
  width: number;
  height: number;
};

export type PointerData = {
  data: ImageData | boolean;
  hotspot_x?: number;
  hotspot_y?: number;
};

// | message type (2) | left uint32 | top uint32 | right uint32 | bottom uint32 | data []byte |
// https://github.com/gravitational/teleport/blob/master/rfd/0037-desktop-access-protocol.md#2---png-frame
export type PngFrame = {
  left: number;
  top: number;
  right: number;
  bottom: number;
  data: HTMLImageElement;
};

/**
 * `| message type (29) | data_length uint32 | data []byte |`
 *
 * `RdpFastPathPdu` is an alias to a `Uint8Array` so that it can
 * be passed into the `FastPathProcessor`'s `process` method and
 * used without copying. See [the wasm-bindgen guide].
 *
 * [the wasm-bindgen guide]: (https://rustwasm.github.io/docs/wasm-bindgen/reference/types/number-slices.html#number-slices-u8-i8-u16-i16-u32-i32-u64-i64-f32-and-f64)
 */
export type RdpFastPathPdu = Uint8Array;

export type X11Frame = Uint8Array;

// | message type (6) | length uint32 | data []byte |
// https://github.com/gravitational/teleport/blob/master/rfd/0037-desktop-access-protocol.md#6---clipboard-data
export type ClipboardData = {
  // TODO(isaiah): store this as a byte array
  // https://github.com/gravitational/webapps/issues/610
  data: string;
};

// | message type (31) | io_channel_id uint16 | user_channel_id uint16 | screen_width uint16 | screen_height uint16 |
export type RdpConnectionActivated = {
  ioChannelId: number;
  userChannelId: number;
  screenWidth: number;
  screenHeight: number;
};

export enum Severity {
  Info = 0,
  Warning = 1,
  Error = 2,
}

/**
 * @throws {Error} if an invalid severity is passed
 */
export function toSeverity(severity: number): Severity {
  if (severity === Severity.Info) {
    return Severity.Info;
  } else if (severity === Severity.Warning) {
    return Severity.Warning;
  } else if (severity === Severity.Error) {
    return Severity.Error;
  }

  throw new Error(`received invalid severity level: ${severity}`);
}

// | message type (28) | message_length uint32 | message []byte | severity byte
export type Alert = {
  message: string;
  severity: Severity;
};

// | message type (10) | mfa_type byte | message_length uint32 | json []byte
export type MfaJson = {
  mfaType: 'u' | 'n';
  jsonString: string;
};

// | message type (32) | scroll_lock_state byte | num_lock_state byte | caps_lock_state byte | kana_lock_state byte |
export type SyncKeys = {
  scrollLockState: ButtonState;
  numLockState: ButtonState;
  capsLockState: ButtonState;
  kanaLockState: ButtonState;
};

// | message type (11) | completion_id uint32 | directory_id uint32 | name_length uint32 | name []byte |
// TODO(isaiah): The discard here is a copy-paste error, but we need to keep it
// for now in order that the proxy stay compatible with previous versions of the wds.
export type SharedDirectoryAnnounce = {
  discard: number;
  directoryId: number;
  name: string;
};

// | message type (12) | err_code error | directory_id uint32 |
export type SharedDirectoryAcknowledge = {
  errCode: SharedDirectoryErrCode;
  directoryId: number;
};

// | message type (13) | completion_id uint32 | directory_id uint32 | path_length uint32 | path []byte |
export type SharedDirectoryInfoRequest = {
  completionId: number;
  directoryId: number;
  path: string;
};

// | message type (14) | completion_id uint32 | err_code uint32 | file_system_object fso |
export type SharedDirectoryInfoResponse = {
  completionId: number;
  errCode: SharedDirectoryErrCode;
  fso: FileSystemObject;
};

// | message type (15) | completion_id uint32 | directory_id uint32 | file_type uint32 | path_length uint32 | path []byte |
export type SharedDirectoryCreateRequest = {
  completionId: number;
  directoryId: number;
  fileType: FileType;
  path: string;
};

// | message type (16) | completion_id uint32 | err_code uint32 | file_system_object fso |
export type SharedDirectoryCreateResponse = {
  completionId: number;
  errCode: SharedDirectoryErrCode;
  fso: FileSystemObject;
};

// | message type (17) | completion_id uint32 | directory_id uint32 | path_length uint32 | path []byte |
export type SharedDirectoryDeleteRequest = {
  completionId: number;
  directoryId: number;
  path: string;
};

// | message type (18) | completion_id uint32 | err_code uint32 |
export type SharedDirectoryDeleteResponse = {
  completionId: number;
  errCode: SharedDirectoryErrCode;
};

// | message type (19) | completion_id uint32 | directory_id uint32 | path_length uint32 | path []byte | offset uint64 | length uint32 |
export type SharedDirectoryReadRequest = {
  completionId: number;
  directoryId: number;
  path: string;
  pathLength: number;
  offset: bigint;
  length: number;
};

// | message type (20) | completion_id uint32 | err_code uint32 | read_data_length uint32 | read_data []byte |
export type SharedDirectoryReadResponse = {
  completionId: number;
  errCode: SharedDirectoryErrCode;
  readDataLength: number;
  readData: Uint8Array;
};

// | message type (21) | completion_id uint32 | directory_id uint32 | path_length uint32 | path []byte | offset uint64 | write_data_length uint32 | write_data []byte |
export type SharedDirectoryWriteRequest = {
  completionId: number;
  directoryId: number;
  pathLength: number;
  path: string;
  offset: bigint;
  writeData: Uint8Array;
};

// | message type (22) | completion_id uint32 | err_code uint32 | bytes_written uint32 |
export type SharedDirectoryWriteResponse = {
  completionId: number;
  errCode: number;
  bytesWritten: number;
};

// | message type (23) | completion_id uint32 | directory_id uint32 | original_path_length uint32 | original_path []byte | new_path_length uint32 | new_path []byte |
export type SharedDirectoryMoveRequest = {
  completionId: number;
  directoryId: number;
  originalPathLength: number;
  originalPath: string;
  newPathLength: number;
  newPath: string;
};

// | message type (24) | completion_id uint32 | err_code uint32 |
export type SharedDirectoryMoveResponse = {
  completionId: number;
  errCode: SharedDirectoryErrCode;
};

// | message type (25) | completion_id uint32 | directory_id uint32 | path_length uint32 | path []byte |
export type SharedDirectoryListRequest = {
  completionId: number;
  directoryId: number;
  path: string;
};

// | message type (26) | completion_id uint32 | err_code uint32 | fso_list_length uint32 | fso_list fso[] |
export type SharedDirectoryListResponse = {
  completionId: number;
  errCode: SharedDirectoryErrCode;
  fsoList: FileSystemObject[];
};

// | message type (33) | completion_id uint32 | directory_id uint32 | path_length uint32 | path []byte | end_of_file uint32 |
export type SharedDirectoryTruncateRequest = {
  completionId: number;
  directoryId: number;
  path: string;
  endOfFile: number;
};

// | message type (34) | completion_id uint32 | err_code uint32 |
export type SharedDirectoryTruncateResponse = {
  completionId: number;
  errCode: SharedDirectoryErrCode;
};

// | last_modified uint64 | size uint64 | file_type uint32 | is_empty bool | path_length uint32 | path byte[] |
export type FileSystemObject = {
  lastModified: bigint;
  size: bigint;
  fileType: FileType;
  isEmpty: boolean;
  path: string;
};

export enum SharedDirectoryErrCode {
  // nil (no error, operation succeeded)
  Nil = 0,
  // operation failed
  Failed = 1,
  // resource does not exist
  DoesNotExist = 2,
  // resource already exists
  AlreadyExists = 3,
}

export enum FileType {
  File = 0,
  Directory = 1,
}

// | message type (35) | client_latency uint32 | server_latency uint32 |
export type LatencyStats = {
  client: number;
  server: number;
};

function toSharedDirectoryErrCode(errCode: number): SharedDirectoryErrCode {
  if (!(errCode in SharedDirectoryErrCode)) {
    throw new Error(`attempted to convert invalid error code ${errCode}`);
  }

  return errCode as SharedDirectoryErrCode;
}

// TdaCodec provides an api for encoding and decoding teleport desktop access protocol messages [1]
// Buffers in TdaCodec are manipulated as DataView's [2] in order to give us low level control
// of endianness (defaults to big endian, which is what we want), as opposed to using *Array
// objects [3] which use the platform's endianness.
// [1] https://github.com/gravitational/teleport/blob/master/rfd/0037-desktop-access-protocol.md
// [2] https://developer.mozilla.org/en-US/docs/Web/JavaScript/Reference/Global_Objects/DataView
// [3] https://developer.mozilla.org/en-US/docs/Web/JavaScript/Reference/Global_Objects/Int32Array
export default class Codec {
  encoder = new window.TextEncoder();
  decoder = new window.TextDecoder();

  // encodeClientScreenSpec encodes the client's screen spec.
  // | message type (1) | width uint32 | height uint32 |
  // https://github.com/gravitational/teleport/blob/master/rfd/0037-desktop-access-protocol.md#1---client-screen-spec
  encodeClientScreenSpec(spec: ClientScreenSpec): Message {
    const { width, height } = spec;
    const buffer = new ArrayBuffer(9);
    const view = new DataView(buffer);
    view.setUint8(0, MessageType.CLIENT_SCREEN_SPEC);
    view.setUint32(1, width);
    view.setUint32(5, height);
    return buffer;
  }

  // decodeClientScreenSpec decodes a raw tdp CLIENT_SCREEN_SPEC message
  // | message type (1) | width uint32 | height uint32 |
  // https://github.com/gravitational/teleport/blob/master/rfd/0037-desktop-access-protocol.md#1---client-screen-spec
  decodeClientScreenSpec(buffer: ArrayBuffer): ClientScreenSpec {
    let dv = new DataView(buffer);
    return {
      width: dv.getUint32(1),
      height: dv.getUint32(5),
    };
  }

  // encodeMouseMove encodes a mouse move event.
  // | message type (3) | x uint32 | y uint32 |
  encodeMouseMove(x: number, y: number): Message {
    const buffer = new ArrayBuffer(9);
    const view = new DataView(buffer);
    view.setUint8(0, MessageType.MOUSE_MOVE);
    view.setUint32(1, x);
    view.setUint32(5, y);
    return buffer;
  }

  // encodeMouseButton encodes a mouse button action.
  // | message type (4) | button byte | state byte |
  encodeMouseButton(button: MouseButton, state: ButtonState): Message {
    const buffer = new ArrayBuffer(3);
    const view = new DataView(buffer);
    view.setUint8(0, MessageType.MOUSE_BUTTON);
    view.setUint8(1, button);
    view.setUint8(2, state);
    return buffer;
  }

  // encodeKeyboardInput encodes a keyboard action.
  // Returns an empty array if an unsupported code is passed.
  // | message type (5) | key_code uint32 | state byte |
  encodeKeyboardInput(code: string, state: ButtonState): Message[] {
    const scancodes = KEY_SCANCODES[code];
    if (!scancodes) {
      // eslint-disable-next-line no-console
      console.warn(`unsupported key code: ${code}`);
      return [];
    }

    return scancodes.map(scancode => this.encodeScancode(scancode, state));
  }

  private encodeScancode(scancode: number, state: ButtonState): Message {
    const buffer = new ArrayBuffer(6);
    const view = new DataView(buffer);
    view.setUint8(0, MessageType.KEYBOARD_BUTTON);
    view.setUint32(1, scancode);
    view.setUint8(5, state);
    return buffer;
  }

  // encodeSyncKeys synchronizes the state of keyboard's modifier keys (caps lock)
  // and resets the server key state to all keys up.
  // | message type (32) | scroll_lock_state byte | num_lock_state byte | caps_lock_state byte | kana_lock_state byte |
  encodeSyncKeys(syncKeys: SyncKeys): Message {
    const buffer = new ArrayBuffer(BYTE_LEN * 5);
    const view = new DataView(buffer);
    let offset = 0;

    view.setUint8(offset++, MessageType.SYNC_KEYS);
    view.setUint8(offset++, syncKeys.scrollLockState);
    view.setUint8(offset++, syncKeys.numLockState);
    view.setUint8(offset++, syncKeys.capsLockState);
    view.setUint8(offset++, syncKeys.kanaLockState);

    return buffer;
  }

  // _encodeStringMessage encodes a message of the form
  // | message type (N) | length uint32 | data []byte |
  _encodeStringMessage(messageType: MessageType, data: string) {
    const dataUtf8array = this.encoder.encode(data);

    // bufLen is 1 byte for the `message type`,
    // 4 bytes for the `length uint32`,
    // and enough bytes for the full `data []byte`
    const bufLen = BYTE_LEN + UINT_32_LEN + dataUtf8array.length;
    const buffer = new ArrayBuffer(bufLen);
    const view = new DataView(buffer);
    let offset = 0;

    view.setUint8(offset++, messageType);
    view.setUint32(offset, dataUtf8array.length);
    offset += UINT_32_LEN;
    dataUtf8array.forEach(byte => {
      view.setUint8(offset++, byte);
    });

    return buffer;
  }

  // encodeClipboardData encodes clipboard data
  // | message type (6) | length uint32 | data []byte |
  // https://github.com/gravitational/teleport/blob/master/rfd/0037-desktop-access-protocol.md#6---clipboard-data
  encodeClipboardData(clipboardData: ClipboardData) {
    return this._encodeStringMessage(
      MessageType.CLIPBOARD_DATA,
      clipboardData.data
    );
  }

  // encodeUsername encodes a username to log in to the remote desktop with.
  // | message type (7) | username_length uint32 | username []byte |
  encodeUsername(username: string): Message {
    return this._encodeStringMessage(MessageType.CLIENT_USERNAME, username);
  }

  // encodeMouseWheelScroll encodes a mouse wheel scroll event.
  // on vertical axis, positive delta is up, negative delta is down
  // on horizontal axis, positive delta is left, negative delta is right
  // | message type (8) | axis byte | delta int16
  encodeMouseWheelScroll(axis: ScrollAxis, delta: number): Message {
    const buffer = new ArrayBuffer(4);
    const view = new DataView(buffer);
    view.setUint8(0, MessageType.MOUSE_WHEEL_SCROLL);
    view.setUint8(1, axis);
    view.setUint16(2, delta);
    return buffer;
  }

  // | message type (10) | mfa_type byte | message_length uint32 | json []byte
  encodeMfaJson(mfaJson: MfaJson): Message {
    const dataUtf8array = this.encoder.encode(mfaJson.jsonString);

    const bufLen = BYTE_LEN + BYTE_LEN + UINT_32_LEN + dataUtf8array.length;
    const buffer = new ArrayBuffer(bufLen);
    const view = new DataView(buffer);
    let offset = 0;

    view.setUint8(offset++, MessageType.MFA_JSON);
    view.setUint8(offset++, mfaJson.mfaType.charCodeAt(0));
    view.setUint32(offset, dataUtf8array.length);
    offset += UINT_32_LEN;
    dataUtf8array.forEach(byte => {
      view.setUint8(offset++, byte);
    });

    return buffer;
  }

  // | message type (11) | completion_id uint32 | directory_id uint32 | name_length uint32 | name []byte |
  encodeSharedDirectoryAnnounce(
    sharedDirAnnounce: SharedDirectoryAnnounce
  ): Message {
    const dataUtf8array = this.encoder.encode(sharedDirAnnounce.name);

    const bufLen = BYTE_LEN + 3 * UINT_32_LEN + dataUtf8array.length;
    const buffer = new ArrayBuffer(bufLen);
    const view = new DataView(buffer);
    let offset = 0;

    view.setUint8(offset++, MessageType.SHARED_DIRECTORY_ANNOUNCE);
    // TODO(isaiah): The discard here is a copy-paste error, but we need to keep it
    // for now in order that the proxy stay compatible with previous versions of the wds.
    view.setUint32(offset, sharedDirAnnounce.discard);
    offset += UINT_32_LEN;
    view.setUint32(offset, sharedDirAnnounce.directoryId);
    offset += UINT_32_LEN;
    view.setUint32(offset, dataUtf8array.length);
    offset += UINT_32_LEN;
    dataUtf8array.forEach(byte => {
      view.setUint8(offset++, byte);
    });

    return buffer;
  }

  // | message type (14) | completion_id uint32 | err_code uint32 | file_system_object fso |
  encodeSharedDirectoryInfoResponse(res: SharedDirectoryInfoResponse): Message {
    const bufLenSansFso = BYTE_LEN + 2 * UINT_32_LEN;
    const bufferSansFso = new ArrayBuffer(bufLenSansFso);
    const view = new DataView(bufferSansFso);
    let offset = 0;

    view.setUint8(offset++, MessageType.SHARED_DIRECTORY_INFO_RESPONSE);
    view.setUint32(offset, res.completionId);
    offset += UINT_32_LEN;
    view.setUint32(offset, res.errCode);
    offset += UINT_32_LEN;

    const fsoBuffer = this.encodeFileSystemObject(res.fso);

    // https://gist.github.com/72lions/4528834?permalink_comment_id=2395442#gistcomment-2395442
    return new Uint8Array([
      ...new Uint8Array(bufferSansFso),
      ...new Uint8Array(fsoBuffer),
    ]).buffer;
  }

  // | message type (16) | completion_id uint32 | err_code uint32 | file_system_object fso |
  encodeSharedDirectoryCreateResponse(
    res: SharedDirectoryCreateResponse
  ): Message {
    const bufLenSansFso = BYTE_LEN + 2 * UINT_32_LEN;
    const bufferSansFso = new ArrayBuffer(bufLenSansFso);
    const view = new DataView(bufferSansFso);
    let offset = 0;

    view.setUint8(offset, MessageType.SHARED_DIRECTORY_CREATE_RESPONSE);
    offset += BYTE_LEN;
    view.setUint32(offset, res.completionId);
    offset += UINT_32_LEN;
    view.setUint32(offset, res.errCode);
    offset += UINT_32_LEN;

    const fsoBuffer = this.encodeFileSystemObject(res.fso);

    // https://gist.github.com/72lions/4528834?permalink_comment_id=2395442#gistcomment-2395442
    return new Uint8Array([
      ...new Uint8Array(bufferSansFso),
      ...new Uint8Array(fsoBuffer),
    ]).buffer;
  }

  // | message type (18) | completion_id uint32 | err_code uint32 |
  encodeSharedDirectoryDeleteResponse(
    res: SharedDirectoryDeleteResponse
  ): Message {
    return this.encodeGenericResponse(
      MessageType.SHARED_DIRECTORY_DELETE_RESPONSE,
      res
    );
  }

  // | message type (20) | completion_id uint32 | err_code uint32 | read_data_length uint32 | read_data []byte |
  encodeSharedDirectoryReadResponse(res: SharedDirectoryReadResponse): Message {
    const bufLen = BYTE_LEN + 3 * UINT_32_LEN + BYTE_LEN * res.readDataLength;
    const buffer = new ArrayBuffer(bufLen);
    const view = new DataView(buffer);
    let offset = 0;

    view.setUint8(offset, MessageType.SHARED_DIRECTORY_READ_RESPONSE);
    offset += BYTE_LEN;
    view.setUint32(offset, res.completionId);
    offset += UINT_32_LEN;
    view.setUint32(offset, res.errCode);
    offset += UINT_32_LEN;
    view.setUint32(offset, res.readDataLength);
    offset += UINT_32_LEN;
    res.readData.forEach(byte => {
      view.setUint8(offset++, byte);
    });

    return buffer;
  }

  // | message type (22) | completion_id uint32 | err_code uint32 | bytes_written uint32 |
  encodeSharedDirectoryWriteResponse(
    res: SharedDirectoryWriteResponse
  ): Message {
    const bufLen = BYTE_LEN + 3 * UINT_32_LEN;
    const buffer = new ArrayBuffer(bufLen);
    const view = new DataView(buffer);
    let offset = 0;

    view.setUint8(offset, MessageType.SHARED_DIRECTORY_WRITE_RESPONSE);
    offset += BYTE_LEN;
    view.setUint32(offset, res.completionId);
    offset += UINT_32_LEN;
    view.setUint32(offset, res.errCode);
    offset += UINT_32_LEN;
    view.setUint32(offset, res.bytesWritten);
    offset += UINT_32_LEN;

    return buffer;
  }

  // | message type (24) | completion_id uint32 | err_code uint32 |
  encodeSharedDirectoryMoveResponse(res: SharedDirectoryMoveResponse): Message {
    return this.encodeGenericResponse(
      MessageType.SHARED_DIRECTORY_MOVE_RESPONSE,
      res
    );
  }

  // | message type (26) | completion_id uint32 | err_code uint32 | fso_list_length uint32 | fso_list fso[] |
  encodeSharedDirectoryListResponse(res: SharedDirectoryListResponse): Message {
    const bufLenSansFsoList = BYTE_LEN + 3 * UINT_32_LEN;
    const bufferSansFsoList = new ArrayBuffer(bufLenSansFsoList);
    const view = new DataView(bufferSansFsoList);
    let offset = 0;

    view.setUint8(offset++, MessageType.SHARED_DIRECTORY_LIST_RESPONSE);
    view.setUint32(offset, res.completionId);
    offset += UINT_32_LEN;
    view.setUint32(offset, res.errCode);
    offset += UINT_32_LEN;
    view.setUint32(offset, res.fsoList.length);
    offset += UINT_32_LEN;

    let withFsoList = new Uint8Array(bufferSansFsoList);
    res.fsoList.forEach(fso => {
      const fsoBuffer = this.encodeFileSystemObject(fso);

      // https://gist.github.com/72lions/4528834?permalink_comment_id=2395442#gistcomment-2395442
      withFsoList = new Uint8Array([
        ...withFsoList,
        ...new Uint8Array(fsoBuffer),
      ]);
    });

    return withFsoList.buffer;
  }

  encodeSharedDirectoryTruncateResponse(
    res: SharedDirectoryTruncateResponse
  ): Message {
    return this.encodeGenericResponse(
      MessageType.SHARED_DIRECTORY_TRUNCATE_RESPONSE,
      res
    );
  }

  private encodeGenericResponse(
    type: MessageType,
    res: {
      completionId: number;
      errCode: SharedDirectoryErrCode;
    }
  ): Message {
    const bufLen = BYTE_LEN + 2 * UINT_32_LEN;
    const buffer = new ArrayBuffer(bufLen);
    const view = new DataView(buffer);
    let offset = 0;

    view.setUint8(offset, type);
    offset += BYTE_LEN;
    view.setUint32(offset, res.completionId);
    offset += UINT_32_LEN;
    view.setUint32(offset, res.errCode);
    offset += UINT_32_LEN;

    return buffer;
  }

  // | last_modified uint64 | size uint64 | file_type uint32 | is_empty bool | path_length uint32 | path byte[] |
  encodeFileSystemObject(fso: FileSystemObject): Message {
    const dataUtf8array = this.encoder.encode(fso.path);

    const bufLen =
      BYTE_LEN + 2 * UINT_64_LEN + 2 * UINT_32_LEN + dataUtf8array.length;
    const buffer = new ArrayBuffer(bufLen);
    const view = new DataView(buffer);
    let offset = 0;
    view.setBigUint64(offset, fso.lastModified);
    offset += UINT_64_LEN;
    view.setBigUint64(offset, fso.size);
    offset += UINT_64_LEN;
    view.setUint32(offset, fso.fileType);
    offset += UINT_32_LEN;
    view.setUint8(offset, fso.isEmpty ? 1 : 0);
    offset += BYTE_LEN;
    view.setUint32(offset, dataUtf8array.length);
    offset += UINT_32_LEN;
    dataUtf8array.forEach(byte => {
      view.setUint8(offset++, byte);
    });

    return buffer;
  }

  // | message type (30) | data_length uint32 | data []byte |
  encodeRdpResponsePDU(responseFrame: ArrayBufferLike): Message {
    const bufLen = BYTE_LEN + UINT_32_LEN + responseFrame.byteLength;
    const buffer = new ArrayBuffer(bufLen);
    const view = new DataView(buffer);
    let offset = 0;

    view.setUint8(offset, MessageType.RDP_RESPONSE_PDU);
    offset += BYTE_LEN;
    view.setUint32(offset, responseFrame.byteLength);
    offset += UINT_32_LEN;
    new Uint8Array(buffer, offset).set(new Uint8Array(responseFrame));

    return buffer;
  }

  // decodeClipboardData decodes clipboard data
  decodeClipboardData(buffer: ArrayBufferLike): ClipboardData {
    return {
      data: this.decodeStringMessage(buffer),
    };
  }

  /**
   * decodeMessageType decodes the MessageType from a raw tdp message
   * passed in as an ArrayBuffer (this typically would come from a websocket).
   * @throws {Error} on an invalid or unexpected MessageType value
   */
  decodeMessageType(buffer: ArrayBufferLike): MessageType {
    const messageType = new DataView(buffer).getUint8(0);
    if (!(messageType in MessageType) || messageType === MessageType.__LAST) {
      throw new Error(`invalid message type: ${messageType}`);
    }
    return messageType;
  }

  // decodeErrorMessage decodes a raw tdp Error message and returns it as a string
  // | message type (9) | message_length uint32 | message []byte
  decodeErrorMessage(buffer: ArrayBufferLike): string {
    return this.decodeStringMessage(buffer);
  }

  /**
   * decodeAlert decodes a raw TDP alert message
   * | message type (28) | message_length uint32 | message []byte | severity byte
   * @throws {Error} if an invalid severity is passed
   */
  decodeAlert(buffer: ArrayBufferLike): Alert {
    const dv = new DataView(buffer);
    let offset = 0;

    offset += BYTE_LEN; // eat message type

    const messageLength = dv.getUint32(offset);
    offset += UINT_32_LEN; // eat messageLength

    const message = this.decodeStringMessage(buffer);
    offset += messageLength; // eat message

    const severity = dv.getUint8(offset);

    return {
      message,
      severity: toSeverity(severity),
    };
  }

  // decodeMfaChallenge decodes a raw tdp MFA challenge message and returns it as a string (of a json).
  // | message type (10) | mfa_type byte | message_length uint32 | json []byte
  decodeMfaJson(buffer: ArrayBufferLike): MfaJson {
    const dv = new DataView(buffer);
    let offset = 0;
    offset += BYTE_LEN; // eat message type
    const mfaType = String.fromCharCode(dv.getUint8(offset));
    offset += BYTE_LEN; // eat mfa_type
    if (mfaType !== 'n' && mfaType !== 'u') {
      throw new Error(`invalid mfa type ${mfaType}, should be "n" or "u"`);
    }
    let messageLength = dv.getUint32(offset);
    offset += UINT_32_LEN; // eat message_length
    const jsonString = this.decoder.decode(
      new Uint8Array(buffer, offset, messageLength)
    );
    return { mfaType, jsonString };
  }

  // decodeStringMessage decodes a tdp message of the form
  // | message type (N) | message_length uint32 | message []byte
  private decodeStringMessage(buffer: ArrayBufferLike): string {
    const dv = new DataView(buffer);
    let offset = BYTE_LEN; // eat message type
    const msgLength = dv.getUint32(offset);
    offset += UINT_32_LEN; // eat messageLength

    return this.decoder.decode(new Uint8Array(buffer, offset, msgLength));
  }

  // decodePngFrame decodes a raw tdp PNG frame message and returns it as a PngFrame
  // | message type (2) | left uint32 | top uint32 | right uint32 | bottom uint32 | data []byte |
  // https://github.com/gravitational/teleport/blob/master/rfd/0037-desktop-access-protocol.md#2---png-frame
  decodePngFrame(
    buffer: ArrayBufferLike,
    onload: (pngFrame: PngFrame) => any
  ): PngFrame {
    const dv = new DataView(buffer);
    const image = new Image();
    let offset = 0;
    offset += BYTE_LEN; // eat message type
    const left = dv.getUint32(offset);
    offset += UINT_32_LEN; // eat left
    const top = dv.getUint32(offset);
    offset += UINT_32_LEN; // eat top
    const right = dv.getUint32(offset);
    offset += UINT_32_LEN; // eat right
    const bottom = dv.getUint32(offset);
    offset += UINT_32_LEN; // eat bottom
    const pngFrame = { left, top, right, bottom, data: image };
    pngFrame.data.onload = onload(pngFrame);
    pngFrame.data.src = this.asBase64Url(buffer, offset);

    return pngFrame;
  }

  // decodePng2Frame decodes a raw tdp PNG frame message and returns it as a PngFrame
  // | message type (27) | png_length uint32 | left uint32 | top uint32 | right uint32 | bottom uint32 | data []byte |
  decodePng2Frame(
    buffer: ArrayBufferLike,
    onload: (pngFrame: PngFrame) => any
  ): PngFrame {
    const dv = new DataView(buffer);
    const image = new Image();
    let offset = 0;
    offset += BYTE_LEN; // eat message type
    offset += UINT_32_LEN; // eat png_length
    const left = dv.getUint32(offset);
    offset += UINT_32_LEN; // eat left
    const top = dv.getUint32(offset);
    offset += UINT_32_LEN; // eat top
    const right = dv.getUint32(offset);
    offset += UINT_32_LEN; // eat right
    const bottom = dv.getUint32(offset);
    offset += UINT_32_LEN; // eat bottom
    const pngFrame = { left, top, right, bottom, data: image };
    pngFrame.data.onload = onload(pngFrame);
    pngFrame.data.src = this.asBase64Url(buffer, offset);

    return pngFrame;
  }

  // | message type (35) | data_length uint32 | data []byte |
  decodeX11Frame(buffer: ArrayBuffer): X11Frame {
    const dv = new DataView(buffer);
    let offset = 0;
    offset += BYTE_LEN; // eat message type
    const dataLength = dv.getUint32(offset);
    offset += UINT_32_LEN; // eat data_length
    return new Uint8Array(buffer, offset, dataLength);
  }

  // | message type (29) | data_length uint32 | data []byte |
  decodeRdpFastPathPDU(buffer: ArrayBufferLike): RdpFastPathPdu {
    const dv = new DataView(buffer);
    let offset = 0;
    offset += BYTE_LEN; // eat message type
    const dataLength = dv.getUint32(offset);
    offset += UINT_32_LEN; // eat data_length
    return new Uint8Array(buffer, offset, dataLength);
  }

  // | message type (31) | io_channel_id uint16 | user_channel_id uint16 | screen_width uint16 | screen_height uint16 |
  decodeRdpConnectionActivated(
    buffer: ArrayBufferLike
  ): RdpConnectionActivated {
    const dv = new DataView(buffer);
    let offset = 0;
    offset += BYTE_LEN; // eat message type
    const ioChannelId = dv.getUint16(offset);
    offset += UINT_16_LEN;
    const userChannelId = dv.getUint16(offset);
    offset += UINT_16_LEN;

    const screenWidth = dv.getUint16(offset);
    offset += UINT_16_LEN;
    const screenHeight = dv.getUint16(offset);
    offset += UINT_16_LEN;

    return { ioChannelId, userChannelId, screenWidth, screenHeight };
  }

  // | message type (12) | err_code error | directory_id uint32 |
  decodeSharedDirectoryAcknowledge(
    buffer: ArrayBufferLike
  ): SharedDirectoryAcknowledge {
    const dv = new DataView(buffer);
    let offset = 0;
    offset += BYTE_LEN; // eat message type
    const errCode = toSharedDirectoryErrCode(dv.getUint32(offset));
    offset += UINT_32_LEN; // eat err_code
    const directoryId = dv.getUint32(5);

    return {
      errCode,
      directoryId,
    };
  }

  // | message type (13) | completion_id uint32 | directory_id uint32 | path_length uint32 | path []byte |
  decodeSharedDirectoryInfoRequest(
    buffer: ArrayBufferLike
  ): SharedDirectoryInfoRequest {
    const dv = new DataView(buffer);
    let offset = 0;
    offset += BYTE_LEN; // eat message type
    const completionId = dv.getUint32(offset);
    offset += UINT_32_LEN; // eat completion_id
    const directoryId = dv.getUint32(offset);
    offset += UINT_32_LEN; // eat directory_id
    let pathLength = dv.getUint32(offset);
    offset += UINT_32_LEN; // eat path_length
    const path = this.decoder.decode(
      new Uint8Array(buffer, offset, pathLength)
    );

    return {
      completionId,
      directoryId,
      path,
    };
  }

  // | message type (15) | completion_id uint32 | directory_id uint32 | file_type uint32 | path_length uint32 | path []byte |
  decodeSharedDirectoryCreateRequest(
    buffer: ArrayBufferLike
  ): SharedDirectoryCreateRequest {
    const dv = new DataView(buffer);
    let offset = 0;
    offset += BYTE_LEN; // eat message type
    const completionId = dv.getUint32(offset);
    offset += UINT_32_LEN; // eat completion_id
    const directoryId = dv.getUint32(offset);
    offset += UINT_32_LEN; // eat directory_id
    const fileType = dv.getUint32(offset);
    offset += UINT_32_LEN; // eat directory_id
    let pathLength = dv.getUint32(offset);
    offset += UINT_32_LEN; // eat path_length
    const path = this.decoder.decode(
      new Uint8Array(buffer, offset, pathLength)
    );

    return {
      completionId,
      directoryId,
      fileType,
      path,
    };
  }

  // | message type (17) | completion_id uint32 | directory_id uint32 | path_length uint32 | path []byte |
  decodeSharedDirectoryDeleteRequest(
    buffer: ArrayBufferLike
  ): SharedDirectoryDeleteRequest {
    const dv = new DataView(buffer);
    let offset = 0;
    offset += BYTE_LEN; // eat message type
    const completionId = dv.getUint32(offset);
    offset += UINT_32_LEN; // eat completion_id
    const directoryId = dv.getUint32(offset);
    offset += UINT_32_LEN; // eat directory_id
    let pathLength = dv.getUint32(offset);
    offset += UINT_32_LEN; // eat path_length
    const path = this.decoder.decode(
      new Uint8Array(buffer, offset, pathLength)
    );

    return {
      completionId,
      directoryId,
      path,
    };
  }

  // | message type (19) | completion_id uint32 | directory_id uint32 | path_length uint32 | path []byte | offset uint64 | length uint32 |
  decodeSharedDirectoryReadRequest(
    buffer: ArrayBufferLike
  ): SharedDirectoryReadRequest {
    const dv = new DataView(buffer);
    let bufOffset = 0;
    bufOffset += BYTE_LEN; // eat message type
    const completionId = dv.getUint32(bufOffset);
    bufOffset += UINT_32_LEN; // eat completion_id
    const directoryId = dv.getUint32(bufOffset);
    bufOffset += UINT_32_LEN; // eat directory_id
    const pathLength = dv.getUint32(bufOffset);
    bufOffset += UINT_32_LEN; // eat path_length
    const path = this.decoder.decode(
      new Uint8Array(buffer, bufOffset, pathLength)
    );
    bufOffset += pathLength; // eat path
    const offset = dv.getBigUint64(bufOffset);
    bufOffset += UINT_64_LEN; // eat offset
    const length = dv.getUint32(bufOffset);

    return {
      completionId,
      directoryId,
      pathLength,
      path,
      offset,
      length,
    };
  }

  // | message type (21) | completion_id uint32 | directory_id uint32 | path_length uint32 | path []byte | offset uint64 | write_data_length uint32 | write_data []byte |
  decodeSharedDirectoryWriteRequest(
    buffer: ArrayBufferLike
  ): SharedDirectoryWriteRequest {
    const dv = new DataView(buffer);
    let bufOffset = BYTE_LEN; // eat message type
    const completionId = dv.getUint32(bufOffset);
    bufOffset += UINT_32_LEN; // eat completion_id
    const directoryId = dv.getUint32(bufOffset);
    bufOffset += UINT_32_LEN; // eat directory_id
    const offset = dv.getBigUint64(bufOffset);
    bufOffset += UINT_64_LEN; // eat offset
    const pathLength = dv.getUint32(bufOffset);
    bufOffset += UINT_32_LEN; // eat path_length
    const path = this.decoder.decode(
      new Uint8Array(buffer, bufOffset, pathLength)
    );
    bufOffset += pathLength; // eat path
    const writeDataLength = dv.getUint32(bufOffset);
    bufOffset += UINT_32_LEN; // eat write_data_length
    const writeData = new Uint8Array(buffer, bufOffset, writeDataLength);

    return {
      completionId,
      directoryId,
      pathLength,
      path,
      offset,
      writeData,
    };
  }

  // | message type (23) | completion_id uint32 | directory_id uint32 | original_path_length uint32 | original_path []byte | new_path_length uint32 | new_path []byte |
  decodeSharedDirectoryMoveRequest(
    buffer: ArrayBufferLike
  ): SharedDirectoryMoveRequest {
    const dv = new DataView(buffer);
    let bufOffset = BYTE_LEN; // eat message type
    const completionId = dv.getUint32(bufOffset);
    bufOffset += UINT_32_LEN; // eat completion_id
    const directoryId = dv.getUint32(bufOffset);
    bufOffset += UINT_32_LEN; // eat directory_id
    const originalPathLength = dv.getUint32(bufOffset);
    bufOffset += UINT_32_LEN; // eat original_path_length
    const originalPath = this.decoder.decode(
      new Uint8Array(buffer, bufOffset, originalPathLength)
    );
    bufOffset += originalPathLength; // eat original_path
    const newPathLength = dv.getUint32(bufOffset);
    bufOffset += UINT_32_LEN; // eat new_path_length
    const newPath = this.decoder.decode(
      new Uint8Array(buffer, bufOffset, newPathLength)
    );

    return {
      completionId,
      directoryId,
      originalPathLength,
      originalPath,
      newPathLength,
      newPath,
    };
  }

  // | message type (25) | completion_id uint32 | directory_id uint32 | path_length uint32 | path []byte |
  decodeSharedDirectoryListRequest(
    buffer: ArrayBufferLike
  ): SharedDirectoryListRequest {
    return this.decodeSharedDirectoryInfoRequest(buffer);
  }

  decodeSharedDirectoryTruncateRequest(
    buffer: ArrayBufferLike
  ): SharedDirectoryTruncateRequest {
    const dv = new DataView(buffer);
    let bufOffset = BYTE_LEN; // eat message type
    const completionId = dv.getUint32(bufOffset);
    bufOffset += UINT_32_LEN; // eat completion_id
    const directoryId = dv.getUint32(bufOffset);
    bufOffset += UINT_32_LEN; // eat directory_id
    const pathLength = dv.getUint32(bufOffset);
    bufOffset += UINT_32_LEN; // eat path_length
    const path = this.decoder.decode(
      new Uint8Array(buffer, bufOffset, pathLength)
    );
    bufOffset += pathLength; // eat path
    const endOfFile = dv.getUint32(bufOffset);

    return {
      completionId,
      directoryId,
      path,
      endOfFile,
    };
  }

  decodeLatencyStats(buffer: ArrayBufferLike): LatencyStats {
    const dv = new DataView(buffer);
    let bufOffset = BYTE_LEN; // eat message type
    const browserLatency = dv.getUint32(bufOffset);
    bufOffset += UINT_32_LEN;
    const desktopLatency = dv.getUint32(bufOffset);
    bufOffset += UINT_32_LEN;

    return {
      client: browserLatency,
      server: desktopLatency,
    };
  }

  // asBase64Url creates a data:image uri from the png data part of a PNG_FRAME tdp message.
  private asBase64Url(buffer: ArrayBufferLike, offset: number): string {
    return `data:image/png;base64,${arrayBufferToBase64(buffer.slice(offset))}`;
  }
}

const BYTE_LEN = 1;
const UINT_16_LEN = 2;
const UINT_32_LEN = 4;
const UINT_64_LEN = 8;

/**
 *  Maps from browser KeyboardEvent.code values to Windows hardware keycodes.
 *
 * The latest version of [scancode.h](https://github.com/FreeRDP/FreeRDP/blob/ba8cf8cf2158018fb7abbedb51ab245f369be813/include/freerdp/scancode.h)
 * in FreeRDP should be considered the canonical source of truth for these values.
 */
const KEY_SCANCODES: { [key: string]: number[] } = {
  Escape: [0x0001],
  Digit1: [0x0002],
  Digit2: [0x0003],
  Digit3: [0x0004],
  Digit4: [0x0005],
  Digit5: [0x0006],
  Digit6: [0x0007],
  Digit7: [0x0008],
  Digit8: [0x0009],
  Digit9: [0x000a],
  Digit0: [0x000b],
  Minus: [0x000c],
  Equal: [0x000d],
  Backspace: [0x000e],
  Tab: [0x000f],
  KeyQ: [0x0010],
  KeyW: [0x0011],
  KeyE: [0x0012],
  KeyR: [0x0013],
  KeyT: [0x0014],
  KeyY: [0x0015],
  KeyU: [0x0016],
  KeyI: [0x0017],
  KeyO: [0x0018],
  KeyP: [0x0019],
  BracketLeft: [0x001a],
  BracketRight: [0x001b],
  Enter: [0x001c],
  ControlLeft: [0x001d],
  KeyA: [0x001e],
  KeyS: [0x001f],
  KeyD: [0x0020],
  KeyF: [0x0021],
  KeyG: [0x0022],
  KeyH: [0x0023],
  KeyJ: [0x0024],
  KeyK: [0x0025],
  KeyL: [0x0026],
  Semicolon: [0x0027],
  Quote: [0x0028],
  Backquote: [0x0029],
  ShiftLeft: [0x002a],
  Backslash: [0x002b],
  KeyZ: [0x002c],
  KeyX: [0x002d],
  KeyC: [0x002e],
  KeyV: [0x002f],
  KeyB: [0x0030],
  KeyN: [0x0031],
  KeyM: [0x0032],
  Comma: [0x0033],
  Period: [0x0034],
  Slash: [0x0035],
  ShiftRight: [0x0036],
  NumpadMultiply: [0x0037],
  AltLeft: [0x0038],
  Space: [0x0039],
  CapsLock: [0x003a],
  F1: [0x003b],
  F2: [0x003c],
  F3: [0x003d],
  F4: [0x003e],
  F5: [0x003f],
  F6: [0x0040],
  F7: [0x0041],
  F8: [0x0042],
  F9: [0x0043],
  F10: [0x0044],
  // This must be sent as Ctrl + NumLock, see https://github.com/FreeRDP/FreeRDP/blob/ba8cf8cf2158018fb7abbedb51ab245f369be813/include/freerdp/scancode.h#L115-L116
  Pause: [0x001d, 0x0045],
  ScrollLock: [0x0046],
  Numpad7: [0x0047],
  Numpad8: [0x0048],
  Numpad9: [0x0049],
  NumpadSubtract: [0x004a],
  Numpad4: [0x004b],
  Numpad5: [0x004c],
  Numpad6: [0x004d],
  NumpadAdd: [0x004e],
  Numpad1: [0x004f],
  Numpad2: [0x0050],
  Numpad3: [0x0051],
  Numpad0: [0x0052],
  NumpadDecimal: [0x0053],
  IntlBackslash: [0x0056],
  F11: [0x0057],
  F12: [0x0058],
  NumpadEqual: [0x0059],
  F13: [0x0064],
  F14: [0x0065],
  F15: [0x0066],
  F16: [0x0067],
  F17: [0x0068],
  F18: [0x0069],
  F19: [0x006a],
  F20: [0x006b],
  F21: [0x006c],
  F22: [0x006d],
  F23: [0x006e],
  KanaMode: [0x0070],
  IntlRo: [0x0073],
  F24: [0x0076],
  Lang4: [0x0077],
  Lang3: [0x0077],
  Convert: [0x0079],
  NonConvert: [0x007b],
  IntlYen: [0x007d],
  NumpadComma: [0x007e],
  Undo: [0xe008],
  Paste: [0xe00a],
  MediaTrackPrevious: [0xe010],
  Cut: [0xe017],
  Copy: [0xe018],
  MediaTrackNext: [0xe019],
  NumpadEnter: [0xe01c],
  ControlRight: [0xe01d],
  AudioVolumeMute: [0xe020],
  LaunchApp2: [0xe021],
  MediaPlayPause: [0xe022],
  MediaStop: [0xe024],
  AudioVolumeDown: [0xe02e], // Chromium, Gecko
  VolumeDown: [0xe02e], // Firefox
  AudioVolumeUp: [0xe030], // Chromium, Gecko
  VolumeUp: [0xe030], // Firefox
  BrowserHome: [0xe032],
  NumpadDivide: [0xe035],
  PrintScreen: [0xe037],
  AltRight: [0xe038],
  NumLock: [0x0045],
  Home: [0xe047],
  ArrowUp: [0xe048],
  PageUp: [0xe049],
  ArrowLeft: [0xe04b],
  ArrowRight: [0xe04d],
  End: [0xe04f],
  ArrowDown: [0xe050],
  PageDown: [0xe051],
  Insert: [0xe052],
  Delete: [0xe053],
  MetaLeft: [0xe05b], // Chromium
  OSLeft: [0xe05b], // Firefox, Gecko
  MetaRight: [0xe05c], // Chromium
  OSRight: [0xe05c], // Firefox, Gecko
  ContextMenu: [0xe05d],
  Power: [0xe05e],
  BrowserSearch: [0xe065],
  BrowserFavorites: [0xe066],
  BrowserRefresh: [0xe067],
  BrowserStop: [0xe068],
  BrowserForward: [0xe069],
  BrowserBack: [0xe06a],
  LaunchApp1: [0xe06b],
  LaunchMail: [0xe06c],
  MediaSelect: [0xe06d],
};<|MERGE_RESOLUTION|>--- conflicted
+++ resolved
@@ -55,11 +55,8 @@
   SYNC_KEYS = 32,
   SHARED_DIRECTORY_TRUNCATE_REQUEST = 33,
   SHARED_DIRECTORY_TRUNCATE_RESPONSE = 34,
-<<<<<<< HEAD
-  X11_FRAME = 35,
-=======
   LATENCY_STATS = 35,
->>>>>>> 980ce61e
+  X11_FRAME = 36,
   __LAST, // utility value
 }
 
