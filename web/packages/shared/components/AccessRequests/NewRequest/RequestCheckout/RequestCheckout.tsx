--- conflicted
+++ resolved
@@ -688,11 +688,7 @@
     case 'saml_idp_service_provider':
       return 'SAML Application';
     case 'aws_iam_ic_account':
-<<<<<<< HEAD
       return 'AWS Identity Center Account';
-=======
-        return 'AWS Identity Center Account';
->>>>>>> 2bd236bc
     default:
       kind satisfies never;
       return kind;
