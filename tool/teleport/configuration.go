/*
Copyright 2015-16 Gravitational, Inc.

Licensed under the Apache License, Version 2.0 (the "License");
you may not use this file except in compliance with the License.
You may obtain a copy of the License at

    http://www.apache.org/licenses/LICENSE-2.0

Unless required by applicable law or agreed to in writing, software
distributed under the License is distributed on an "AS IS" BASIS,
WITHOUT WARRANTIES OR CONDITIONS OF ANY KIND, either express or implied.
See the License for the specific language governing permissions and
limitations under the License.
*/

package main

import (
	"fmt"
	"io/ioutil"
	"net"
	"os"
	"path/filepath"
	"strings"

	"github.com/gravitational/teleport"
	"github.com/gravitational/teleport/lib/config"
	"github.com/gravitational/teleport/lib/defaults"
	"github.com/gravitational/teleport/lib/limiter"
	"github.com/gravitational/teleport/lib/service"
	"github.com/gravitational/teleport/lib/services"
	"github.com/gravitational/teleport/lib/utils"

	log "github.com/Sirupsen/logrus"
	"github.com/gravitational/trace"
)

// CommandLineFlags stores command line flag values, it's a much simplified subset
// of Teleport configuration (which is fully expressed via YAML config file)
type CommandLineFlags struct {
	// --name flag
	NodeName string
	// --auth-server flag
	AuthServerAddr string
	// --token flag
	AuthToken string
	// --listen-ip flag
	ListenIP net.IP
	// --advertise-ip flag
	AdvertiseIP net.IP
	// --config flag
	ConfigFile string
	// --roles flag
	Roles string
	// -d flag
	Debug bool
}

// readConfigFile reads /etc/teleport.yaml (or whatever is passed via --config flag)
// and overrides values in 'cfg' structure
func readConfigFile(cliConfigPath string) (*config.FileConfig, error) {
	configFilePath := defaults.ConfigFilePath
	// --config tells us to use a specific conf. file:
	if cliConfigPath != "" {
		configFilePath = cliConfigPath
		if !fileExists(configFilePath) {
			return nil, trace.Errorf("file not found: %s", configFilePath)
		}
	}
	// default config doesn't exist? quietly return:
	if !fileExists(configFilePath) {
		log.Info("not using a config file")
		return nil, nil
	}
	log.Debug("reading config file: ", configFilePath)
	return config.ReadFromFile(configFilePath)
}

// applyFileConfig applies confniguration from a YAML file to Teleport
// runtime config
func applyFileConfig(fc *config.FileConfig, cfg *service.Config) error {
	// no config file? no problem
	if fc == nil {
		return nil
	}
	// merge file-based config with defaults in 'cfg'
	if fc.Auth.Disabled() {
		cfg.Auth.Enabled = false
	}
	if fc.SSH.Disabled() {
		cfg.SSH.Enabled = false
	}
	if fc.Proxy.Disabled() {
		cfg.Proxy.Enabled = false
	}
	applyString(fc.NodeName, &cfg.Hostname)

	// apply "advertise_ip" setting:
	advertiseIP := fc.AdvertiseIP
	if advertiseIP != nil {
		if err := validateAdvertiseIP(advertiseIP); err != nil {
			return trace.Wrap(err)
		}
		cfg.AdvertiseIP = advertiseIP
	}

	// config file has auth servers in there?
	if len(fc.AuthServers) > 0 {
		cfg.AuthServers = make(service.NetAddrSlice, 0, len(fc.AuthServers))
		for _, as := range fc.AuthServers {
			addr, err := utils.ParseAddr(as)
			if err != nil {
				return trace.Errorf("cannot parse auth server address: '%v'", as)
			}
			cfg.AuthServers = append(cfg.AuthServers, *addr)
		}
	}
	cfg.ApplyToken(fc.AuthToken)
	cfg.Auth.DomainName = fc.Auth.DomainName

	// configure storage:
	switch fc.Storage.Type {
	case teleport.BoltBackendType:
		cfg.ConfigureBolt(fc.Storage.DirName)
	case teleport.ETCDBackendType:
		if err := cfg.ConfigureETCD(fc.Storage.DirName, fc.Storage.Peers, fc.Storage.Prefix); err != nil {
			return trace.Wrap(err)
		}
	case "":
		break // not set
	default:
		return trace.Wrap(teleport.BadParameter(
			"storage", fmt.Sprintf("unsupported storage type: '%v'", fc.Storage.Type)))
	}

	// apply logger settings
	switch fc.Logger.Output {
	case "":
		break // not set
	case "stderr", "error", "2":
		log.SetOutput(os.Stderr)
	case "stdout", "out", "1":
		log.SetOutput(os.Stdout)
	default:
		// assume it's a file path:
		logFile, err := os.Create(fc.Logger.Output)
		if err != nil {
			return trace.Wrap(err, "failed to create the log file")
		}
		log.SetOutput(logFile)
	}
	switch strings.ToLower(fc.Logger.Severity) {
	case "":
		break // not set
	case "info":
		log.SetLevel(log.InfoLevel)
	case "err", "error":
		log.SetLevel(log.ErrorLevel)
	case "debug":
		log.SetLevel(log.DebugLevel)
	case "warn", "warning":
		log.SetLevel(log.WarnLevel)
	default:
		return trace.Errorf("unsupported logger severity: '%v'", fc.Logger.Severity)
	}
	// apply connection throttling:
	limiters := []limiter.LimiterConfig{
		cfg.SSH.Limiter,
		cfg.Auth.Limiter,
		cfg.Proxy.Limiter,
	}
	for _, l := range limiters {
		if fc.Limits.MaxConnections > 0 {
			l.MaxConnections = fc.Limits.MaxConnections
		}
		if fc.Limits.MaxUsers > 0 {
			l.MaxNumberOfUsers = fc.Limits.MaxUsers
		}
		for _, rate := range fc.Limits.Rates {
			l.Rates = append(l.Rates, limiter.Rate{
				Period:  rate.Period,
				Average: rate.Average,
				Burst:   rate.Burst,
			})
		}
	}
	// apply "proxy_service" section
	if fc.Proxy.ListenAddress != "" {
		addr, err := utils.ParseHostPortAddr(fc.Proxy.ListenAddress, int(defaults.SSHProxyListenPort))
		if err != nil {
			return trace.Wrap(err)
		}
		cfg.Proxy.SSHAddr = *addr
	}
	if fc.Proxy.WebAddr != "" {
		addr, err := utils.ParseHostPortAddr(fc.Proxy.WebAddr, int(defaults.HTTPListenPort))
		if err != nil {
			return trace.Wrap(err)
		}
		cfg.Proxy.WebAddr = *addr
	}
	if fc.Proxy.KeyFile != "" {
		if !fileExists(fc.Proxy.KeyFile) {
			return trace.Errorf("https key does not exist: %s", fc.Proxy.KeyFile)
		}
		cfg.Proxy.TLSKey = fc.Proxy.KeyFile
	}
	if fc.Proxy.CertFile != "" {
		if !fileExists(fc.Proxy.CertFile) {
			return trace.Errorf("https cert does not exist: %s", fc.Proxy.CertFile)
		}
		cfg.Proxy.TLSCert = fc.Proxy.CertFile
	}

	// apply "auth_service" section
	if fc.Auth.ListenAddress != "" {
		addr, err := utils.ParseHostPortAddr(fc.Auth.ListenAddress, int(defaults.AuthListenPort))
		if err != nil {
			return trace.Wrap(err)
		}
		cfg.Auth.SSHAddr = *addr
	}

	// apply "ssh_service" section
	if fc.SSH.ListenAddress != "" {
		addr, err := utils.ParseHostPortAddr(fc.SSH.ListenAddress, int(defaults.SSHServerListenPort))
		if err != nil {
			return trace.Wrap(err)
		}
		cfg.SSH.Addr = *addr
	}
	if fc.SSH.Labels != nil {
		cfg.SSH.Labels = make(map[string]string)
		for k, v := range fc.SSH.Labels {
			cfg.SSH.Labels[k] = v
		}
	}
	if fc.SSH.Commands != nil {
		cfg.SSH.CmdLabels = make(services.CommandLabels)
		for _, cmdLabel := range fc.SSH.Commands {
			cfg.SSH.CmdLabels[cmdLabel.Name] = services.CommandLabel{
				Period:  cmdLabel.Period,
				Command: cmdLabel.Command,
				Result:  "",
			}
		}
	}
	return nil
}

// applyString takes 'src' and overwrites target with it, unless 'src' is empty
// returns 'True' if 'src' was not empty
func applyString(src string, target *string) bool {
	if src != "" {
		*target = src
		return true
	}
	return false
}

// configure merges command line arguments with what's in a configuration file
// with CLI commands taking precedence
func configure(clf *CommandLineFlags) (cfg *service.Config, err error) {
	// create the default configuration:
	cfg = service.MakeDefaultConfig()

	// load /etc/teleport.yaml and apply it's values:
	fileConf, err := readConfigFile(clf.ConfigFile)
	if err != nil {
		return nil, trace.Wrap(err)
	}
	if err = applyFileConfig(fileConf, cfg); err != nil {
		return nil, trace.Wrap(err)
	}
	// apply --debug flag:
	if clf.Debug {
		cfg.Console = ioutil.Discard
		utils.InitLoggerDebug()
	}

	// apply --roles flag:
	if clf.Roles != "" {
		if err := validateRoles(clf.Roles); err != nil {
			return cfg, trace.Wrap(err)
		}
		cfg.SSH.Enabled = strings.Index(clf.Roles, defaults.RoleNode) != -1
		cfg.Auth.Enabled = strings.Index(clf.Roles, defaults.RoleAuthService) != -1
		cfg.Proxy.Enabled = strings.Index(clf.Roles, defaults.RoleProxy) != -1
		cfg.ReverseTunnel.Enabled = cfg.Proxy.Enabled
	}

	// apply --auth-server flag:
	if clf.AuthServerAddr != "" {
		if cfg.Auth.Enabled {
			log.Warnf("not starting the local auth service. --auth-server flag tells to connect to another auth server")
			cfg.Auth.Enabled = false
		}
		addr, err := utils.ParseHostPortAddr(clf.AuthServerAddr, int(defaults.AuthListenPort))
		if err != nil {
			return cfg, trace.Wrap(err)
		}
		log.Infof("Using auth server: %v", addr.FullAddress())
		cfg.AuthServers = []utils.NetAddr{*addr}
	}

	// apply --name flag:
	if clf.NodeName != "" {
		cfg.Hostname = clf.NodeName
	}

	// apply --token flag:
	cfg.ApplyToken(clf.AuthToken)

	// apply --listen-ip flag:
	if clf.ListenIP != nil {
		applyListenIP(clf.ListenIP, cfg)
	}

<<<<<<< HEAD
	if clf.AdvertiseIP != nil {
		if err := validateAdvertiseIP(clf.AdvertiseIP); err != nil {
			return nil, trace.Wrap(err)
		}
		cfg.AdvertiseIP = clf.AdvertiseIP
=======
	// locate web assets if web proxy is enabled
	if cfg.Proxy.Enabled {
		cfg.Proxy.AssetsDir, err = locateWebAssets()
		if err != nil {
			return nil, trace.Wrap(err)
		}
>>>>>>> 34eceb48
	}

	return cfg, nil
}

// applyListenIP replaces all 'listen addr' settings for all services with
// a given IP
func applyListenIP(ip net.IP, cfg *service.Config) {
	listeningAddresses := []*utils.NetAddr{
		&cfg.Auth.SSHAddr,
		&cfg.Auth.SSHAddr,
		&cfg.Proxy.SSHAddr,
		&cfg.Proxy.WebAddr,
		&cfg.SSH.Addr,
		&cfg.Proxy.ReverseTunnelListenAddr,
	}
	for _, addr := range listeningAddresses {
		replaceHost(addr, ip.String())
	}
}

// replaceHost takes utils.NetAddr and replaces the hostname in it, preserving
// the original port
func replaceHost(addr *utils.NetAddr, newHost string) {
	_, port, err := net.SplitHostPort(addr.Addr)
	if err != nil {
		log.Errorf("failed parsing address: '%v'", addr.Addr)
	}
	addr.Addr = net.JoinHostPort(newHost, port)
}

func fileExists(fp string) bool {
	_, err := os.Stat(fp)
	if err != nil && os.IsNotExist(err) {
		return false
	}
	return true
}

// validateRoles makes sure that value upassed to --roles flag is valid
func validateRoles(roles string) error {
	for _, role := range strings.Split(roles, ",") {
		switch role {
		case defaults.RoleAuthService,
			defaults.RoleNode,
			defaults.RoleProxy:
			break
		default:
			return trace.Errorf("unknown role: '%s'", role)
		}
	}
	return nil
}

<<<<<<< HEAD
func validateAdvertiseIP(advertiseIP net.IP) error {
	if advertiseIP.IsLoopback() || advertiseIP.IsUnspecified() || advertiseIP.IsMulticast() {
		return teleport.BadParameter("advertise-ip", fmt.Sprintf("unreachable advertise IP: %v", advertiseIP))
	}
	return nil
=======
// DirsToLookForWebAssets defines the locations where teleport proxy looks for
// its web assets
var DirsToLookForWebAssets = []string{
	"/usr/local/share/teleport",
	"/usr/share/teleport",
	"/opt/teleport",
}

// locates the web assets required for the Proxy to start. Retursn the full path
// to web assets directory
func locateWebAssets() (string, error) {
	const errorMessage = "Cannot determine location of web assets."
	assetsToCheck := []string{
		"index.html",
		"/app/app.js",
	}
	// checker function to determine if dirPath contains the web assets
	locateAssets := func(dirPath string) bool {
		for _, af := range assetsToCheck {
			if !fileExists(filepath.Join(dirPath, af)) {
				return false
			}
		}
		return true
	}
	// check the directory where teleport binary is located first:
	exeDir, err := filepath.Abs(filepath.Dir(os.Args[0]))
	if err != nil {
		return "", trace.Wrap(err)
	}
	if locateAssets(exeDir) {
		return exeDir, nil
	}
	// look in other possible locations:
	for _, dir := range DirsToLookForWebAssets {
		if locateAssets(dir) {
			return dir, nil
		}
	}
	return "",
		trace.Errorf("Cannot find web assets. Unable to locate %v", filepath.Join(exeDir, assetsToCheck[0]))
>>>>>>> 34eceb48
}<|MERGE_RESOLUTION|>--- conflicted
+++ resolved
@@ -317,20 +317,19 @@
 		applyListenIP(clf.ListenIP, cfg)
 	}
 
-<<<<<<< HEAD
 	if clf.AdvertiseIP != nil {
 		if err := validateAdvertiseIP(clf.AdvertiseIP); err != nil {
 			return nil, trace.Wrap(err)
 		}
 		cfg.AdvertiseIP = clf.AdvertiseIP
-=======
+	}
+
 	// locate web assets if web proxy is enabled
 	if cfg.Proxy.Enabled {
 		cfg.Proxy.AssetsDir, err = locateWebAssets()
 		if err != nil {
 			return nil, trace.Wrap(err)
 		}
->>>>>>> 34eceb48
 	}
 
 	return cfg, nil
@@ -385,13 +384,13 @@
 	return nil
 }
 
-<<<<<<< HEAD
 func validateAdvertiseIP(advertiseIP net.IP) error {
 	if advertiseIP.IsLoopback() || advertiseIP.IsUnspecified() || advertiseIP.IsMulticast() {
 		return teleport.BadParameter("advertise-ip", fmt.Sprintf("unreachable advertise IP: %v", advertiseIP))
 	}
 	return nil
-=======
+}
+
 // DirsToLookForWebAssets defines the locations where teleport proxy looks for
 // its web assets
 var DirsToLookForWebAssets = []string{
@@ -433,5 +432,4 @@
 	}
 	return "",
 		trace.Errorf("Cannot find web assets. Unable to locate %v", filepath.Join(exeDir, assetsToCheck[0]))
->>>>>>> 34eceb48
 }