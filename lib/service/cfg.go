/*
Copyright 2015-2021 Gravitational, Inc.

Licensed under the Apache License, Version 2.0 (the "License");
you may not use this file except in compliance with the License.
You may obtain a copy of the License at

    http://www.apache.org/licenses/LICENSE-2.0

Unless required by applicable law or agreed to in writing, software
distributed under the License is distributed on an "AS IS" BASIS,
WITHOUT WARRANTIES OR CONDITIONS OF ANY KIND, either express or implied.
See the License for the specific language governing permissions and
limitations under the License.
*/

package service

import (
	"crypto/tls"
	"crypto/x509"
	"fmt"
	"io"
	"net"
	"net/http"
	"net/url"
	"os"
	"path/filepath"
	"regexp"
	"strconv"
	"strings"
	"time"

	"github.com/ghodss/yaml"
	"github.com/gravitational/trace"
	"github.com/jonboulle/clockwork"
	"go.opentelemetry.io/otel/attribute"
	"golang.org/x/crypto/ssh"
	"golang.org/x/net/http/httpguts"
	"k8s.io/apimachinery/pkg/util/validation"

	"github.com/gravitational/teleport"
	"github.com/gravitational/teleport/api/breaker"
	"github.com/gravitational/teleport/api/types"
	azureutils "github.com/gravitational/teleport/api/utils/azure"
	"github.com/gravitational/teleport/lib/auth"
	"github.com/gravitational/teleport/lib/auth/keystore"
	"github.com/gravitational/teleport/lib/backend"
	"github.com/gravitational/teleport/lib/backend/lite"
	"github.com/gravitational/teleport/lib/bpf"
	"github.com/gravitational/teleport/lib/cloud"
	"github.com/gravitational/teleport/lib/defaults"
	"github.com/gravitational/teleport/lib/events"
	"github.com/gravitational/teleport/lib/kube/proxy"
	"github.com/gravitational/teleport/lib/limiter"
	"github.com/gravitational/teleport/lib/observability/tracing"
	"github.com/gravitational/teleport/lib/pam"
	"github.com/gravitational/teleport/lib/plugin"
	"github.com/gravitational/teleport/lib/services"
	"github.com/gravitational/teleport/lib/srv/app/common"
	"github.com/gravitational/teleport/lib/sshca"
	"github.com/gravitational/teleport/lib/sshutils/x11"
	"github.com/gravitational/teleport/lib/utils"
	"github.com/gravitational/teleport/lib/web"
)

// Rate describes a rate ratio, i.e. the number of "events" that happen over
// some unit time period
type Rate struct {
	Amount int
	Time   time.Duration
}

// Config structure is used to initialize _all_ services Teleport can run.
// Some settings are global (like DataDir) while others are grouped into
// sections, like AuthConfig
type Config struct {
	// Teleport configuration version.
	Version string
	// DataDir is the directory where teleport stores its permanent state
	// (in case of auth server backed by BoltDB) or local state, e.g. keys
	DataDir string

	// Hostname is a node host name
	Hostname string

	// JoinMethod is the method the instance will use to join the auth server
	JoinMethod types.JoinMethod

	// ProxyServer is the address of the proxy
	ProxyServer utils.NetAddr

	// Identities is an optional list of pre-generated key pairs
	// for teleport roles, this is helpful when server is preconfigured
	Identities []*auth.Identity

	// AdvertiseIP is used to "publish" an alternative IP address or hostname this node
	// can be reached on, if running behind NAT
	AdvertiseIP string

	// CachePolicy sets caching policy for nodes and proxies
	// in case if they lose connection to auth servers
	CachePolicy CachePolicy

	// Auth service configuration. Manages cluster state and configuration.
	Auth AuthConfig

	// Proxy service configuration. Manages incoming and outbound
	// connections to the cluster.
	Proxy ProxyConfig

	// SSH service configuration. Manages SSH servers running within the cluster.
	SSH SSHConfig

	// App service configuration. Manages applications running within the cluster.
	Apps AppsConfig

	// Databases defines database proxy service configuration.
	Databases DatabasesConfig

	// Metrics defines the metrics service configuration.
	Metrics MetricsConfig

	// WindowsDesktop defines the Windows desktop service configuration.
	WindowsDesktop WindowsDesktopConfig

	// Discovery defines the discovery service configuration.
	Discovery DiscoveryConfig

	// Tracing defines the tracing service configuration.
	Tracing TracingConfig

	// Keygen points to a key generator implementation
	Keygen sshca.Authority

	// HostUUID is a unique UUID of this host (it will be known via this UUID within
	// a teleport cluster). It's automatically generated on 1st start
	HostUUID string

	// Console writer to speak to a user
	Console io.Writer

	// ReverseTunnels is a list of reverse tunnels to create on the
	// first cluster start
	ReverseTunnels []types.ReverseTunnel

	// OIDCConnectors is a list of trusted OpenID Connect identity providers
	OIDCConnectors []types.OIDCConnector

	// PidFile is a full path of the PID file for teleport daemon
	PIDFile string

	// Trust is a service that manages users and credentials
	Trust services.Trust

	// Presence service is a discovery and hearbeat tracker
	Presence services.PresenceInternal

	// Events is events service
	Events types.Events

	// Provisioner is a service that keeps track of provisioning tokens
	Provisioner services.Provisioner

	// Trust is a service that manages users and credentials
	Identity services.Identity

	// Access is a service that controls access
	Access services.Access

	// UsageReporter is a service that reports usage events.
	UsageReporter services.UsageReporter

	// ClusterConfiguration is a service that provides cluster configuration
	ClusterConfiguration services.ClusterConfiguration

	// CipherSuites is a list of TLS ciphersuites that Teleport supports. If
	// omitted, a Teleport selected list of defaults will be used.
	CipherSuites []uint16

	// Ciphers is a list of SSH ciphers that the server supports. If omitted,
	// the defaults will be used.
	Ciphers []string

	// KEXAlgorithms is a list of SSH key exchange (KEX) algorithms that the
	// server supports. If omitted, the defaults will be used.
	KEXAlgorithms []string

	// MACAlgorithms is a list of SSH message authentication codes (MAC) that
	// the server supports. If omitted the defaults will be used.
	MACAlgorithms []string

	// DiagnosticAddr is an address for diagnostic and healthz endpoint service
	DiagnosticAddr utils.NetAddr

	// Debug sets debugging mode, results in diagnostic address
	// endpoint extended with additional /debug handlers
	Debug bool

	// UploadEventsC is a channel for upload events
	// used in tests
	UploadEventsC chan events.UploadEvent `json:"-"`

	// FileDescriptors is an optional list of file descriptors for the process
	// to inherit and use for listeners, used for in-process updates.
	FileDescriptors []FileDescriptor

	// PollingPeriod is set to override default internal polling periods
	// of sync agents, used to speed up integration tests.
	PollingPeriod time.Duration

	// ClientTimeout is set to override default client timeouts
	// used by internal clients, used to speed up integration tests.
	ClientTimeout time.Duration

	// ShutdownTimeout is set to override default shutdown timeout.
	ShutdownTimeout time.Duration

	// CAPins are the SKPI hashes of the CAs used to verify the Auth Server.
	CAPins []string

	// Clock is used to control time in tests.
	Clock clockwork.Clock

	// TeleportVersion is used to control the Teleport version in tests.
	TeleportVersion string

	// FIPS means FedRAMP/FIPS 140-2 compliant configuration was requested.
	FIPS bool

	// SkipVersionCheck means the version checking between server and client
	// will be skipped.
	SkipVersionCheck bool

	// BPFConfig holds configuration for the BPF service.
	BPFConfig *bpf.Config

	// Kube is a Kubernetes API gateway using Teleport client identities.
	Kube KubeConfig

	// Log optionally specifies the logger
	Log utils.Logger

	// PluginRegistry allows adding enterprise logic to Teleport services
	PluginRegistry plugin.Registry

	// RotationConnectionInterval is the interval between connection
	// attempts as used by the rotation state service
	RotationConnectionInterval time.Duration

	// MaxRetryPeriod is the maximum period between reconnection attempts to auth
	MaxRetryPeriod time.Duration

	// ConnectFailureC is a channel to notify of failures to connect to auth (used in tests).
	ConnectFailureC chan time.Duration

	// TeleportHome is the path to tsh configuration and data, used
	// for loading profiles when TELEPORT_HOME is set
	TeleportHome string

	// CircuitBreakerConfig configures the auth client circuit breaker.
	CircuitBreakerConfig breaker.Config

<<<<<<< HEAD
	ExtraWebHandlers map[string]web.ContextHandler
=======
	// AdditionalReadyEvents are additional events to watch for to consider the Teleport instance ready.
	AdditionalReadyEvents []string

	// InstanceMetadataClient specifies the instance metadata client.
	InstanceMetadataClient cloud.InstanceMetadata

>>>>>>> 6fa75978
	// token is either the token needed to join the auth server, or a path pointing to a file
	// that contains the token
	//
	// This is private to avoid external packages reading the value - the value should be obtained
	// using Token()
	token string

	// v1, v2 -
	// AuthServers is a list of auth servers, proxies and peer auth servers to
	// connect to. Yes, this is not just auth servers, the field name is
	// misleading.
	// v3 -
	// AuthServers contains a single address that is set by `auth_server` in the config
	// A proxy address would be specified separately, so this no longer contains both
	// auth servers and proxies.
	//
	// In order to keep backwards compatibility between v3 and v2/v1, this is now private
	// and the value is retrieved via AuthServerAddresses() and set via SetAuthServerAddresses()
	// as we still need to keep multiple addresses and return them for older config versions.
	authServers []utils.NetAddr
}

// AuthServerAddresses returns the value of authServers for config versions v1 and v2 and
// will return just the first (as only one should be set) address for config versions v3
// onwards.
func (cfg *Config) AuthServerAddresses() []utils.NetAddr {
	return cfg.authServers
}

// SetAuthServerAddresses sets the value of authServers
// If the config version is v1 or v2, it will set the value to all the given addresses (as
// multiple can be specified).
// If the config version is v3 or onwards, it'll error if more than one address is given.
func (cfg *Config) SetAuthServerAddresses(addrs []utils.NetAddr) error {
	// from config v3 onwards, we will error if more than one address is given
	if cfg.Version != defaults.TeleportConfigVersionV1 && cfg.Version != defaults.TeleportConfigVersionV2 {
		if len(addrs) > 1 {
			return trace.BadParameter("only one auth server address should be set from config v3 onwards")
		}
	}

	cfg.authServers = addrs

	return nil
}

// SetAuthServerAddress sets the value of authServers to a single value
func (cfg *Config) SetAuthServerAddress(addr utils.NetAddr) {
	cfg.authServers = []utils.NetAddr{addr}
}

// Token returns token needed to join the auth server
//
// If the value stored points to a file, it will attempt to read the token value from the file
// and return an error if it wasn't successful
// If the value stored doesn't point to a file, it'll return the value stored
// If the token hasn't been set, an empty string will be returned
func (cfg *Config) Token() (string, error) {
	token, err := utils.TryReadValueAsFile(cfg.token)
	if err != nil {
		return "", trace.Wrap(err)
	}

	return token, nil
}

// SetToken stores the value for --token or auth_token in the config
//
// This can be either the token or an absolute path to a file containing the token.
func (cfg *Config) SetToken(token string) {
	cfg.token = token
}

// HasToken gives the ability to check if there has been a token value stored
// in the config
func (cfg *Config) HasToken() bool {
	return cfg.token != ""
}

// ApplyCAPins assigns the given CA pin(s), filtering out empty pins.
// If a pin is specified as a path to a file, that file must not be empty.
func (cfg *Config) ApplyCAPins(caPins []string) error {
	var filteredPins []string
	for _, pinOrPath := range caPins {
		if pinOrPath == "" {
			continue
		}
		pins, err := utils.TryReadValueAsFile(pinOrPath)
		if err != nil {
			return trace.Wrap(err)
		}
		// an empty pin file is less obvious than a blank ca_pin in the config yaml.
		if pins == "" {
			return trace.BadParameter("empty ca_pin file: %v", pinOrPath)
		}
		filteredPins = append(filteredPins, strings.Split(pins, "\n")...)
	}
	if len(filteredPins) > 0 {
		cfg.CAPins = filteredPins
	}
	return nil
}

// RoleConfig is a config for particular Teleport role
func (cfg *Config) RoleConfig() RoleConfig {
	return RoleConfig{
		DataDir:     cfg.DataDir,
		HostUUID:    cfg.HostUUID,
		HostName:    cfg.Hostname,
		AuthServers: cfg.AuthServerAddresses(),
		Auth:        cfg.Auth,
		Console:     cfg.Console,
	}
}

// DebugDumpToYAML is useful for debugging: it dumps the Config structure into
// a string
func (cfg *Config) DebugDumpToYAML() string {
	shallow := *cfg
	// do not copy sensitive data to stdout
	shallow.Identities = nil
	shallow.Auth.Authorities = nil
	out, err := yaml.Marshal(shallow)
	if err != nil {
		return err.Error()
	}
	return string(out)
}

// CachePolicy sets caching policy for proxies and nodes
type CachePolicy struct {
	// Enabled enables or disables caching
	Enabled bool
}

// CheckAndSetDefaults checks and sets default values
func (c *CachePolicy) CheckAndSetDefaults() error {
	return nil
}

// String returns human-friendly representation of the policy
func (c CachePolicy) String() string {
	if !c.Enabled {
		return "no cache"
	}
	return "in-memory cache"
}

// ProxyConfig specifies configuration for proxy service
type ProxyConfig struct {
	// Enabled turns proxy role on or off for this process
	Enabled bool

	// DisableTLS is enabled if we don't want self-signed certs
	DisableTLS bool

	// DisableWebInterface allows turning off serving the Web UI interface
	DisableWebInterface bool

	// DisableWebService turns off serving web service completely, including web UI
	DisableWebService bool

	// DisableReverseTunnel disables reverse tunnel on the proxy
	DisableReverseTunnel bool

	// DisableDatabaseProxy disables database access proxy listener
	DisableDatabaseProxy bool

	// ReverseTunnelListenAddr is address where reverse tunnel dialers connect to
	ReverseTunnelListenAddr utils.NetAddr

	// EnableProxyProtocol enables proxy protocol support
	EnableProxyProtocol bool

	// WebAddr is address for web portal of the proxy
	WebAddr utils.NetAddr

	// SSHAddr is address of ssh proxy
	SSHAddr utils.NetAddr

	// MySQLAddr is address of MySQL proxy.
	MySQLAddr utils.NetAddr

	// PostgresAddr is address of Postgres proxy.
	PostgresAddr utils.NetAddr

	// MongoAddr is address of Mongo proxy.
	MongoAddr utils.NetAddr

	// PeerAddr is the proxy peering address.
	PeerAddr utils.NetAddr

	// PeerPublicAddr is the public address the proxy advertises for proxy
	// peering clients.
	PeerPublicAddr utils.NetAddr

	Limiter limiter.Config

	// PublicAddrs is a list of the public addresses the proxy advertises
	// for the HTTP endpoint. The hosts in PublicAddr are included in the
	// list of host principals on the TLS and SSH certificate.
	PublicAddrs []utils.NetAddr

	// SSHPublicAddrs is a list of the public addresses the proxy advertises
	// for the SSH endpoint. The hosts in PublicAddr are included in the
	// list of host principals on the TLS and SSH certificate.
	SSHPublicAddrs []utils.NetAddr

	// TunnelPublicAddrs is a list of the public addresses the proxy advertises
	// for the tunnel endpoint. The hosts in PublicAddr are included in the
	// list of host principals on the TLS and SSH certificate.
	TunnelPublicAddrs []utils.NetAddr

	// PostgresPublicAddrs is a list of the public addresses the proxy
	// advertises for Postgres clients.
	PostgresPublicAddrs []utils.NetAddr

	// MySQLPublicAddrs is a list of the public addresses the proxy
	// advertises for MySQL clients.
	MySQLPublicAddrs []utils.NetAddr

	// MongoPublicAddrs is a list of the public addresses the proxy
	// advertises for Mongo clients.
	MongoPublicAddrs []utils.NetAddr

	// Kube specifies kubernetes proxy configuration
	Kube KubeProxyConfig

	// KeyPairs are the key and certificate pairs that the proxy will load.
	KeyPairs []KeyPairPath

	// ACME is ACME protocol support config
	ACME ACME

	// DisableALPNSNIListener allows turning off the ALPN Proxy listener. Used in tests.
	DisableALPNSNIListener bool
}

// ACME configures ACME automatic certificate renewal
type ACME struct {
	// Enabled enables or disables ACME support
	Enabled bool
	// Email receives notifications from ACME server
	Email string
	// URI is ACME server URI
	URI string
}

// KeyPairPath are paths to a key and certificate file.
type KeyPairPath struct {
	// PrivateKey is the path to a PEM encoded private key.
	PrivateKey string
	// Certificate is the path to a PEM encoded certificate.
	Certificate string
}

// KubeAddr returns the address for the Kubernetes endpoint on this proxy that
// can be reached by clients.
func (c ProxyConfig) KubeAddr() (string, error) {
	if !c.Kube.Enabled {
		return "", trace.NotFound("kubernetes support not enabled on this proxy")
	}
	if len(c.Kube.PublicAddrs) > 0 {
		return fmt.Sprintf("https://%s", c.Kube.PublicAddrs[0].Addr), nil
	}
	host := "<proxyhost>"
	// Try to guess the hostname from the HTTP public_addr.
	if len(c.PublicAddrs) > 0 {
		host = c.PublicAddrs[0].Host()
	}
	u := url.URL{
		Scheme: "https",
		Host:   net.JoinHostPort(host, strconv.Itoa(c.Kube.ListenAddr.Port(defaults.KubeListenPort))),
	}
	return u.String(), nil
}

// publicPeerAddr attempts to returns the public address the proxy advertises
// for proxy peering clients if available. It falls back to PeerAddr othewise.
func (c ProxyConfig) publicPeerAddr() (*utils.NetAddr, error) {
	addr := &c.PeerPublicAddr
	if addr.IsEmpty() || addr.IsHostUnspecified() {
		return c.peerAddr()
	}
	return addr, nil
}

// peerAddr returns the address the proxy advertises for proxy peering clients.
func (c ProxyConfig) peerAddr() (*utils.NetAddr, error) {
	addr := &c.PeerAddr
	if addr.IsEmpty() {
		addr = defaults.ProxyPeeringListenAddr()
	}
	if !addr.IsHostUnspecified() {
		return addr, nil
	}

	ip, err := utils.GuessHostIP()
	if err != nil {
		return nil, trace.Wrap(err)
	}

	port := addr.Port(defaults.ProxyPeeringListenPort)
	addr, err = utils.ParseAddr(fmt.Sprintf("%s:%d", ip.String(), port))
	if err != nil {
		return nil, trace.Wrap(err)
	}

	return addr, nil
}

// KubeProxyConfig specifies configuration for proxy service
type KubeProxyConfig struct {
	// Enabled turns kubernetes proxy role on or off for this process
	Enabled bool

	// ListenAddr is the address to listen on for incoming kubernetes requests.
	ListenAddr utils.NetAddr

	// ClusterOverride causes all traffic to go to a specific remote
	// cluster, used only in tests
	ClusterOverride string

	// PublicAddrs is a list of the public addresses the Teleport Kube proxy can be accessed by,
	// it also affects the host principals and routing logic
	PublicAddrs []utils.NetAddr

	// KubeconfigPath is a path to kubeconfig
	KubeconfigPath string

	// LegacyKubeProxy specifies that this proxy was configured using the
	// legacy kubernetes section.
	LegacyKubeProxy bool
}

// AuthConfig is a configuration of the auth server
type AuthConfig struct {
	// Enabled turns auth role on or off for this process
	Enabled bool

	// EnableProxyProtocol enables proxy protocol support
	EnableProxyProtocol bool

	// ListenAddr is the listening address of the auth service
	ListenAddr utils.NetAddr

	// Authorities is a set of trusted certificate authorities
	// that will be added by this auth server on the first start
	Authorities []types.CertAuthority

	// BootstrapResources is a set of previously backed up resources
	// used to bootstrap backend state on the first start.
	BootstrapResources []types.Resource

	// ApplyOnStartupResources is a set of resources that should be applied
	// on each Teleport start.
	ApplyOnStartupResources []types.Resource

	// Roles is a set of roles to pre-provision for this cluster
	Roles []types.Role

	// ClusterName is a name that identifies this authority and all
	// host nodes in the cluster that will share this authority domain name
	// as a base name, e.g. if authority domain name is example.com,
	// all nodes in the cluster will have UUIDs in the form: <uuid>.example.com
	ClusterName types.ClusterName

	// StaticTokens are pre-defined host provisioning tokens supplied via config file for
	// environments where paranoid security is not needed
	StaticTokens types.StaticTokens

	// StorageConfig contains configuration settings for the storage backend.
	StorageConfig backend.Config

	Limiter limiter.Config

	// NoAudit, when set to true, disables session recording and event audit
	NoAudit bool

	// Preference defines the authentication preference (type and second factor) for
	// the auth server.
	Preference types.AuthPreference

	// AuditConfig stores cluster audit configuration.
	AuditConfig types.ClusterAuditConfig

	// NetworkingConfig stores cluster networking configuration.
	NetworkingConfig types.ClusterNetworkingConfig

	// SessionRecordingConfig stores session recording configuration.
	SessionRecordingConfig types.SessionRecordingConfig

	// LicenseFile is a full path to the license file
	LicenseFile string

	// PublicAddrs affects the SSH host principals and DNS names added to the SSH and TLS certs.
	PublicAddrs []utils.NetAddr

	// KeyStore configuration. Handles CA private keys which may be held in a HSM.
	KeyStore keystore.Config

	// LoadAllCAs sends the host CAs of all clusters to SSH clients logging in when enabled,
	// instead of just the host CA for the current cluster.
	LoadAllCAs bool
}

// SSHConfig configures SSH server node role
type SSHConfig struct {
	Enabled               bool
	Addr                  utils.NetAddr
	Namespace             string
	Shell                 string
	Limiter               limiter.Config
	Labels                map[string]string
	CmdLabels             services.CommandLabels
	PermitUserEnvironment bool

	// PAM holds PAM configuration for Teleport.
	PAM *pam.Config

	// PublicAddrs affects the SSH host principals and DNS names added to the SSH and TLS certs.
	PublicAddrs []utils.NetAddr

	// BPF holds BPF configuration for Teleport.
	BPF *bpf.Config

	// RestrictedSession holds kernel objects restrictions for Teleport.
	RestrictedSession *bpf.RestrictedSessionConfig

	// AllowTCPForwarding indicates that TCP port forwarding is allowed on this node
	AllowTCPForwarding bool

	// IdleTimeoutMessage is sent to the client when a session expires due to
	// the inactivity timeout expiring. The empty string indicates that no
	// timeout message will be sent.
	IdleTimeoutMessage string

	// X11 holds x11 forwarding configuration for Teleport.
	X11 *x11.ServerConfig

	// AllowFileCopying indicates whether this node is allowed to handle
	// remote file operations via SCP or SFTP.
	AllowFileCopying bool

	// DisableCreateHostUser disables automatic user provisioning on this
	// SSH node.
	DisableCreateHostUser bool
}

// KubeConfig specifies configuration for kubernetes service
type KubeConfig struct {
	// Enabled turns kubernetes service role on or off for this process
	Enabled bool

	// ListenAddr is the address to listen on for incoming kubernetes requests.
	// Optional.
	ListenAddr *utils.NetAddr

	// PublicAddrs is a list of the public addresses the Teleport kubernetes
	// service can be reached by the proxy service.
	PublicAddrs []utils.NetAddr

	// KubeClusterName is the name of a kubernetes cluster this proxy is running
	// in. If empty, defaults to the Teleport cluster name.
	KubeClusterName string

	// KubeconfigPath is a path to kubeconfig
	KubeconfigPath string

	// Labels are used for RBAC on clusters.
	StaticLabels  map[string]string
	DynamicLabels services.CommandLabels

	// Limiter limits the connection and request rates.
	Limiter limiter.Config

	// CheckImpersonationPermissions is an optional override to the default
	// impersonation permissions check, for use in testing.
	CheckImpersonationPermissions proxy.ImpersonationPermissionsChecker

	// ResourceMatchers match dynamic kube_cluster resources.
	ResourceMatchers []services.ResourceMatcher
}

// DatabasesConfig configures the database proxy service.
type DatabasesConfig struct {
	// Enabled enables the database proxy service.
	Enabled bool
	// Databases is a list of databases proxied by this service.
	Databases []Database
	// ResourceMatchers match cluster database resources.
	ResourceMatchers []services.ResourceMatcher
	// AWSMatchers match AWS hosted databases.
	AWSMatchers []services.AWSMatcher
	// AzureMatchers match Azure hosted databases.
	AzureMatchers []services.AzureMatcher
	// Limiter limits the connection and request rates.
	Limiter limiter.Config
}

// Database represents a single database that's being proxied.
type Database struct {
	// Name is the database name, used to refer to in CLI.
	Name string
	// Description is a free-form database description.
	Description string
	// Protocol is the database type, e.g. postgres or mysql.
	Protocol string
	// URI is the database endpoint to connect to.
	URI string
	// StaticLabels is a map of database static labels.
	StaticLabels map[string]string
	// MySQL are additional MySQL database options.
	MySQL MySQLOptions
	// DynamicLabels is a list of database dynamic labels.
	DynamicLabels services.CommandLabels
	// TLS keeps database connection TLS configuration.
	TLS DatabaseTLS
	// AWS contains AWS specific settings for RDS/Aurora/Redshift databases.
	AWS DatabaseAWS
	// GCP contains GCP specific settings for Cloud SQL databases.
	GCP DatabaseGCP
	// AD contains Active Directory configuration for database.
	AD DatabaseAD
	// Azure contains Azure database configuration.
	Azure DatabaseAzure
}

// TLSMode defines all possible database verification modes.
type TLSMode string

const (
	// VerifyFull is the strictest. Verifies certificate and server name.
	VerifyFull TLSMode = "verify-full"
	// VerifyCA checks the certificate, but skips the server name verification.
	VerifyCA TLSMode = "verify-ca"
	// Insecure accepts any certificate.
	Insecure TLSMode = "insecure"
)

// AllTLSModes keeps all possible database TLS modes for easy access.
var AllTLSModes = []TLSMode{VerifyFull, VerifyCA, Insecure}

// CheckAndSetDefaults check if TLSMode holds a correct value. If the value is not set
// VerifyFull is set as a default. BadParameter error is returned if value set is incorrect.
func (m *TLSMode) CheckAndSetDefaults() error {
	switch *m {
	case "": // Use VerifyFull if not set.
		*m = VerifyFull
	case VerifyFull, VerifyCA, Insecure:
		// Correct value, do nothing.
	default:
		return trace.BadParameter("provided incorrect TLSMode value. Correct values are: %v", AllTLSModes)
	}

	return nil
}

// ToProto returns a matching protobuf type or VerifyFull for empty value.
func (m TLSMode) ToProto() types.DatabaseTLSMode {
	switch m {
	case VerifyCA:
		return types.DatabaseTLSMode_VERIFY_CA
	case Insecure:
		return types.DatabaseTLSMode_INSECURE
	default: // VerifyFull
		return types.DatabaseTLSMode_VERIFY_FULL
	}
}

// MySQLOptions are additional MySQL options.
type MySQLOptions struct {
	// ServerVersion is the version reported by Teleport DB Proxy on initial handshake.
	ServerVersion string
}

// DatabaseTLS keeps TLS settings used when connecting to database.
type DatabaseTLS struct {
	// Mode is the TLS connection mode. See TLSMode for more details.
	Mode TLSMode
	// ServerName allows providing custom server name.
	// This name will override DNS name when validating certificate presented by the database.
	ServerName string
	// CACert is an optional database CA certificate.
	CACert []byte
}

// DatabaseAWS contains AWS specific settings for RDS/Aurora databases.
type DatabaseAWS struct {
	// Region is the cloud region database is running in when using AWS RDS.
	Region string
	// Redshift contains Redshift specific settings.
	Redshift DatabaseAWSRedshift
	// RDS contains RDS specific settings.
	RDS DatabaseAWSRDS
	// ElastiCache contains ElastiCache specific settings.
	ElastiCache DatabaseAWSElastiCache
	// MemoryDB contains MemoryDB specific settings.
	MemoryDB DatabaseAWSMemoryDB
	// SecretStore contains settings for managing secrets.
	SecretStore DatabaseAWSSecretStore
	// AccountID is the AWS account ID.
	AccountID string
	// ExternalID is an optional AWS external ID used to enable assuming an AWS role across accounts.
	ExternalID string
	// RedshiftServerless contains AWS Redshift Serverless specific settings.
	RedshiftServerless DatabaseAWSRedshiftServerless
}

// DatabaseAWSRedshift contains AWS Redshift specific settings.
type DatabaseAWSRedshift struct {
	// ClusterID is the Redshift cluster identifier.
	ClusterID string
}

// DatabaseAWSRedshiftServerless contains AWS Redshift Serverless specific settings.
type DatabaseAWSRedshiftServerless struct {
	// WorkgroupName is the Redshift Serverless workgroup name.
	WorkgroupName string
	// EndpointName is the Redshift Serverless VPC endpoint name.
	EndpointName string
}

// DatabaseAWSRDS contains AWS RDS specific settings.
type DatabaseAWSRDS struct {
	// InstanceID is the RDS instance identifier.
	InstanceID string
	// ClusterID is the RDS cluster (Aurora) identifier.
	ClusterID string
}

// DatabaseAWSElastiCache contains settings for ElastiCache databases.
type DatabaseAWSElastiCache struct {
	// ReplicationGroupID is the ElastiCache replication group ID.
	ReplicationGroupID string
}

// DatabaseAWSMemoryDB contains settings for MemoryDB databases.
type DatabaseAWSMemoryDB struct {
	// ClusterName is the MemoryDB cluster name.
	ClusterName string
}

// DatabaseAWSSecretStore contains secret store configurations.
type DatabaseAWSSecretStore struct {
	// KeyPrefix specifies the secret key prefix.
	KeyPrefix string
	// KMSKeyID specifies the AWS KMS key for encryption.
	KMSKeyID string
}

// DatabaseGCP contains GCP specific settings for Cloud SQL databases.
type DatabaseGCP struct {
	// ProjectID is the GCP project ID where the database is deployed.
	ProjectID string
	// InstanceID is the Cloud SQL instance ID.
	InstanceID string
}

// DatabaseAD contains database Active Directory configuration.
type DatabaseAD struct {
	// KeytabFile is the path to the Kerberos keytab file.
	KeytabFile string
	// Krb5File is the path to the Kerberos configuration file. Defaults to /etc/krb5.conf.
	Krb5File string
	// Domain is the Active Directory domain the database resides in.
	Domain string
	// SPN is the service principal name for the database.
	SPN string
	// LDAPCert is the Active Directory LDAP Certificate.
	LDAPCert string
	// KDCHostName is the Key Distribution Center Hostname for x509 authentication
	KDCHostName string
}

// IsEmpty returns true if the database AD configuration is empty.
func (d *DatabaseAD) IsEmpty() bool {
	return d.KeytabFile == "" && d.Krb5File == "" && d.Domain == "" && d.SPN == ""
}

// DatabaseAzure contains Azure database configuration.
type DatabaseAzure struct {
	// ResourceID is the Azure fully qualified ID for the resource.
	ResourceID string `yaml:"resource_id,omitempty"`
}

// CheckAndSetDefaults validates database Active Directory configuration.
func (d *DatabaseAD) CheckAndSetDefaults(name string) error {
	if d.KeytabFile == "" && d.KDCHostName == "" {
		return trace.BadParameter("missing keytab file path or kdc_host_name for database %q", name)
	}
	if d.Krb5File == "" {
		d.Krb5File = defaults.Krb5FilePath
	}
	if d.Domain == "" {
		return trace.BadParameter("missing Active Directory domain for database %q", name)
	}
	if d.SPN == "" {
		return trace.BadParameter("missing service principal name for database %q", name)
	}

	if d.KDCHostName != "" {
		if d.LDAPCert == "" {
			return trace.BadParameter("missing LDAP certificate for x509 authentication for database %q", name)
		}
	}

	return nil
}

// CheckAndSetDefaults validates the database proxy configuration.
func (d *Database) CheckAndSetDefaults() error {
	if d.Name == "" {
		return trace.BadParameter("empty database name")
	}

	// Mark the database as coming from the static configuration.
	if d.StaticLabels == nil {
		d.StaticLabels = make(map[string]string)
	}
	d.StaticLabels[types.OriginLabel] = types.OriginConfigFile

	if err := d.TLS.Mode.CheckAndSetDefaults(); err != nil {
		return trace.Wrap(err)
	}

	// We support Azure AD authentication and Kerberos auth with AD for SQL
	// Server. The first method doesn't require additional configuration since
	// it assumes the environment’s Azure credentials
	// (https://learn.microsoft.com/en-us/azure/developer/go/azure-sdk-authentication).
	// The second method requires additional information, validated by
	// DatabaseAD.
	if d.Protocol == defaults.ProtocolSQLServer && (d.AD.Domain != "" || !strings.Contains(d.URI, azureutils.MSSQLEndpointSuffix)) {
		if err := d.AD.CheckAndSetDefaults(d.Name); err != nil {
			return trace.Wrap(err)
		}
	}

	// Do a test run with extra validations.
	db, err := d.ToDatabase()
	if err != nil {
		return trace.Wrap(err)
	}
	return trace.Wrap(services.ValidateDatabase(db))
}

// ToDatabase converts Database to types.Database.
func (d *Database) ToDatabase() (types.Database, error) {
	return types.NewDatabaseV3(types.Metadata{
		Name:        d.Name,
		Description: d.Description,
		Labels:      d.StaticLabels,
	}, types.DatabaseSpecV3{
		Protocol: d.Protocol,
		URI:      d.URI,
		CACert:   string(d.TLS.CACert),
		TLS: types.DatabaseTLS{
			CACert:     string(d.TLS.CACert),
			ServerName: d.TLS.ServerName,
			Mode:       d.TLS.Mode.ToProto(),
		},
		MySQL: types.MySQLOptions{
			ServerVersion: d.MySQL.ServerVersion,
		},
		AWS: types.AWS{
			AccountID:  d.AWS.AccountID,
			ExternalID: d.AWS.ExternalID,
			Region:     d.AWS.Region,
			Redshift: types.Redshift{
				ClusterID: d.AWS.Redshift.ClusterID,
			},
			RedshiftServerless: types.RedshiftServerless{
				WorkgroupName: d.AWS.RedshiftServerless.WorkgroupName,
				EndpointName:  d.AWS.RedshiftServerless.EndpointName,
			},
			RDS: types.RDS{
				InstanceID: d.AWS.RDS.InstanceID,
				ClusterID:  d.AWS.RDS.ClusterID,
			},
			ElastiCache: types.ElastiCache{
				ReplicationGroupID: d.AWS.ElastiCache.ReplicationGroupID,
			},
			MemoryDB: types.MemoryDB{
				ClusterName: d.AWS.MemoryDB.ClusterName,
			},
			SecretStore: types.SecretStore{
				KeyPrefix: d.AWS.SecretStore.KeyPrefix,
				KMSKeyID:  d.AWS.SecretStore.KMSKeyID,
			},
		},
		GCP: types.GCPCloudSQL{
			ProjectID:  d.GCP.ProjectID,
			InstanceID: d.GCP.InstanceID,
		},
		DynamicLabels: types.LabelsToV2(d.DynamicLabels),
		AD: types.AD{
			KeytabFile:  d.AD.KeytabFile,
			Krb5File:    d.AD.Krb5File,
			Domain:      d.AD.Domain,
			SPN:         d.AD.SPN,
			LDAPCert:    d.AD.LDAPCert,
			KDCHostName: d.AD.KDCHostName,
		},
		Azure: types.Azure{
			ResourceID: d.Azure.ResourceID,
		},
	})
}

// AppsConfig configures application proxy service.
type AppsConfig struct {
	// Enabled enables application proxying service.
	Enabled bool

	// DebugApp enabled a header dumping debugging application.
	DebugApp bool

	// Apps is the list of applications that are being proxied.
	Apps []App

	// ResourceMatchers match cluster database resources.
	ResourceMatchers []services.ResourceMatcher

	// MonitorCloseChannel will be signaled when a monitor closes a connection.
	// Used only for testing. Optional.
	MonitorCloseChannel chan struct{}
}

// App is the specific application that will be proxied by the application
// service. This needs to exist because if the "config" package tries to
// directly create a services.App it will get into circular imports.
type App struct {
	// Name of the application.
	Name string

	// Description is the app description.
	Description string

	// URI is the internal address of the application.
	URI string

	// Public address of the application. This is the address users will access
	// the application at.
	PublicAddr string

	// StaticLabels is a map of static labels to apply to this application.
	StaticLabels map[string]string

	// DynamicLabels is a list of dynamic labels to apply to this application.
	DynamicLabels services.CommandLabels

	// InsecureSkipVerify is used to skip validating the server's certificate.
	InsecureSkipVerify bool

	// Rewrite defines a block that is used to rewrite requests and responses.
	Rewrite *Rewrite

	// AWS contains additional options for AWS applications.
	AWS *AppAWS `yaml:"aws,omitempty"`

	// Cloud identifies the cloud instance the app represents.
	Cloud string
}

// CheckAndSetDefaults validates an application.
func (a *App) CheckAndSetDefaults() error {
	if a.Name == "" {
		return trace.BadParameter("missing application name")
	}
	if a.URI == "" {
		if a.Cloud != "" {
			a.URI = fmt.Sprintf("cloud://%v", a.Cloud)
		} else {
			return trace.BadParameter("missing application %q URI", a.Name)
		}
	}
	// Check if the application name is a valid subdomain. Don't allow names that
	// are invalid subdomains because for trusted clusters the name is used to
	// construct the domain that the application will be available at.
	if errs := validation.IsDNS1035Label(a.Name); len(errs) > 0 {
		return trace.BadParameter("application name %q must be a valid DNS subdomain: https://goteleport.com/teleport/docs/application-access/#application-name", a.Name)
	}
	// Parse and validate URL.
	if _, err := url.Parse(a.URI); err != nil {
		return trace.BadParameter("application %q URI invalid: %v", a.Name, err)
	}
	// If a port was specified or an IP address was provided for the public
	// address, return an error.
	if a.PublicAddr != "" {
		if _, _, err := net.SplitHostPort(a.PublicAddr); err == nil {
			return trace.BadParameter("application %q public_addr %q can not contain a port, applications will be available on the same port as the web proxy", a.Name, a.PublicAddr)
		}
		if net.ParseIP(a.PublicAddr) != nil {
			return trace.BadParameter("application %q public_addr %q can not be an IP address, Teleport Application Access uses DNS names for routing", a.Name, a.PublicAddr)
		}
	}
	// Mark the app as coming from the static configuration.
	if a.StaticLabels == nil {
		a.StaticLabels = make(map[string]string)
	}
	a.StaticLabels[types.OriginLabel] = types.OriginConfigFile
	// Make sure there are no reserved headers in the rewrite configuration.
	// They wouldn't be rewritten even if we allowed them here but catch it
	// early and let the user know.
	if a.Rewrite != nil {
		for _, h := range a.Rewrite.Headers {
			if common.IsReservedHeader(h.Name) {
				return trace.BadParameter("invalid application %q header rewrite configuration: header %q is reserved and can't be rewritten",
					a.Name, http.CanonicalHeaderKey(h.Name))
			}
		}
	}
	return nil
}

// MetricsConfig specifies configuration for the metrics service
type MetricsConfig struct {
	// Enabled turns the metrics service role on or off for this process
	Enabled bool

	// ListenAddr is the address to listen on for incoming metrics requests.
	// Optional.
	ListenAddr *utils.NetAddr

	// MTLS turns mTLS on the metrics service on or off
	MTLS bool

	// KeyPairs are the key and certificate pairs that the metrics service will
	// use for mTLS.
	// Used in conjunction with MTLS = true
	KeyPairs []KeyPairPath

	// CACerts are prometheus ca certs
	// use for mTLS.
	// Used in conjunction with MTLS = true
	CACerts []string

	// GRPCServerLatency enables histogram metrics for each grpc endpoint on the auth server
	GRPCServerLatency bool

	// GRPCServerLatency enables histogram metrics for each grpc endpoint on the auth server
	GRPCClientLatency bool
}

// TracingConfig specifies the configuration for the tracing service
type TracingConfig struct {
	// Enabled turns the tracing service role on or off for this process.
	Enabled bool

	// ExporterURL is the OTLP exporter URL to send spans to.
	ExporterURL string

	// KeyPairs are the paths for key and certificate pairs that the tracing
	// service will use for outbound TLS connections.
	KeyPairs []KeyPairPath

	// CACerts are the paths to the CA certs used to validate the collector.
	CACerts []string

	// SamplingRate is the sampling rate for the exporter.
	// 1.0 will record and export all spans and 0.0 won't record any spans.
	SamplingRate float64
}

// Config generates a tracing.Config that is populated from the values
// provided to the tracing_service
func (t TracingConfig) Config(attrs ...attribute.KeyValue) (*tracing.Config, error) {
	traceConf := &tracing.Config{
		Service:      teleport.ComponentTeleport,
		Attributes:   attrs,
		ExporterURL:  t.ExporterURL,
		SamplingRate: t.SamplingRate,
	}

	tlsConfig := &tls.Config{}
	// if a custom CA is specified, use a custom cert pool
	if len(t.CACerts) > 0 {
		pool := x509.NewCertPool()
		for _, caCertPath := range t.CACerts {
			caCert, err := os.ReadFile(caCertPath)
			if err != nil {
				return nil, trace.Wrap(err, "failed to read tracing CA certificate %+v", caCertPath)
			}

			if !pool.AppendCertsFromPEM(caCert) {
				return nil, trace.BadParameter("failed to parse tracing CA certificate: %+v", caCertPath)
			}
		}
		tlsConfig.ClientCAs = pool
		tlsConfig.RootCAs = pool
	}

	// add any custom certificates for mTLS
	if len(t.KeyPairs) > 0 {
		for _, pair := range t.KeyPairs {
			certificate, err := tls.LoadX509KeyPair(pair.Certificate, pair.PrivateKey)
			if err != nil {
				return nil, trace.Wrap(err, "failed to read keypair: %+v", err)
			}
			tlsConfig.Certificates = append(tlsConfig.Certificates, certificate)
		}
	}

	if len(t.CACerts) > 0 || len(t.KeyPairs) > 0 {
		traceConf.TLSConfig = tlsConfig
	}
	return traceConf, nil
}

// WindowsDesktopConfig specifies the configuration for the Windows Desktop
// Access service.
type WindowsDesktopConfig struct {
	Enabled bool
	// ListenAddr is the address to listed on for incoming desktop connections.
	ListenAddr utils.NetAddr
	// PublicAddrs is a list of advertised public addresses of the service.
	PublicAddrs []utils.NetAddr
	// LDAP is the LDAP connection parameters.
	LDAP LDAPConfig

	// Discovery configures automatic desktop discovery via LDAP.
	Discovery LDAPDiscoveryConfig

	// Hosts is an optional list of static Windows hosts to expose through this
	// service.
	Hosts []utils.NetAddr
	// ConnLimiter limits the connection and request rates.
	ConnLimiter limiter.Config
	// HostLabels specifies rules that are used to apply labels to Windows hosts.
	HostLabels HostLabelRules
	Labels     map[string]string
}

type LDAPDiscoveryConfig struct {
	// BaseDN is the base DN to search for desktops.
	// Use the value '*' to search from the root of the domain,
	// or leave blank to disable desktop discovery.
	BaseDN string `yaml:"base_dn"`
	// Filters are additional LDAP filters to apply to the search.
	// See: https://ldap.com/ldap-filters/
	Filters []string `yaml:"filters"`
	// LabelAttributes are LDAP attributes to apply to hosts discovered
	// via LDAP. Teleport labels hosts by prefixing the attribute with
	// "ldap/" - for example, a value of "location" here would result in
	// discovered desktops having a label with key "ldap/location" and
	// the value being the value of the "location" attribute.
	LabelAttributes []string `yaml:"label_attributes"`
}

// HostLabelRules is a collection of rules describing how to apply labels to hosts.
type HostLabelRules struct {
	rules  []HostLabelRule
	labels map[string]map[string]string
}

func NewHostLabelRules(rules ...HostLabelRule) HostLabelRules {
	return HostLabelRules{
		rules: rules,
	}
}

// LabelsForHost returns the set of all labels that should be applied
// to the specified host. If multiple rules match and specify the same
// label keys, the value will be that of the last matching rule.
func (h HostLabelRules) LabelsForHost(host string) map[string]string {
	labels, ok := h.labels[host]
	if ok {
		return labels
	}

	result := make(map[string]string)
	for _, rule := range h.rules {
		if rule.Regexp.MatchString(host) {
			for k, v := range rule.Labels {
				result[k] = v
			}
		}
	}

	if h.labels == nil {
		h.labels = make(map[string]map[string]string)
	}
	h.labels[host] = result

	return result
}

// HostLabelRule specifies a set of labels that should be applied to
// hosts matching the provided regexp.
type HostLabelRule struct {
	Regexp *regexp.Regexp
	Labels map[string]string
}

// LDAPConfig is the LDAP connection parameters.
type LDAPConfig struct {
	// Addr is the address:port of the LDAP server (typically port 389).
	Addr string
	// Domain is the ActiveDirectory domain name.
	Domain string
	// Username for LDAP authentication.
	Username string
	// SID is the SID for the user specified by Username.
	SID string
	// InsecureSkipVerify decides whether whether we skip verifying with the LDAP server's CA when making the LDAPS connection.
	InsecureSkipVerify bool
	// ServerName is the name of the LDAP server for TLS.
	ServerName string
	// CA is an optional CA cert to be used for verification if InsecureSkipVerify is set to false.
	CA *x509.Certificate
}

// Rewrite is a list of rewriting rules to apply to requests and responses.
type Rewrite struct {
	// Redirect is a list of hosts that should be rewritten to the public address.
	Redirect []string
	// Headers is a list of extra headers to inject in the request.
	Headers []Header
}

// Header represents a single http header passed over to the proxied application.
type Header struct {
	// Name is the http header name.
	Name string
	// Value is the http header value.
	Value string
}

type DiscoveryConfig struct {
	Enabled bool
	// AWSMatchers are used to match EC2 instances for auto enrollment.
	AWSMatchers []services.AWSMatcher
	// AzureMatchers are used to match resources for auto enrollment.
	AzureMatchers []services.AzureMatcher
	// GCPMatchers are used to match GCP resources for auto discovery.
	GCPMatchers []services.GCPMatcher
}

// IsEmpty validates if the Discovery Service config has no cloud matchers.
func (d DiscoveryConfig) IsEmpty() bool {
	return len(d.AWSMatchers) == 0 &&
		len(d.AzureMatchers) == 0 && len(d.GCPMatchers) == 0
}

// ParseHeader parses the provided string as a http header.
func ParseHeader(header string) (*Header, error) {
	parts := strings.SplitN(header, ":", 2)
	if len(parts) != 2 {
		return nil, trace.BadParameter("failed to parse %q as http header", header)
	}
	name := strings.TrimSpace(parts[0])
	value := strings.TrimSpace(parts[1])
	if !httpguts.ValidHeaderFieldName(name) {
		return nil, trace.BadParameter("invalid http header name: %q", header)
	}
	if !httpguts.ValidHeaderFieldValue(value) {
		return nil, trace.BadParameter("invalid http header value: %q", header)
	}
	return &Header{
		Name:  name,
		Value: value,
	}, nil
}

// ParseHeaders parses the provided list as http headers.
func ParseHeaders(headers []string) (headersOut []Header, err error) {
	for _, header := range headers {
		h, err := ParseHeader(header)
		if err != nil {
			return nil, trace.Wrap(err)
		}
		headersOut = append(headersOut, *h)
	}
	return headersOut, nil
}

// AppAWS contains additional options for AWS applications.
type AppAWS struct {
	// ExternalID is the AWS External ID used when assuming roles in this app.
	ExternalID string `yaml:"external_id,omitempty"`
}

// MakeDefaultConfig creates a new Config structure and populates it with defaults
func MakeDefaultConfig() (config *Config) {
	config = &Config{}
	ApplyDefaults(config)
	return config
}

// ApplyDefaults applies default values to the existing config structure
func ApplyDefaults(cfg *Config) {
	// Get defaults for Cipher, Kex algorithms, and MAC algorithms from
	// golang.org/x/crypto/ssh default config.
	var sc ssh.Config
	sc.SetDefaults()

	cfg.Version = defaults.TeleportConfigVersionV1

	if cfg.Log == nil {
		cfg.Log = utils.NewLogger()
	}

	// Remove insecure and (borderline insecure) cryptographic primitives from
	// default configuration. These can still be added back in file configuration by
	// users, but not supported by default by Teleport. See #1856 for more
	// details.
	kex := utils.RemoveFromSlice(sc.KeyExchanges,
		defaults.DiffieHellmanGroup1SHA1,
		defaults.DiffieHellmanGroup14SHA1)
	macs := utils.RemoveFromSlice(sc.MACs,
		defaults.HMACSHA1,
		defaults.HMACSHA196)

	hostname, err := os.Hostname()
	if err != nil {
		hostname = "localhost"
		cfg.Log.Errorf("Failed to determine hostname: %v.", err)
	}

	// Global defaults.
	cfg.Hostname = hostname
	cfg.DataDir = defaults.DataDir
	cfg.Console = os.Stdout
	cfg.CipherSuites = utils.DefaultCipherSuites()
	cfg.Ciphers = sc.Ciphers
	cfg.KEXAlgorithms = kex
	cfg.MACAlgorithms = macs

	// Auth service defaults.
	cfg.Auth.Enabled = true
	cfg.Auth.ListenAddr = *defaults.AuthListenAddr()
	cfg.Auth.StorageConfig.Type = lite.GetName()
	cfg.Auth.StorageConfig.Params = backend.Params{defaults.BackendPath: filepath.Join(cfg.DataDir, defaults.BackendDir)}
	cfg.Auth.StaticTokens = types.DefaultStaticTokens()
	cfg.Auth.AuditConfig = types.DefaultClusterAuditConfig()
	cfg.Auth.NetworkingConfig = types.DefaultClusterNetworkingConfig()
	cfg.Auth.SessionRecordingConfig = types.DefaultSessionRecordingConfig()
	cfg.Auth.Preference = types.DefaultAuthPreference()
	defaults.ConfigureLimiter(&cfg.Auth.Limiter)
	cfg.Auth.LicenseFile = filepath.Join(cfg.DataDir, defaults.LicenseFile)

	cfg.Proxy.WebAddr = *defaults.ProxyWebListenAddr()
	// Proxy service defaults.
	cfg.Proxy.Enabled = true
	cfg.Proxy.Kube.Enabled = false

	defaults.ConfigureLimiter(&cfg.Proxy.Limiter)

	// SSH service defaults.
	cfg.SSH.Enabled = true
	cfg.SSH.Shell = defaults.DefaultShell
	defaults.ConfigureLimiter(&cfg.SSH.Limiter)
	cfg.SSH.PAM = &pam.Config{Enabled: false}
	cfg.SSH.BPF = &bpf.Config{Enabled: false}
	cfg.SSH.RestrictedSession = &bpf.RestrictedSessionConfig{Enabled: false}
	cfg.SSH.AllowTCPForwarding = true
	cfg.SSH.AllowFileCopying = true

	// Kubernetes service defaults.
	cfg.Kube.Enabled = false
	defaults.ConfigureLimiter(&cfg.Kube.Limiter)

	// Apps service defaults. It's disabled by default.
	cfg.Apps.Enabled = false

	// Databases proxy service is disabled by default.
	cfg.Databases.Enabled = false
	defaults.ConfigureLimiter(&cfg.Databases.Limiter)

	// Metrics service defaults.
	cfg.Metrics.Enabled = false

	// Windows desktop service is disabled by default.
	cfg.WindowsDesktop.Enabled = false
	defaults.ConfigureLimiter(&cfg.WindowsDesktop.ConnLimiter)

	cfg.RotationConnectionInterval = defaults.HighResPollingPeriod
	cfg.MaxRetryPeriod = defaults.MaxWatcherBackoff
	cfg.ConnectFailureC = make(chan time.Duration, 1)
	cfg.CircuitBreakerConfig = breaker.DefaultBreakerConfig(cfg.Clock)
}

// ApplyFIPSDefaults updates default configuration to be FedRAMP/FIPS 140-2
// compliant.
func ApplyFIPSDefaults(cfg *Config) {
	cfg.FIPS = true

	// Update TLS and SSH cryptographic primitives.
	cfg.CipherSuites = defaults.FIPSCipherSuites
	cfg.Ciphers = defaults.FIPSCiphers
	cfg.KEXAlgorithms = defaults.FIPSKEXAlgorithms
	cfg.MACAlgorithms = defaults.FIPSMACAlgorithms

	// Only SSO based authentication is supported in FIPS mode. The SSO
	// provider is where any FedRAMP/FIPS 140-2 compliance (like password
	// complexity) should be enforced.
	cfg.Auth.Preference.SetAllowLocalAuth(false)

	// Update cluster configuration to record sessions at node, this way the
	// entire cluster is FedRAMP/FIPS 140-2 compliant.
	cfg.Auth.SessionRecordingConfig.SetMode(types.RecordAtNode)
}<|MERGE_RESOLUTION|>--- conflicted
+++ resolved
@@ -261,16 +261,14 @@
 	// CircuitBreakerConfig configures the auth client circuit breaker.
 	CircuitBreakerConfig breaker.Config
 
-<<<<<<< HEAD
 	ExtraWebHandlers map[string]web.ContextHandler
-=======
+
 	// AdditionalReadyEvents are additional events to watch for to consider the Teleport instance ready.
 	AdditionalReadyEvents []string
 
 	// InstanceMetadataClient specifies the instance metadata client.
 	InstanceMetadataClient cloud.InstanceMetadata
 
->>>>>>> 6fa75978
 	// token is either the token needed to join the auth server, or a path pointing to a file
 	// that contains the token
 	//
