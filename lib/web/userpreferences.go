/*
 * Teleport
 * Copyright (C) 2023  Gravitational, Inc.
 *
 * This program is free software: you can redistribute it and/or modify
 * it under the terms of the GNU Affero General Public License as published by
 * the Free Software Foundation, either version 3 of the License, or
 * (at your option) any later version.
 *
 * This program is distributed in the hope that it will be useful,
 * but WITHOUT ANY WARRANTY; without even the implied warranty of
 * MERCHANTABILITY or FITNESS FOR A PARTICULAR PURPOSE.  See the
 * GNU Affero General Public License for more details.
 *
 * You should have received a copy of the GNU Affero General Public License
 * along with this program.  If not, see <http://www.gnu.org/licenses/>.
 */

package web

import (
	"net/http"

	"github.com/gravitational/trace"
	"github.com/julienschmidt/httprouter"

	userpreferencesv1 "github.com/gravitational/teleport/api/gen/proto/go/userpreferences/v1"
	"github.com/gravitational/teleport/lib/httplib"
	"github.com/gravitational/teleport/lib/reversetunnelclient"
)

// AssistUserPreferencesResponse is the JSON response for the assist user preferences.
type AssistUserPreferencesResponse struct {
	PreferredLogins []string                         `json:"preferredLogins"`
	ViewMode        userpreferencesv1.AssistViewMode `json:"viewMode"`
}

type preferencesMarketingParams struct {
	Campaign string `json:"campaign"`
	Source   string `json:"source"`
	Medium   string `json:"medium"`
	Intent   string `json:"intent"`
}

type OnboardUserPreferencesResponse struct {
	PreferredResources []userpreferencesv1.Resource `json:"preferredResources"`
	MarketingParams    preferencesMarketingParams   `json:"marketingParams"`
}

// ClusterUserPreferencesResponse is the JSON response for the user's cluster preferences.
type ClusterUserPreferencesResponse struct {
	PinnedResources []string `json:"pinnedResources"`
}

type UnifiedResourcePreferencesResponse struct {
	DefaultTab            userpreferencesv1.DefaultTab            `json:"defaultTab"`
	ViewMode              userpreferencesv1.ViewMode              `json:"viewMode"`
	LabelsViewMode        userpreferencesv1.LabelsViewMode        `json:"labelsViewMode"`
	AvailableResourceMode userpreferencesv1.AvailableResourceMode `json:"availableResourceMode"`
}

// AccessGraphPreferencesResponse is the JSON response for Access Graph preferences.
type AccessGraphPreferencesResponse struct {
	HasBeenRedirected bool `json:"hasBeenRedirected"`
}

// DiscoverGuidePreferences defines preferences related to discover guides.
type DiscoverGuidePreferences struct {
	// PinnedGuides is a list of ids of pinned guides.
	Pinned []string `json:"pinned"`
}

// DiscoverResourcePreferencesResponse is the JSON response for discover resource preference
// as part of the user preference request.
type DiscoverResourcePreferencesResponse struct {
	DiscoverGuide *DiscoverGuidePreferences `json:"discoverGuide"`
}

// UserPreferencesResponse is the JSON response for the user preferences.
type UserPreferencesResponse struct {
<<<<<<< HEAD
	Assist                     AssistUserPreferencesResponse      `json:"assist"`
	Theme                      userpreferencesv1.Theme            `json:"theme"`
	UnifiedResourcePreferences UnifiedResourcePreferencesResponse `json:"unifiedResourcePreferences"`
	Onboard                    OnboardUserPreferencesResponse     `json:"onboard"`
	ClusterPreferences         ClusterUserPreferencesResponse     `json:"clusterPreferences,omitempty"`
	AccessGraph                AccessGraphPreferencesResponse     `json:"accessGraph,omitempty"`
	KeyboardLayout             int32                              `json:"keyboardLayout"`
=======
	Assist                      AssistUserPreferencesResponse       `json:"assist"`
	Theme                       userpreferencesv1.Theme             `json:"theme"`
	UnifiedResourcePreferences  UnifiedResourcePreferencesResponse  `json:"unifiedResourcePreferences"`
	Onboard                     OnboardUserPreferencesResponse      `json:"onboard"`
	ClusterPreferences          ClusterUserPreferencesResponse      `json:"clusterPreferences,omitempty"`
	DiscoverResourcePreferences DiscoverResourcePreferencesResponse `json:"discoverResourcePreferences"`
	AccessGraph                 AccessGraphPreferencesResponse      `json:"accessGraph,omitempty"`
	SideNavDrawerMode           userpreferencesv1.SideNavDrawerMode `json:"sideNavDrawerMode"`
>>>>>>> aba0de01
}

func (h *Handler) getUserClusterPreferences(_ http.ResponseWriter, r *http.Request, p httprouter.Params, sctx *SessionContext, site reversetunnelclient.RemoteSite) (interface{}, error) {
	authClient, err := sctx.GetUserClient(r.Context(), site)
	if err != nil {
		return nil, trace.Wrap(err)
	}

	resp, err := authClient.GetUserPreferences(r.Context(), &userpreferencesv1.GetUserPreferencesRequest{})
	if err != nil {
		return nil, trace.Wrap(err)
	}

	return clusterPreferencesResponse(resp.Preferences.ClusterPreferences), nil
}

// updateUserClusterPreferences is a handler for PUT /webapi/user/preferences.
func (h *Handler) updateUserClusterPreferences(_ http.ResponseWriter, r *http.Request, p httprouter.Params, sctx *SessionContext, site reversetunnelclient.RemoteSite) (any, error) {
	req := UserPreferencesResponse{}

	if err := httplib.ReadResourceJSON(r, &req); err != nil {
		return nil, trace.Wrap(err)
	}

	authClient, err := sctx.GetUserClient(r.Context(), site)
	if err != nil {
		return nil, trace.Wrap(err)
	}

	preferences := makePreferenceRequest(req)

	if err := authClient.UpsertUserPreferences(r.Context(), preferences); err != nil {
		return nil, trace.Wrap(err)
	}

	return OK(), nil
}

// getUserPreferences is a handler for GET /webapi/user/preferences.
func (h *Handler) getUserPreferences(_ http.ResponseWriter, r *http.Request, _ httprouter.Params, sctx *SessionContext) (any, error) {
	authClient, err := sctx.GetClient()
	if err != nil {
		return nil, trace.Wrap(err)
	}

	resp, err := authClient.GetUserPreferences(r.Context(), &userpreferencesv1.GetUserPreferencesRequest{})
	if err != nil {
		return nil, trace.Wrap(err)
	}

	return userPreferencesResponse(resp.Preferences), nil
}

func makePreferenceRequest(req UserPreferencesResponse) *userpreferencesv1.UpsertUserPreferencesRequest {
	var discoverGuide *userpreferencesv1.DiscoverGuide
	if req.DiscoverResourcePreferences.DiscoverGuide != nil {
		discoverGuide = &userpreferencesv1.DiscoverGuide{
			Pinned: req.DiscoverResourcePreferences.DiscoverGuide.Pinned,
		}
	}
	return &userpreferencesv1.UpsertUserPreferencesRequest{
		Preferences: &userpreferencesv1.UserPreferences{
			KeyboardLayout: req.KeyboardLayout,
			Theme:          req.Theme,
			UnifiedResourcePreferences: &userpreferencesv1.UnifiedResourcePreferences{
				DefaultTab:            req.UnifiedResourcePreferences.DefaultTab,
				ViewMode:              req.UnifiedResourcePreferences.ViewMode,
				LabelsViewMode:        req.UnifiedResourcePreferences.LabelsViewMode,
				AvailableResourceMode: req.UnifiedResourcePreferences.AvailableResourceMode,
			},
			Onboard: &userpreferencesv1.OnboardUserPreferences{
				PreferredResources: req.Onboard.PreferredResources,
				MarketingParams: &userpreferencesv1.MarketingParams{
					Campaign: req.Onboard.MarketingParams.Campaign,
					Source:   req.Onboard.MarketingParams.Source,
					Medium:   req.Onboard.MarketingParams.Medium,
					Intent:   req.Onboard.MarketingParams.Intent,
				},
			},
			ClusterPreferences: &userpreferencesv1.ClusterUserPreferences{
				PinnedResources: &userpreferencesv1.PinnedResourcesUserPreferences{
					ResourceIds: req.ClusterPreferences.PinnedResources,
				},
			},
			AccessGraph: &userpreferencesv1.AccessGraphUserPreferences{
				HasBeenRedirected: req.AccessGraph.HasBeenRedirected,
			},
			SideNavDrawerMode: req.SideNavDrawerMode,
			DiscoverResourcePreferences: &userpreferencesv1.DiscoverResourcePreferences{
				DiscoverGuide: discoverGuide,
			},
		},
	}
}

// updateUserPreferences is a handler for PUT /webapi/user/preferences.
func (h *Handler) updateUserPreferences(_ http.ResponseWriter, r *http.Request, _ httprouter.Params, sctx *SessionContext) (any, error) {
	var req UserPreferencesResponse

	if err := httplib.ReadResourceJSON(r, &req); err != nil {
		return nil, trace.Wrap(err)
	}

	authClient, err := sctx.GetClient()
	if err != nil {
		return nil, trace.Wrap(err)
	}

	preferences := makePreferenceRequest(req)
	if err := authClient.UpsertUserPreferences(r.Context(), preferences); err != nil {
		return nil, trace.Wrap(err)
	}

	return OK(), nil
}

// userPreferencesResponse creates a JSON response for the user preferences.
func userPreferencesResponse(resp *userpreferencesv1.UserPreferences) *UserPreferencesResponse {
	jsonResp := &UserPreferencesResponse{
<<<<<<< HEAD
		Assist:                     assistUserPreferencesResponse(resp.Assist),
		Theme:                      resp.Theme,
		Onboard:                    onboardUserPreferencesResponse(resp.Onboard),
		ClusterPreferences:         clusterPreferencesResponse(resp.ClusterPreferences),
		UnifiedResourcePreferences: unifiedResourcePreferencesResponse(resp.UnifiedResourcePreferences),
		AccessGraph:                accessGraphPreferencesResponse(resp.AccessGraph),
		KeyboardLayout:             resp.KeyboardLayout,
=======
		Theme:                       resp.Theme,
		Onboard:                     onboardUserPreferencesResponse(resp.Onboard),
		ClusterPreferences:          clusterPreferencesResponse(resp.ClusterPreferences),
		UnifiedResourcePreferences:  unifiedResourcePreferencesResponse(resp.UnifiedResourcePreferences),
		AccessGraph:                 accessGraphPreferencesResponse(resp.AccessGraph),
		SideNavDrawerMode:           resp.SideNavDrawerMode,
		DiscoverResourcePreferences: discoverResourcePreferenceResponse(resp.DiscoverResourcePreferences),
>>>>>>> aba0de01
	}

	return jsonResp
}

func clusterPreferencesResponse(prefs *userpreferencesv1.ClusterUserPreferences) ClusterUserPreferencesResponse {
	resp := ClusterUserPreferencesResponse{}

	if prefs == nil {
		return resp
	}

	resp.PinnedResources = append(resp.PinnedResources, prefs.PinnedResources.ResourceIds...)
	return resp
}

// unifiedResourcePreferencesResponse creates a JSON response for the assist user preferences.
func unifiedResourcePreferencesResponse(resp *userpreferencesv1.UnifiedResourcePreferences) UnifiedResourcePreferencesResponse {
	return UnifiedResourcePreferencesResponse{
		DefaultTab:            resp.DefaultTab,
		ViewMode:              resp.ViewMode,
		LabelsViewMode:        resp.LabelsViewMode,
		AvailableResourceMode: resp.AvailableResourceMode,
	}
}

// onboardUserPreferencesResponse creates a JSON response for the onboard user preferences.
func onboardUserPreferencesResponse(resp *userpreferencesv1.OnboardUserPreferences) OnboardUserPreferencesResponse {
	jsonResp := OnboardUserPreferencesResponse{
		PreferredResources: make([]userpreferencesv1.Resource, 0, len(resp.PreferredResources)),
		MarketingParams: preferencesMarketingParams{
			Campaign: resp.MarketingParams.Campaign,
			Source:   resp.MarketingParams.Source,
			Medium:   resp.MarketingParams.Medium,
			Intent:   resp.MarketingParams.Intent,
		},
	}

	jsonResp.PreferredResources = append(jsonResp.PreferredResources, resp.PreferredResources...)

	return jsonResp
}

// accessGraphPreferencesResponse creates a JSON response for the access graph preferences.
func accessGraphPreferencesResponse(resp *userpreferencesv1.AccessGraphUserPreferences) AccessGraphPreferencesResponse {
	if resp == nil {
		return AccessGraphPreferencesResponse{
			HasBeenRedirected: false,
		}
	}

	return AccessGraphPreferencesResponse{
		HasBeenRedirected: resp.HasBeenRedirected,
	}
}

// discoverResourcePreferenceResponse creates a JSON response for the discover resource preferences.
func discoverResourcePreferenceResponse(resp *userpreferencesv1.DiscoverResourcePreferences) DiscoverResourcePreferencesResponse {
	if resp == nil || resp.GetDiscoverGuide() == nil {
		return DiscoverResourcePreferencesResponse{}
	}

	return DiscoverResourcePreferencesResponse{
		DiscoverGuide: &DiscoverGuidePreferences{
			Pinned: resp.GetDiscoverGuide().GetPinned(),
		},
	}
}<|MERGE_RESOLUTION|>--- conflicted
+++ resolved
@@ -78,15 +78,6 @@
 
 // UserPreferencesResponse is the JSON response for the user preferences.
 type UserPreferencesResponse struct {
-<<<<<<< HEAD
-	Assist                     AssistUserPreferencesResponse      `json:"assist"`
-	Theme                      userpreferencesv1.Theme            `json:"theme"`
-	UnifiedResourcePreferences UnifiedResourcePreferencesResponse `json:"unifiedResourcePreferences"`
-	Onboard                    OnboardUserPreferencesResponse     `json:"onboard"`
-	ClusterPreferences         ClusterUserPreferencesResponse     `json:"clusterPreferences,omitempty"`
-	AccessGraph                AccessGraphPreferencesResponse     `json:"accessGraph,omitempty"`
-	KeyboardLayout             int32                              `json:"keyboardLayout"`
-=======
 	Assist                      AssistUserPreferencesResponse       `json:"assist"`
 	Theme                       userpreferencesv1.Theme             `json:"theme"`
 	UnifiedResourcePreferences  UnifiedResourcePreferencesResponse  `json:"unifiedResourcePreferences"`
@@ -95,7 +86,7 @@
 	DiscoverResourcePreferences DiscoverResourcePreferencesResponse `json:"discoverResourcePreferences"`
 	AccessGraph                 AccessGraphPreferencesResponse      `json:"accessGraph,omitempty"`
 	SideNavDrawerMode           userpreferencesv1.SideNavDrawerMode `json:"sideNavDrawerMode"`
->>>>>>> aba0de01
+	KeyboardLayout              int32                               `json:"keyboardLayout"`
 }
 
 func (h *Handler) getUserClusterPreferences(_ http.ResponseWriter, r *http.Request, p httprouter.Params, sctx *SessionContext, site reversetunnelclient.RemoteSite) (interface{}, error) {
@@ -215,15 +206,6 @@
 // userPreferencesResponse creates a JSON response for the user preferences.
 func userPreferencesResponse(resp *userpreferencesv1.UserPreferences) *UserPreferencesResponse {
 	jsonResp := &UserPreferencesResponse{
-<<<<<<< HEAD
-		Assist:                     assistUserPreferencesResponse(resp.Assist),
-		Theme:                      resp.Theme,
-		Onboard:                    onboardUserPreferencesResponse(resp.Onboard),
-		ClusterPreferences:         clusterPreferencesResponse(resp.ClusterPreferences),
-		UnifiedResourcePreferences: unifiedResourcePreferencesResponse(resp.UnifiedResourcePreferences),
-		AccessGraph:                accessGraphPreferencesResponse(resp.AccessGraph),
-		KeyboardLayout:             resp.KeyboardLayout,
-=======
 		Theme:                       resp.Theme,
 		Onboard:                     onboardUserPreferencesResponse(resp.Onboard),
 		ClusterPreferences:          clusterPreferencesResponse(resp.ClusterPreferences),
@@ -231,7 +213,7 @@
 		AccessGraph:                 accessGraphPreferencesResponse(resp.AccessGraph),
 		SideNavDrawerMode:           resp.SideNavDrawerMode,
 		DiscoverResourcePreferences: discoverResourcePreferenceResponse(resp.DiscoverResourcePreferences),
->>>>>>> aba0de01
+		KeyboardLayout:              resp.KeyboardLayout,
 	}
 
 	return jsonResp
