/*
 * Teleport
 * Copyright (C) 2023  Gravitational, Inc.
 *
 * This program is free software: you can redistribute it and/or modify
 * it under the terms of the GNU Affero General Public License as published by
 * the Free Software Foundation, either version 3 of the License, or
 * (at your option) any later version.
 *
 * This program is distributed in the hope that it will be useful,
 * but WITHOUT ANY WARRANTY; without even the implied warranty of
 * MERCHANTABILITY or FITNESS FOR A PARTICULAR PURPOSE.  See the
 * GNU Affero General Public License for more details.
 *
 * You should have received a copy of the GNU Affero General Public License
 * along with this program.  If not, see <http://www.gnu.org/licenses/>.
 */

package awsoidc

import (
	"context"
<<<<<<< HEAD
	"encoding/json"
	"log/slog"
=======
	"io"
>>>>>>> 29c5331a
	"net/http"
	"net/url"

	"github.com/aws/aws-sdk-go-v2/aws"
	"github.com/aws/aws-sdk-go-v2/config"
	"github.com/aws/aws-sdk-go-v2/service/iam"
	"github.com/aws/aws-sdk-go-v2/service/sts"
	"github.com/gravitational/trace"

	"github.com/gravitational/teleport/api/types"
	awslib "github.com/gravitational/teleport/lib/cloud/aws"
	"github.com/gravitational/teleport/lib/cloud/provisioning"
	"github.com/gravitational/teleport/lib/cloud/provisioning/awsactions"
	"github.com/gravitational/teleport/lib/defaults"
	"github.com/gravitational/teleport/lib/integrations/awsoidc/tags"
)

const (
	descriptionOIDCIdPRole = "Used by Teleport to provide access to AWS resources."
)

// IdPIAMConfigureRequest represents a request to configure AWS OIDC integration.
type IdPIAMConfigureRequest struct {
	// Cluster is the Teleport Cluster.
	// Used for tagging the created Roles/IdP.
	Cluster string
	// AccountID is the AWS Account ID.
	// Optional. sts.GetCallerIdentity is used if not provided.
	AccountID string
	// IntegrationName is the Integration Name.
	// Used for tagging the created Roles/IdP.
	IntegrationName string
	// IntegrationRole is the Integration's AWS Role used to set up Teleport as an OIDC IdP.
	IntegrationRole string
	// IntegrationPolicyPreset is the policy to be applied to the IntegrationRole
	IntegrationPolicyPreset PolicyPreset

	// ProxyPublicAddress is the URL to use as provider URL.
	// This must be a valid URL (ie, url.Parse'able)
	// Eg, https://<tenant>.teleport.sh, https://proxy.example.org:443, https://teleport.ec2.aws:3080
	ProxyPublicAddress string
<<<<<<< HEAD
=======

	// AutoConfirm skips user confirmation of the operation plan if true.
	AutoConfirm bool

>>>>>>> 29c5331a
	// issuer is the above value but only contains the host.
	// Eg, <tenant>.teleport.sh, proxy.example.org
	issuer string
	// issuerURL is the full url for the issuer
	// Eg, https://<tenant>.teleport.sh, https://proxy.example.org
	issuerURL string

	ownershipTags tags.AWSTags

	// stdout is used to override stdout output in tests.
	stdout io.Writer
	// fakeThumbprint is used to override thumbprint in output tests, to produce
	// consistent output.
	fakeThumbprint string
}

// PolicyPreset defines preset types for role policy for the role
// that is created as part of Teleport AWS OIDC integration.
type PolicyPreset string

const (
	// PolicyPresetUnspecified represents no preset policy to apply.
	PolicyPresetUnspecified PolicyPreset = "unspecified"
	// PolicyPresetAWSIdentityCenter specifies poicy required for AWS identity center integration.
	PolicyPresetAWSIdentityCenter PolicyPreset = "aws-identity-center"
)

// ValidatePolicyPreset validates given policy preset is supported or not.
func ValidatePolicyPreset(input PolicyPreset) (PolicyPreset, error) {
	switch input {
	case "":
		return PolicyPresetUnspecified, nil
	case PolicyPresetUnspecified, PolicyPresetAWSIdentityCenter:
		return input, nil
	default:
		return "", trace.BadParameter("unknown value received for `--preset-policy`")
	}
}

// CheckAndSetDefaults ensures the required fields are present.
func (r *IdPIAMConfigureRequest) CheckAndSetDefaults() error {
	if r.Cluster == "" {
		return trace.BadParameter("cluster is required")
	}

	if r.IntegrationName == "" {
		return trace.BadParameter("integration name is required")
	}

	if r.IntegrationRole == "" {
		return trace.BadParameter("integration role is required")
	}

	if r.ProxyPublicAddress == "" {
		return trace.BadParameter("argument --proxy-public-url is required")
	}

	issuerURL, err := url.Parse(r.ProxyPublicAddress)
	if err != nil {
		return trace.BadParameter("--proxy-public-url is not a valid url: %v", err)
	}
	r.issuer = issuerURL.Host
	if issuerURL.Port() == "443" {
		r.issuer = issuerURL.Hostname()
	}
	r.issuerURL = issuerURL.String()

	r.ownershipTags = tags.DefaultResourceCreationTags(r.Cluster, r.IntegrationName)

	switch r.IntegrationPolicyPreset {
	case "":
		r.IntegrationPolicyPreset = PolicyPresetUnspecified
	case PolicyPresetUnspecified, PolicyPresetAWSIdentityCenter:
	default:
		return trace.BadParameter("--preset-policy contains unknown preset value")
	}

	return nil
}

// IdPIAMConfigureClient describes the required methods to create the AWS OIDC IdP and a Role that trusts that identity provider.
// There is no guarantee that the client is thread safe.
type IdPIAMConfigureClient interface {
<<<<<<< HEAD
	callerIdentityGetter

	// CreateOpenIDConnectProvider creates an IAM OIDC IdP.
	CreateOpenIDConnectProvider(ctx context.Context, params *iam.CreateOpenIDConnectProviderInput, optFns ...func(*iam.Options)) (*iam.CreateOpenIDConnectProviderOutput, error)

	// CreateRole creates a new IAM Role.
	CreateRole(ctx context.Context, params *iam.CreateRoleInput, optFns ...func(*iam.Options)) (*iam.CreateRoleOutput, error)

	// GetRole retrieves information about the specified role, including the role's path,
	// GUID, ARN, and the role's trust policy that grants permission to assume the
	// role.
	GetRole(ctx context.Context, params *iam.GetRoleInput, optFns ...func(*iam.Options)) (*iam.GetRoleOutput, error)

	// UpdateAssumeRolePolicy updates the policy that grants an IAM entity permission to assume a role.
	// This is typically referred to as the "role trust policy".
	UpdateAssumeRolePolicy(ctx context.Context, params *iam.UpdateAssumeRolePolicyInput, optFns ...func(*iam.Options)) (*iam.UpdateAssumeRolePolicyOutput, error)

	// PutRolePolicy updates role with preset policy.
	PutRolePolicy(ctx context.Context, params *iam.PutRolePolicyInput, optFns ...func(*iam.Options)) (*iam.PutRolePolicyOutput, error)
=======
	CallerIdentityGetter
	awsactions.AssumeRolePolicyUpdater
	awsactions.OpenIDConnectProviderCreator
	awsactions.RoleCreator
	awsactions.RoleGetter
	awsactions.RoleTagger
>>>>>>> 29c5331a
}

type defaultIdPIAMConfigureClient struct {
	httpClient *http.Client

	*iam.Client
	awsConfig aws.Config
	CallerIdentityGetter
}

// NewIdPIAMConfigureClient creates a new IdPIAMConfigureClient.
// The client is not thread safe.
func NewIdPIAMConfigureClient(ctx context.Context) (IdPIAMConfigureClient, error) {
	cfg, err := config.LoadDefaultConfig(ctx)
	if err != nil {
		return nil, trace.Wrap(err)
	}

	if cfg.Region == "" {
		return nil, trace.BadParameter("failed to resolve local AWS region from environment, please set the AWS_REGION environment variable")
	}

	httpClient, err := defaults.HTTPClient()
	if err != nil {
		return nil, trace.Wrap(err)
	}

	return &defaultIdPIAMConfigureClient{
		httpClient:           httpClient,
		awsConfig:            cfg,
		Client:               iam.NewFromConfig(cfg),
		CallerIdentityGetter: sts.NewFromConfig(cfg),
	}, nil
}

// ConfigureIdPIAM creates a new IAM OIDC IdP in AWS.
//
// The provider URL is Teleport's public address.
// It also creates a new Role configured to trust the recently created IdP.
// If the role already exists, it will create another trust relationship for the IdP (if it doesn't exist).
//
// The following actions must be allowed by the IAM Role assigned in the Client.
//   - iam:CreateOpenIDConnectProvider
//   - iam:CreateRole
//   - iam:GetRole
//   - iam:UpdateAssumeRolePolicy
func ConfigureIdPIAM(ctx context.Context, clt IdPIAMConfigureClient, req IdPIAMConfigureRequest) error {
	if err := req.CheckAndSetDefaults(); err != nil {
		return trace.Wrap(err)
	}

	if req.AccountID == "" {
		callerIdentity, err := clt.GetCallerIdentity(ctx, nil)
		if err != nil {
			return trace.Wrap(err)
		}
		req.AccountID = aws.ToString(callerIdentity.Account)
	}

<<<<<<< HEAD
	slog.InfoContext(ctx, "Creating IAM OpenID Connect Provider", "url", req.issuerURL)
	if err := ensureOIDCIdPIAM(ctx, clt, req); err != nil {
		return trace.Wrap(err)
	}

	slog.InfoContext(ctx, "Creating IAM Role", "role", req.IntegrationRole)
	if err := upsertIdPIAMRole(ctx, clt, req); err != nil {
		return trace.Wrap(err)
	}

	if err := applyPolicyStatement(ctx, clt, req.IntegrationRole, req.IntegrationPolicyPreset); err != nil {
		trace.Wrap(err)
	}

	return nil
}

func applyPolicyStatement(ctx context.Context, clt IdPIAMConfigureClient, integrationRole string, policyPreset PolicyPreset) error {
	var policyName string
	var policyStatement *awslib.Statement

	switch policyPreset {
	case PolicyPresetAWSIdentityCenter:
		policyName = "TeleportAWSIdentityCenter"
		policyStatement = awslib.StatementForAWSIdentityCenterAccess()
	default:
		return nil
	}

	return configureRolePolicy(ctx, clt, rolePolicy{
		RoleName:        integrationRole,
		PolicyName:      policyName,
		PolicyStatement: policyStatement,
	})
}

func ensureOIDCIdPIAM(ctx context.Context, clt IdPIAMConfigureClient, req IdPIAMConfigureRequest) error {
	thumbprint, err := ThumbprintIdP(ctx, req.ProxyPublicAddress)
	if err != nil {
		return trace.Wrap(err)
	}

	_, err = clt.CreateOpenIDConnectProvider(ctx, &iam.CreateOpenIDConnectProviderInput{
		ThumbprintList: []string{thumbprint},
		Url:            &req.issuerURL,
		ClientIDList:   []string{types.IntegrationAWSOIDCAudience},
		Tags:           req.ownershipTags.ToIAMTags(),
	})
=======
	createOIDCIdP, err := createOIDCIdPAction(ctx, clt, req)
>>>>>>> 29c5331a
	if err != nil {
		return trace.Wrap(err)
	}

	createIdPIAMRole, err := createIdPIAMRoleAction(clt, req)
	if err != nil {
		return trace.Wrap(err)
	}

	return trace.Wrap(provisioning.Run(ctx, provisioning.OperationConfig{
		Name: "awsoidc-idp",
		Actions: []provisioning.Action{
			*createOIDCIdP,
			*createIdPIAMRole,
		},
		AutoConfirm: req.AutoConfirm,
		Output:      req.stdout,
	}))
}

func createOIDCIdPAction(ctx context.Context, clt IdPIAMConfigureClient, req IdPIAMConfigureRequest) (*provisioning.Action, error) {
	var thumbprint string
	if req.fakeThumbprint != "" {
		// only happens in tests.
		thumbprint = req.fakeThumbprint
	} else {
		var err error
		thumbprint, err = ThumbprintIdP(ctx, req.ProxyPublicAddress)
		if err != nil {
			return nil, trace.Wrap(err)
		}
	}

	clientIDs := []string{types.IntegrationAWSOIDCAudience}
	thumbprints := []string{thumbprint}
	return awsactions.CreateOIDCProvider(clt, thumbprints, req.issuerURL, clientIDs, req.ownershipTags)
}

<<<<<<< HEAD
	_, err = clt.UpdateAssumeRolePolicy(ctx, &iam.UpdateAssumeRolePolicyInput{
		RoleName:       &req.IntegrationRole,
		PolicyDocument: &trustRelationshipDocString,
	})
	return trace.Wrap(err)
}

type rolePolicy struct {
	Region          string
	RoleName        string
	PolicyName      string
	PolicyStatement *awslib.Statement
}

func configureRolePolicy(ctx context.Context, clt IdPIAMConfigureClient, req rolePolicy) error {
	policyDocument, err := awslib.NewPolicyDocument(
		req.PolicyStatement,
	).Marshal()
	if err != nil {
		return trace.Wrap(err)
	}

	_, err = clt.PutRolePolicy(ctx, &iam.PutRolePolicyInput{
		PolicyName:     &req.PolicyName,
		RoleName:       &req.RoleName,
		PolicyDocument: &policyDocument,
	})
	if err != nil {
		if trace.IsNotFound(awslib.ConvertIAMv2Error(err)) {
			return trace.NotFound("role %q not found.", req.RoleName)
		}
		return trace.Wrap(err)
	}

	policyJSON, err := json.Marshal(req.PolicyStatement)
	if err != nil {
		return trace.Wrap(err)
	}

	slog.InfoContext(ctx, "IntegrationRole: IAM Policy added to role",
		"role", req.RoleName,
		"policy", string(policyJSON),
	)

	return nil
=======
func createIdPIAMRoleAction(clt IdPIAMConfigureClient, req IdPIAMConfigureRequest) (*provisioning.Action, error) {
	integrationRoleAssumeRoleDocument := awslib.NewPolicyDocument(
		awslib.StatementForAWSOIDCRoleTrustRelationship(req.AccountID, req.issuer, []string{types.IntegrationAWSOIDCAudience}),
	)
	return awsactions.CreateRole(clt,
		req.IntegrationRole,
		descriptionOIDCIdPRole,
		integrationRoleAssumeRoleDocument,
		req.ownershipTags,
	)
>>>>>>> 29c5331a
}<|MERGE_RESOLUTION|>--- conflicted
+++ resolved
@@ -20,12 +20,9 @@
 
 import (
 	"context"
-<<<<<<< HEAD
 	"encoding/json"
+	"io"
 	"log/slog"
-=======
-	"io"
->>>>>>> 29c5331a
 	"net/http"
 	"net/url"
 
@@ -52,14 +49,18 @@
 	// Cluster is the Teleport Cluster.
 	// Used for tagging the created Roles/IdP.
 	Cluster string
+
 	// AccountID is the AWS Account ID.
 	// Optional. sts.GetCallerIdentity is used if not provided.
 	AccountID string
+
 	// IntegrationName is the Integration Name.
 	// Used for tagging the created Roles/IdP.
 	IntegrationName string
+
 	// IntegrationRole is the Integration's AWS Role used to set up Teleport as an OIDC IdP.
 	IntegrationRole string
+
 	// IntegrationPolicyPreset is the policy to be applied to the IntegrationRole
 	IntegrationPolicyPreset PolicyPreset
 
@@ -67,13 +68,10 @@
 	// This must be a valid URL (ie, url.Parse'able)
 	// Eg, https://<tenant>.teleport.sh, https://proxy.example.org:443, https://teleport.ec2.aws:3080
 	ProxyPublicAddress string
-<<<<<<< HEAD
-=======
 
 	// AutoConfirm skips user confirmation of the operation plan if true.
 	AutoConfirm bool
 
->>>>>>> 29c5331a
 	// issuer is the above value but only contains the host.
 	// Eg, <tenant>.teleport.sh, proxy.example.org
 	issuer string
@@ -157,34 +155,12 @@
 // IdPIAMConfigureClient describes the required methods to create the AWS OIDC IdP and a Role that trusts that identity provider.
 // There is no guarantee that the client is thread safe.
 type IdPIAMConfigureClient interface {
-<<<<<<< HEAD
-	callerIdentityGetter
-
-	// CreateOpenIDConnectProvider creates an IAM OIDC IdP.
-	CreateOpenIDConnectProvider(ctx context.Context, params *iam.CreateOpenIDConnectProviderInput, optFns ...func(*iam.Options)) (*iam.CreateOpenIDConnectProviderOutput, error)
-
-	// CreateRole creates a new IAM Role.
-	CreateRole(ctx context.Context, params *iam.CreateRoleInput, optFns ...func(*iam.Options)) (*iam.CreateRoleOutput, error)
-
-	// GetRole retrieves information about the specified role, including the role's path,
-	// GUID, ARN, and the role's trust policy that grants permission to assume the
-	// role.
-	GetRole(ctx context.Context, params *iam.GetRoleInput, optFns ...func(*iam.Options)) (*iam.GetRoleOutput, error)
-
-	// UpdateAssumeRolePolicy updates the policy that grants an IAM entity permission to assume a role.
-	// This is typically referred to as the "role trust policy".
-	UpdateAssumeRolePolicy(ctx context.Context, params *iam.UpdateAssumeRolePolicyInput, optFns ...func(*iam.Options)) (*iam.UpdateAssumeRolePolicyOutput, error)
-
-	// PutRolePolicy updates role with preset policy.
-	PutRolePolicy(ctx context.Context, params *iam.PutRolePolicyInput, optFns ...func(*iam.Options)) (*iam.PutRolePolicyOutput, error)
-=======
 	CallerIdentityGetter
 	awsactions.AssumeRolePolicyUpdater
 	awsactions.OpenIDConnectProviderCreator
 	awsactions.RoleCreator
 	awsactions.RoleGetter
 	awsactions.RoleTagger
->>>>>>> 29c5331a
 }
 
 type defaultIdPIAMConfigureClient struct {
@@ -244,58 +220,7 @@
 		req.AccountID = aws.ToString(callerIdentity.Account)
 	}
 
-<<<<<<< HEAD
-	slog.InfoContext(ctx, "Creating IAM OpenID Connect Provider", "url", req.issuerURL)
-	if err := ensureOIDCIdPIAM(ctx, clt, req); err != nil {
-		return trace.Wrap(err)
-	}
-
-	slog.InfoContext(ctx, "Creating IAM Role", "role", req.IntegrationRole)
-	if err := upsertIdPIAMRole(ctx, clt, req); err != nil {
-		return trace.Wrap(err)
-	}
-
-	if err := applyPolicyStatement(ctx, clt, req.IntegrationRole, req.IntegrationPolicyPreset); err != nil {
-		trace.Wrap(err)
-	}
-
-	return nil
-}
-
-func applyPolicyStatement(ctx context.Context, clt IdPIAMConfigureClient, integrationRole string, policyPreset PolicyPreset) error {
-	var policyName string
-	var policyStatement *awslib.Statement
-
-	switch policyPreset {
-	case PolicyPresetAWSIdentityCenter:
-		policyName = "TeleportAWSIdentityCenter"
-		policyStatement = awslib.StatementForAWSIdentityCenterAccess()
-	default:
-		return nil
-	}
-
-	return configureRolePolicy(ctx, clt, rolePolicy{
-		RoleName:        integrationRole,
-		PolicyName:      policyName,
-		PolicyStatement: policyStatement,
-	})
-}
-
-func ensureOIDCIdPIAM(ctx context.Context, clt IdPIAMConfigureClient, req IdPIAMConfigureRequest) error {
-	thumbprint, err := ThumbprintIdP(ctx, req.ProxyPublicAddress)
-	if err != nil {
-		return trace.Wrap(err)
-	}
-
-	_, err = clt.CreateOpenIDConnectProvider(ctx, &iam.CreateOpenIDConnectProviderInput{
-		ThumbprintList: []string{thumbprint},
-		Url:            &req.issuerURL,
-		ClientIDList:   []string{types.IntegrationAWSOIDCAudience},
-		Tags:           req.ownershipTags.ToIAMTags(),
-	})
-=======
 	createOIDCIdP, err := createOIDCIdPAction(ctx, clt, req)
->>>>>>> 29c5331a
 	if err != nil {
 		return trace.Wrap(err)
 	}
@@ -304,6 +229,10 @@
 	if err != nil {
 		return trace.Wrap(err)
 	}
+
+	// if err := applyPolicyStatement(ctx, clt, req.IntegrationRole, req.IntegrationPolicyPreset); err != nil {
+	// trace.Wrap(err)
+	// }
 
 	return trace.Wrap(provisioning.Run(ctx, provisioning.OperationConfig{
 		Name: "awsoidc-idp",
@@ -314,6 +243,25 @@
 		AutoConfirm: req.AutoConfirm,
 		Output:      req.stdout,
 	}))
+}
+
+func applyPolicyStatement(ctx context.Context, clt IdPIAMConfigureClient, integrationRole string, policyPreset PolicyPreset) error {
+	var policyName string
+	var policyStatement *awslib.Statement
+
+	switch policyPreset {
+	case PolicyPresetAWSIdentityCenter:
+		policyName = "TeleportAWSIdentityCenter"
+		policyStatement = awslib.StatementForAWSIdentityCenterAccess()
+	default:
+		return nil
+	}
+
+	return configureRolePolicy(ctx, clt, rolePolicy{
+		RoleName:        integrationRole,
+		PolicyName:      policyName,
+		PolicyStatement: policyStatement,
+	})
 }
 
 func createOIDCIdPAction(ctx context.Context, clt IdPIAMConfigureClient, req IdPIAMConfigureRequest) (*provisioning.Action, error) {
@@ -334,53 +282,6 @@
 	return awsactions.CreateOIDCProvider(clt, thumbprints, req.issuerURL, clientIDs, req.ownershipTags)
 }
 
-<<<<<<< HEAD
-	_, err = clt.UpdateAssumeRolePolicy(ctx, &iam.UpdateAssumeRolePolicyInput{
-		RoleName:       &req.IntegrationRole,
-		PolicyDocument: &trustRelationshipDocString,
-	})
-	return trace.Wrap(err)
-}
-
-type rolePolicy struct {
-	Region          string
-	RoleName        string
-	PolicyName      string
-	PolicyStatement *awslib.Statement
-}
-
-func configureRolePolicy(ctx context.Context, clt IdPIAMConfigureClient, req rolePolicy) error {
-	policyDocument, err := awslib.NewPolicyDocument(
-		req.PolicyStatement,
-	).Marshal()
-	if err != nil {
-		return trace.Wrap(err)
-	}
-
-	_, err = clt.PutRolePolicy(ctx, &iam.PutRolePolicyInput{
-		PolicyName:     &req.PolicyName,
-		RoleName:       &req.RoleName,
-		PolicyDocument: &policyDocument,
-	})
-	if err != nil {
-		if trace.IsNotFound(awslib.ConvertIAMv2Error(err)) {
-			return trace.NotFound("role %q not found.", req.RoleName)
-		}
-		return trace.Wrap(err)
-	}
-
-	policyJSON, err := json.Marshal(req.PolicyStatement)
-	if err != nil {
-		return trace.Wrap(err)
-	}
-
-	slog.InfoContext(ctx, "IntegrationRole: IAM Policy added to role",
-		"role", req.RoleName,
-		"policy", string(policyJSON),
-	)
-
-	return nil
-=======
 func createIdPIAMRoleAction(clt IdPIAMConfigureClient, req IdPIAMConfigureRequest) (*provisioning.Action, error) {
 	integrationRoleAssumeRoleDocument := awslib.NewPolicyDocument(
 		awslib.StatementForAWSOIDCRoleTrustRelationship(req.AccountID, req.issuer, []string{types.IntegrationAWSOIDCAudience}),
@@ -391,5 +292,44 @@
 		integrationRoleAssumeRoleDocument,
 		req.ownershipTags,
 	)
->>>>>>> 29c5331a
+}
+
+type rolePolicy struct {
+	Region          string
+	RoleName        string
+	PolicyName      string
+	PolicyStatement *awslib.Statement
+}
+
+func configureRolePolicy(ctx context.Context, clt IdPIAMConfigureClient, req rolePolicy) error {
+	policyDocument, err := awslib.NewPolicyDocument(
+		req.PolicyStatement,
+	).Marshal()
+	if err != nil {
+		return trace.Wrap(err)
+	}
+
+	_, err = clt.PutRolePolicy(ctx, &iam.PutRolePolicyInput{
+		PolicyName:     &req.PolicyName,
+		RoleName:       &req.RoleName,
+		PolicyDocument: &policyDocument,
+	})
+	if err != nil {
+		if trace.IsNotFound(awslib.ConvertIAMv2Error(err)) {
+			return trace.NotFound("role %q not found.", req.RoleName)
+		}
+		return trace.Wrap(err)
+	}
+
+	policyJSON, err := json.Marshal(req.PolicyStatement)
+	if err != nil {
+		return trace.Wrap(err)
+	}
+
+	slog.InfoContext(ctx, "IntegrationRole: IAM Policy added to role",
+		"role", req.RoleName,
+		"policy", string(policyJSON),
+	)
+
+	return nil
 }