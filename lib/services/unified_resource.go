/*
 * Teleport
 * Copyright (C) 2023  Gravitational, Inc.
 *
 * This program is free software: you can redistribute it and/or modify
 * it under the terms of the GNU Affero General Public License as published by
 * the Free Software Foundation, either version 3 of the License, or
 * (at your option) any later version.
 *
 * This program is distributed in the hope that it will be useful,
 * but WITHOUT ANY WARRANTY; without even the implied warranty of
 * MERCHANTABILITY or FITNESS FOR A PARTICULAR PURPOSE.  See the
 * GNU Affero General Public License for more details.
 *
 * You should have received a copy of the GNU Affero General Public License
 * along with this program.  If not, see <http://www.gnu.org/licenses/>.
 */

package services

import (
	"context"
	"reflect"
	"strings"
	"sync"
	"time"

	"github.com/coreos/go-semver/semver"
	"github.com/google/btree"
	"github.com/gravitational/trace"
	"github.com/jonboulle/clockwork"
	log "github.com/sirupsen/logrus"

	"github.com/gravitational/teleport"
	"github.com/gravitational/teleport/api/client/proto"
	apidefaults "github.com/gravitational/teleport/api/defaults"
	identitycenterv1 "github.com/gravitational/teleport/api/gen/proto/go/teleport/identitycenter/v1"
	"github.com/gravitational/teleport/api/metadata"
	"github.com/gravitational/teleport/api/types"
	"github.com/gravitational/teleport/lib/backend"
	"github.com/gravitational/teleport/lib/utils"
	"github.com/gravitational/teleport/lib/utils/pagination"
)

// UnifiedResourceKinds is a list of all kinds that are stored in the unified resource cache.
var UnifiedResourceKinds []string = []string{
	types.KindNode,
	types.KindKubeServer,
	types.KindDatabaseServer,
	types.KindAppServer,
	types.KindWindowsDesktop,
	types.KindSAMLIdPServiceProvider,
	types.KindIdentityCenterAccount,
}

// UnifiedResourceCacheConfig is used to configure a UnifiedResourceCache
type UnifiedResourceCacheConfig struct {
	// BTreeDegree is a degree of B-Tree, 2 for example, will create a
	// 2-3-4 tree (each node contains 1-3 items and 2-4 children).
	BTreeDegree int
	// Clock is a clock for time-related operations
	Clock clockwork.Clock
	// Component is a logging component
	Component string
	ResourceWatcherConfig
	ResourceGetter
}

// UnifiedResourceCache contains a representation of all resources that are displayable in the UI
type UnifiedResourceCache struct {
	rw  sync.RWMutex
	log *log.Entry
	cfg UnifiedResourceCacheConfig
	// nameTree is a BTree with items sorted by (hostname)/name/type
	nameTree *btree.BTreeG[*item]
	// typeTree is a BTree with items sorted by type/(hostname)/name
	typeTree *btree.BTreeG[*item]
	// resources is a map of all resources currently tracked in the tree
	// the key is always name/type
	resources       map[string]resource
	initializationC chan struct{}
	stale           bool
	once            sync.Once
	cache           *utils.FnCache
	ResourceGetter
}

// NewUnifiedResourceCache creates a new memory cache that holds the unified resources
func NewUnifiedResourceCache(ctx context.Context, cfg UnifiedResourceCacheConfig) (*UnifiedResourceCache, error) {
	if err := cfg.CheckAndSetDefaults(); err != nil {
		return nil, trace.Wrap(err, "setting defaults for unified resource cache")
	}

	lazyCache, err := utils.NewFnCache(utils.FnCacheConfig{
		Context: ctx,
		TTL:     15 * time.Second,
		Clock:   cfg.Clock,
	})
	if err != nil {
		return nil, trace.Wrap(err)
	}

	m := &UnifiedResourceCache{
		log: log.WithFields(log.Fields{
			teleport.ComponentKey: cfg.Component,
		}),
		cfg: cfg,
		nameTree: btree.NewG(cfg.BTreeDegree, func(a, b *item) bool {
			return a.Less(b)
		}),
		typeTree: btree.NewG(cfg.BTreeDegree, func(a, b *item) bool {
			return a.Less(b)
		}),
		resources:       make(map[string]resource),
		initializationC: make(chan struct{}),
		ResourceGetter:  cfg.ResourceGetter,
		cache:           lazyCache,
		stale:           true,
	}

	if err := newWatcher(ctx, m, cfg.ResourceWatcherConfig); err != nil {
		return nil, trace.Wrap(err, "creating unified resource watcher")
	}
	return m, nil
}

// CheckAndSetDefaults checks and sets default values
func (cfg *UnifiedResourceCacheConfig) CheckAndSetDefaults() error {
	if cfg.BTreeDegree <= 0 {
		cfg.BTreeDegree = 8
	}
	if cfg.Clock == nil {
		cfg.Clock = clockwork.NewRealClock()
	}
	if cfg.Component == "" {
		cfg.Component = teleport.ComponentUnifiedResource
	}
	return nil
}

func (c *UnifiedResourceCache) putLocked(resource resource) {
	key := resourceKey(resource)
	sortKey := makeResourceSortKey(resource)
	oldResource, exists := c.resources[key]
	if exists {
		// If the resource has changed in such a way that the sort keys
		// for the nameTree or typeTree change, remove the old entries
		// from those trees before adding a new one. This can happen
		// when a node's hostname changes
		oldSortKey := makeResourceSortKey(oldResource)
		if oldSortKey.byName.Compare(sortKey.byName) != 0 {
			c.deleteSortKey(oldSortKey)
		}
	}
	c.resources[key] = resource
	c.nameTree.ReplaceOrInsert(&item{Key: sortKey.byName, Value: key})
	c.typeTree.ReplaceOrInsert(&item{Key: sortKey.byType, Value: key})
}

func putResources[T resource](cache *UnifiedResourceCache, resources []T) {
	for _, resource := range resources {
		// generate the unique resource key and add the resource to the resources map
		key := resourceKey(resource)
		cache.resources[key] = resource

		sortKey := makeResourceSortKey(resource)
		cache.nameTree.ReplaceOrInsert(&item{Key: sortKey.byName, Value: key})
		cache.typeTree.ReplaceOrInsert(&item{Key: sortKey.byType, Value: key})
	}
}

func (c *UnifiedResourceCache) deleteSortKey(sortKey resourceSortKey) error {
	if _, ok := c.nameTree.Delete(&item{Key: sortKey.byName}); !ok {
		return trace.NotFound("key %q is not found in unified cache name sort tree", sortKey.byName.String())
	}
	if _, ok := c.typeTree.Delete(&item{Key: sortKey.byType}); !ok {
		return trace.NotFound("key %q is not found in unified cache type sort tree", sortKey.byType.String())
	}
	return nil
}

func (c *UnifiedResourceCache) deleteLocked(res types.Resource) error {
	key := resourceKey(res)
	resource, exists := c.resources[key]
	if !exists {
		return trace.NotFound("cannot delete resource: key %s not found in unified resource cache", key)
	}

	sortKey := makeResourceSortKey(resource)
	c.deleteSortKey(sortKey)
	delete(c.resources, key)
	return nil
}

func (c *UnifiedResourceCache) getSortTree(sortField string) (*btree.BTreeG[*item], error) {
	switch sortField {
	case sortByName:
		return c.nameTree, nil
	case sortByKind:
		return c.typeTree, nil
	default:
		return nil, trace.NotImplemented("sorting by %v is not supporting in unified resources", sortField)
	}

}

func (c *UnifiedResourceCache) getRange(ctx context.Context, startKey backend.Key, matchFn func(types.ResourceWithLabels) (bool, error), req *proto.ListUnifiedResourcesRequest) ([]resource, string, error) {
	if len(startKey) == 0 {
		return nil, "", trace.BadParameter("missing parameter startKey")
	}
	if req.Limit <= 0 {
		req.Limit = backend.DefaultRangeLimit
	}

	var res []resource
	var nextKey string
	err := c.read(ctx, func(cache *UnifiedResourceCache) error {
		tree, err := cache.getSortTree(req.SortBy.Field)
		if err != nil {
			return trace.Wrap(err, "getting sort tree")
		}
		var iterateRange func(lessOrEqual, greaterThan *item, iterator btree.ItemIteratorG[*item])
		var endKey backend.Key
		if req.SortBy.IsDesc {
			iterateRange = tree.DescendRange
			endKey = backend.NewKey(prefix)
		} else {
			iterateRange = tree.AscendRange
			endKey = backend.RangeEnd(backend.NewKey(prefix))
		}
		var iteratorErr error
		iterateRange(&item{Key: startKey}, &item{Key: endKey}, func(item *item) bool {
			// get resource from resource map
			resourceFromMap, ok := cache.resources[item.Value]
			if !ok {
				// skip and continue
				return true
			}

			// check if the resource matches our filter
			match, err := matchFn(resourceFromMap)
			if err != nil {
				iteratorErr = err
				// stop the iterator so we can return the error
				return false
			}

			if !match {
				return true
			}

			// do we have all we need? set nextKey and stop iterating
			// we do this after the matchFn to make sure they have access to the "next" node
			if req.Limit > 0 && len(res) >= int(req.Limit) {
				nextKey = item.Key.String()
				return false
			}
			res = append(res, resourceFromMap)
			return true
		})
		return iteratorErr
	})
	if err != nil {
		return nil, "", trace.Wrap(err)
	}

	if len(res) == backend.DefaultRangeLimit {
		c.log.Warnf("Range query hit backend limit. (this is a bug!) startKey=%q,limit=%d", startKey, backend.DefaultRangeLimit)
	}

	return res, nextKey, nil
}

func getStartKey(req *proto.ListUnifiedResourcesRequest) backend.Key {
	// if startkey exists, return it
	if req.StartKey != "" {
		return backend.Key(req.StartKey)
	}
	// if startkey doesnt exist, we check the sort direction.
	// If sort is descending, startkey is end of the list
	if req.SortBy.IsDesc {
		return backend.RangeEnd(backend.NewKey(prefix))
	}
	// return start of the list
	return backend.NewKey(prefix)
}

func (c *UnifiedResourceCache) IterateUnifiedResources(ctx context.Context, matchFn func(types.ResourceWithLabels) (bool, error), req *proto.ListUnifiedResourcesRequest) ([]types.ResourceWithLabels, string, error) {
	startKey := getStartKey(req)
	result, nextKey, err := c.getRange(ctx, startKey, matchFn, req)
	if err != nil {
		return nil, "", trace.Wrap(err)
	}

	resources := make([]types.ResourceWithLabels, 0, len(result))
	for _, item := range result {
		resources = append(resources, item.CloneResource())
	}

	return resources, nextKey, nil
}

// GetUnifiedResources returns a list of all resources stored in the current unifiedResourceCollector tree in ascending order
func (c *UnifiedResourceCache) GetUnifiedResources(ctx context.Context) ([]types.ResourceWithLabels, error) {
	req := &proto.ListUnifiedResourcesRequest{Limit: backend.NoLimit, SortBy: types.SortBy{IsDesc: false, Field: sortByName}}
	result, _, err := c.getRange(ctx, backend.NewKey(prefix), func(rwl types.ResourceWithLabels) (bool, error) { return true, nil }, req)
	if err != nil {
		return nil, trace.Wrap(err)
	}

	resources := make([]types.ResourceWithLabels, 0, len(result))
	for _, item := range result {
		resources = append(resources, item.CloneResource())
	}

	return resources, nil
}

// GetUnifiedResourcesByIDs will take a list of ids and return any items found in the unifiedResourceCache tree by id and that return true from matchFn
func (c *UnifiedResourceCache) GetUnifiedResourcesByIDs(ctx context.Context, ids []string, matchFn func(types.ResourceWithLabels) (bool, error)) ([]types.ResourceWithLabels, error) {
	var resources []types.ResourceWithLabels

	err := c.read(ctx, func(cache *UnifiedResourceCache) error {
		for _, id := range ids {
			key := backend.NewKey(prefix, id)
			res, found := cache.nameTree.Get(&item{Key: key})
			if !found || res == nil {
				continue
			}
			resource := cache.resources[res.Value]
			match, err := matchFn(resource)
			if err != nil {
				return trace.Wrap(err)
			}
			if match {
				resources = append(resources, resource.CloneResource())
			}
		}
		return nil
	})
	if err != nil {
		return nil, trace.Wrap(err)
	}

	return resources, nil
}

// ResourceGetter is an interface that provides a way to fetch all the resources
// that can be stored in the UnifiedResourceCache
type ResourceGetter interface {
	NodesGetter
	DatabaseServersGetter
	AppServersGetter
	WindowsDesktopGetter
	KubernetesServerGetter
	SAMLIdpServiceProviderGetter
	IdentityCenterAccountGetter
}

// newWatcher starts and returns a new resource watcher for unified resources.
func newWatcher(ctx context.Context, resourceCache *UnifiedResourceCache, cfg ResourceWatcherConfig) error {
	if err := cfg.CheckAndSetDefaults(); err != nil {
		return trace.Wrap(err, "setting defaults for unified resource watcher config")
	}

	if _, err := newResourceWatcher(ctx, resourceCache, cfg); err != nil {
		return trace.Wrap(err, "creating a new unified resource watcher")
	}
	return nil
}

// resourceName is a unique name to be used as a key in the resources map
func resourceKey(resource types.Resource) string {
	return resource.GetName() + "/" + resource.GetKind()
}

type resourceSortKey struct {
	byName backend.Key
	byType backend.Key
}

// resourceSortKey will generate a key to be used in the sort trees
func makeResourceSortKey(resource types.Resource) resourceSortKey {
	var name, kind string
	// set the kind to the appropriate "contained" type, rather than
	// the container type.
	switch r := resource.(type) {
	case types.Server:
		name = r.GetHostname() + "/" + r.GetName()
		kind = types.KindNode
	case types.AppServer:
		app := r.GetApp()
		if app != nil {
			friendlyName := types.FriendlyName(app)
			if friendlyName != "" {
				name = friendlyName
			} else {
				name = app.GetName()
			}
			kind = types.KindApp
		}
	case types.SAMLIdPServiceProvider:
		name = r.GetName()
		kind = types.KindApp
	case types.KubeServer:
		cluster := r.GetCluster()
		if cluster != nil {
			name = r.GetCluster().GetName()
			kind = types.KindKubernetesCluster
		}
	case types.DatabaseServer:
		db := r.GetDatabase()
		if db != nil {
			name = db.GetName()
			kind = types.KindDatabase
		}
	default:
		name = resource.GetName()
		kind = resource.GetKind()
	}

	return resourceSortKey{
		// names should be stored as lowercase to keep items sorted as
		// expected, regardless of case
		byName: backend.NewKey(prefix, strings.ToLower(name), kind),
		byType: backend.NewKey(prefix, kind, strings.ToLower(name)),
	}
}

func (c *UnifiedResourceCache) GetResourcesAndUpdateCurrent(ctx context.Context) error {
	newNodes, err := c.getNodes(ctx)
	if err != nil {
		return trace.Wrap(err)
	}

	newDbs, err := c.getDatabaseServers(ctx)
	if err != nil {
		return trace.Wrap(err)
	}

	newKubes, err := c.getKubeServers(ctx)
	if err != nil {
		return trace.Wrap(err)
	}

	newApps, err := c.getAppServers(ctx)
	if err != nil {
		return trace.Wrap(err)
	}

	newSAMLApps, err := c.getSAMLApps(ctx)
	if err != nil {
		return trace.Wrap(err)
	}

	newDesktops, err := c.getDesktops(ctx)
	if err != nil {
		return trace.Wrap(err)
	}

	newICAccounts, err := c.getIdentityCenterAccounts(ctx)
	if err != nil {
		return trace.Wrap(err)
	}

	c.rw.Lock()
	defer c.rw.Unlock()
	// empty the trees
	c.nameTree.Clear(false)
	c.typeTree.Clear(false)
	// clear the resource map as well
	// c.resources = make(map[string]resource)
	clear(c.resources)

	putResources[types.Server](c, newNodes)
	putResources[types.DatabaseServer](c, newDbs)
	putResources[types.AppServer](c, newApps)
	putResources[types.KubeServer](c, newKubes)
	putResources[types.SAMLIdPServiceProvider](c, newSAMLApps)
	putResources[types.WindowsDesktop](c, newDesktops)
	putResources[Resource153Adapter[IdentityCenterAccount]](c, newICAccounts)
	c.stale = false
	c.defineCollectorAsInitialized()
	return nil

}

// getNodes will get all nodes
func (c *UnifiedResourceCache) getNodes(ctx context.Context) ([]types.Server, error) {
	newNodes, err := c.ResourceGetter.GetNodes(ctx, apidefaults.Namespace)
	if err != nil {
		return nil, trace.Wrap(err, "getting nodes for unified resource watcher")
	}

	return newNodes, err
}

// getDatabaseServers will get all database servers
func (c *UnifiedResourceCache) getDatabaseServers(ctx context.Context) ([]types.DatabaseServer, error) {
	newDbs, err := c.GetDatabaseServers(ctx, apidefaults.Namespace)
	if err != nil {
		return nil, trace.Wrap(err, "getting database servers for unified resource watcher")
	}
	// because it's possible to have multiple replicas of a database server serving the same database
	// we only want to store one based on its internal database resource
	unique := map[string]struct{}{}
	resources := make([]types.DatabaseServer, 0, len(newDbs))
	for _, dbServer := range newDbs {
		db := dbServer.GetDatabase()
		if _, ok := unique[db.GetName()]; ok {
			continue
		}
		unique[db.GetName()] = struct{}{}
		resources = append(resources, dbServer)
	}

	return resources, nil
}

// getKubeServers will get all kube servers
func (c *UnifiedResourceCache) getKubeServers(ctx context.Context) ([]types.KubeServer, error) {
	newKubes, err := c.GetKubernetesServers(ctx)
	if err != nil {
		return nil, trace.Wrap(err, "getting kube servers for unified resource watcher")
	}
	unique := map[string]struct{}{}
	resources := make([]types.KubeServer, 0, len(newKubes))
	for _, kubeServer := range newKubes {
		cluster := kubeServer.GetCluster()
		if _, ok := unique[cluster.GetName()]; ok {
			continue
		}
		unique[cluster.GetName()] = struct{}{}
		resources = append(resources, kubeServer)
	}

	return resources, nil
}

// getAppServers will get all application servers
func (c *UnifiedResourceCache) getAppServers(ctx context.Context) ([]types.AppServer, error) {
	newApps, err := c.GetApplicationServers(ctx, apidefaults.Namespace)
	if err != nil {
		return nil, trace.Wrap(err, "getting app servers for unified resource watcher")
	}
	unique := map[string]struct{}{}
	resources := make([]types.AppServer, 0, len(newApps))
	for _, appServer := range newApps {
		app := appServer.GetApp()
		if _, ok := unique[app.GetName()]; ok {
			continue
		}
		unique[app.GetName()] = struct{}{}
		resources = append(resources, appServer)
	}

	return resources, nil
}

// getDesktops will get all windows desktops
func (c *UnifiedResourceCache) getDesktops(ctx context.Context) ([]types.WindowsDesktop, error) {
	newDesktops, err := c.GetWindowsDesktops(ctx, types.WindowsDesktopFilter{})
	if err != nil {
		return nil, trace.Wrap(err, "getting desktops for unified resource watcher")
	}

	return newDesktops, nil
}

// getSAMLApps will get all SAML Idp Service Providers
func (c *UnifiedResourceCache) getSAMLApps(ctx context.Context) ([]types.SAMLIdPServiceProvider, error) {
	var newSAMLApps []types.SAMLIdPServiceProvider
	startKey := ""

	for {
		resp, nextKey, err := c.ListSAMLIdPServiceProviders(ctx, apidefaults.DefaultChunkSize, startKey)

		if err != nil {
			return nil, trace.Wrap(err, "getting SAML apps for unified resource watcher")
		}
		newSAMLApps = append(newSAMLApps, resp...)

		if nextKey == "" {
			break
		}

		startKey = nextKey
	}

	return newSAMLApps, nil
}

func (c *UnifiedResourceCache) getIdentityCenterAccounts(ctx context.Context) ([]Resource153Adapter[IdentityCenterAccount], error) {
	var accounts []Resource153Adapter[IdentityCenterAccount]
	var pageRequest pagination.PageRequestToken
	for {
		resultsPage, nextPage, err := c.ListIdentityCenterAccounts(ctx, pageRequest)
		if err != nil {
			return nil, trace.Wrap(err, "getting AWS Identity Center accounts for resource watcher")
		}
		for _, a := range resultsPage {
			accounts = append(accounts, Resource153Adapter[IdentityCenterAccount]{Inner: a})
		}

		if nextPage == pagination.EndOfList {
			break
		}
		pageRequest = pagination.PageRequestToken(nextPage)
	}
	return accounts, nil
}

// read applies the supplied closure to either the primary tree or the ttl-based fallback tree depending on
// wether or not the cache is currently healthy.  locking is handled internally and the passed-in tree should
// not be accessed after the closure completes.
func (c *UnifiedResourceCache) read(ctx context.Context, fn func(cache *UnifiedResourceCache) error) error {
	c.rw.RLock()

	if !c.stale {
		err := fn(c)
		c.rw.RUnlock()
		return err
	}

	c.rw.RUnlock()
	ttlCache, err := utils.FnCacheGet(ctx, c.cache, "unified_resources", func(ctx context.Context) (*UnifiedResourceCache, error) {
		fallbackCache := &UnifiedResourceCache{
			cfg: c.cfg,
			nameTree: btree.NewG(c.cfg.BTreeDegree, func(a, b *item) bool {
				return a.Less(b)
			}),
			typeTree: btree.NewG(c.cfg.BTreeDegree, func(a, b *item) bool {
				return a.Less(b)
			}),
			resources:       make(map[string]resource),
			ResourceGetter:  c.ResourceGetter,
			initializationC: make(chan struct{}),
		}
		if err := fallbackCache.GetResourcesAndUpdateCurrent(ctx); err != nil {
			return nil, trace.Wrap(err)
		}
		return fallbackCache, nil
	})
	c.rw.RLock()

	if !c.stale {
		// primary became healthy while we were waiting
		err := fn(c)
		c.rw.RUnlock()
		return err
	}
	c.rw.RUnlock()

	if err != nil {
		// ttl-tree setup failed
		return trace.Wrap(err)
	}

	err = fn(ttlCache)
	return err
}

func (c *UnifiedResourceCache) NotifyStale() {
	c.rw.Lock()
	defer c.rw.Unlock()
	c.stale = true
}

func (c *UnifiedResourceCache) InitializationChan() <-chan struct{} {
	return c.initializationC
}

// IsInitialized is used to check that the cache has done its initial
// sync
func (c *UnifiedResourceCache) IsInitialized() bool {
	select {
	case <-c.initializationC:
		return true
	default:
		return false
	}
}

func (c *UnifiedResourceCache) ProcessEventsAndUpdateCurrent(ctx context.Context, events []types.Event) {
	c.rw.Lock()
	defer c.rw.Unlock()

	if c.stale {
		return
	}

	for _, event := range events {
		if event.Resource == nil {
			c.log.Warnf("Unexpected event: %v.", event)
			continue
		}

		switch event.Type {
		case types.OpDelete:
			c.deleteLocked(event.Resource)
		case types.OpPut:
			r := event.Resource
			if u, ok := r.(types.Resource153Unwrapper); ok {
				switch unwrapped := u.Unwrap().(type) {
				case *identitycenterv1.Account:
					wrappedAccount := IdentityCenterAccount{Account: unwrapped}
					r = Resource153Adapter[IdentityCenterAccount]{Inner: wrappedAccount}
				default:
					c.log.
						WithField("type", reflect.TypeOf(unwrapped)).
						Warn("unsupported resource type.")
					continue
				}
			}
			c.putLocked(r.(resource))
		default:
			c.log.Warnf("unsupported event type %s.", event.Type)
			continue
		}
	}
}

// ResourceKinds returns a list of resources to be watched.
func (c *UnifiedResourceCache) ResourceKinds() []types.WatchKind {
	watchKinds := make([]types.WatchKind, 0, len(UnifiedResourceKinds))
	for _, kind := range UnifiedResourceKinds {
		watchKinds = append(watchKinds, types.WatchKind{Kind: kind})
	}

	return watchKinds
}

func (c *UnifiedResourceCache) defineCollectorAsInitialized() {
	c.once.Do(func() {
		// mark watcher as initialized.
		close(c.initializationC)
	})
}

// Less is used for Btree operations,
// returns true if item is less than the other one
func (i *item) Less(iother btree.Item) bool {
	switch other := iother.(type) {
	case *item:
		return i.Key.Compare(other.Key) < 0
	case *prefixItem:
		return !iother.Less(i)
	default:
		return false
	}
}

// prefixItem is used for prefix matches on a B-Tree
type prefixItem struct {
	// prefix is a prefix to match
	prefix backend.Key
}

// Less is used for Btree operations
func (p *prefixItem) Less(iother btree.Item) bool {
	other := iother.(*item)
	return !other.Key.HasPrefix(p.prefix)
}

type resource interface {
	types.ResourceWithLabels
	CloneResource() types.ResourceWithLabels
}

type item struct {
	// Key is a key of the key value item. This will be different based on which sorting tree
	// the item is in
	Key backend.Key
	// Value will be the resourceKey used in the resources map to get the resource
	Value string
}

const (
	prefix            = "unified_resource"
	sortByName string = "name"
	sortByKind string = "kind"
)

// MakePaginatedResource converts a resource into a paginated proto representation.
func MakePaginatedResource(ctx context.Context, requestType string, r types.ResourceWithLabels, requiresRequest bool) (*proto.PaginatedResource, error) {
	var protoResource *proto.PaginatedResource
	resourceKind := requestType
	if requestType == types.KindUnifiedResource {
		resourceKind = r.GetKind()
	}

	var logins []string
	resource := r
	if enriched, ok := r.(*types.EnrichedResource); ok {
		resource = enriched.ResourceWithLabels
		logins = enriched.Logins
	}

	switch resourceKind {
	case types.KindDatabaseServer:
		database, ok := resource.(*types.DatabaseServerV3)
		if !ok {
			return nil, trace.BadParameter("%s has invalid type %T", resourceKind, resource)
		}

		protoResource = &proto.PaginatedResource{Resource: &proto.PaginatedResource_DatabaseServer{DatabaseServer: database}, RequiresRequest: requiresRequest}
	case types.KindDatabaseService:
		databaseService, ok := resource.(*types.DatabaseServiceV1)
		if !ok {
			return nil, trace.BadParameter("%s has invalid type %T", resourceKind, resource)
		}

		protoResource = &proto.PaginatedResource{Resource: &proto.PaginatedResource_DatabaseService{DatabaseService: databaseService}, RequiresRequest: requiresRequest}
	case types.KindAppServer:
		app, ok := resource.(*types.AppServerV3)
		if !ok {
			return nil, trace.BadParameter("%s has invalid type %T", resourceKind, resource)
		}

		protoResource = &proto.PaginatedResource{Resource: &proto.PaginatedResource_AppServer{AppServer: app}, Logins: logins, RequiresRequest: requiresRequest}
	case types.KindNode:
		srv, ok := resource.(*types.ServerV2)
		if !ok {
			return nil, trace.BadParameter("%s has invalid type %T", resourceKind, resource)
		}

		protoResource = &proto.PaginatedResource{Resource: &proto.PaginatedResource_Node{Node: srv}, Logins: logins, RequiresRequest: requiresRequest}
	case types.KindKubeServer:
		srv, ok := resource.(*types.KubernetesServerV3)
		if !ok {
			return nil, trace.BadParameter("%s has invalid type %T", resourceKind, resource)
		}

		protoResource = &proto.PaginatedResource{Resource: &proto.PaginatedResource_KubernetesServer{KubernetesServer: srv}, RequiresRequest: requiresRequest}
	case types.KindWindowsDesktop:
		desktop, ok := resource.(*types.WindowsDesktopV3)
		if !ok {
			return nil, trace.BadParameter("%s has invalid type %T", resourceKind, resource)
		}

		protoResource = &proto.PaginatedResource{Resource: &proto.PaginatedResource_WindowsDesktop{WindowsDesktop: desktop}, Logins: logins, RequiresRequest: requiresRequest}
	case types.KindWindowsDesktopService:
		desktopService, ok := resource.(*types.WindowsDesktopServiceV3)
		if !ok {
			return nil, trace.BadParameter("%s has invalid type %T", resourceKind, resource)
		}

		protoResource = &proto.PaginatedResource{Resource: &proto.PaginatedResource_WindowsDesktopService{WindowsDesktopService: desktopService}, RequiresRequest: requiresRequest}
	case types.KindKubernetesCluster:
		cluster, ok := resource.(*types.KubernetesClusterV3)
		if !ok {
			return nil, trace.BadParameter("%s has invalid type %T", resourceKind, resource)
		}

		protoResource = &proto.PaginatedResource{Resource: &proto.PaginatedResource_KubeCluster{KubeCluster: cluster}, RequiresRequest: requiresRequest}
	case types.KindUserGroup:
		userGroup, ok := resource.(*types.UserGroupV1)
		if !ok {
			return nil, trace.BadParameter("%s has invalid type %T", resourceKind, resource)
		}

		protoResource = &proto.PaginatedResource{Resource: &proto.PaginatedResource_UserGroup{UserGroup: userGroup}, RequiresRequest: requiresRequest}
	case types.KindAppOrSAMLIdPServiceProvider:
		//nolint:staticcheck // SA1019. TODO(sshah) DELETE IN 17.0
		switch appOrSP := resource.(type) {
		case *types.AppServerV3:
			protoResource = &proto.PaginatedResource{
				Resource: &proto.PaginatedResource_AppServerOrSAMLIdPServiceProvider{
					AppServerOrSAMLIdPServiceProvider: &types.AppServerOrSAMLIdPServiceProviderV1{
						Resource: &types.AppServerOrSAMLIdPServiceProviderV1_AppServer{
							AppServer: appOrSP,
						},
					},
				}, RequiresRequest: requiresRequest}
		case *types.SAMLIdPServiceProviderV1:
			protoResource = &proto.PaginatedResource{
				Resource: &proto.PaginatedResource_AppServerOrSAMLIdPServiceProvider{
					AppServerOrSAMLIdPServiceProvider: &types.AppServerOrSAMLIdPServiceProviderV1{
						Resource: &types.AppServerOrSAMLIdPServiceProviderV1_SAMLIdPServiceProvider{
							SAMLIdPServiceProvider: appOrSP,
						},
					},
				}, RequiresRequest: requiresRequest}
		default:
			return nil, trace.BadParameter("%s has invalid type %T", resourceKind, resource)
		}
	case types.KindSAMLIdPServiceProvider:
		serviceProvider, ok := resource.(*types.SAMLIdPServiceProviderV1)
		if !ok {
			return nil, trace.BadParameter("%s has invalid type %T", resourceKind, resource)
		}

		// TODO(gzdunek): DELETE IN 17.0
		// This is needed to maintain backward compatibility between v16 server and v15 client.
		clientVersion, versionExists := metadata.ClientVersionFromContext(ctx)
		isClientNotSupportingSAMLIdPServiceProviderResource := false
		if versionExists {
			version, err := semver.NewVersion(clientVersion)
			if err == nil && version.Major < 16 {
				isClientNotSupportingSAMLIdPServiceProviderResource = true
			}
		}

		if isClientNotSupportingSAMLIdPServiceProviderResource {
			protoResource = &proto.PaginatedResource{
				Resource: &proto.PaginatedResource_AppServerOrSAMLIdPServiceProvider{
					//nolint:staticcheck // SA1019. TODO(gzdunek): DELETE IN 17.0
					AppServerOrSAMLIdPServiceProvider: &types.AppServerOrSAMLIdPServiceProviderV1{
						Resource: &types.AppServerOrSAMLIdPServiceProviderV1_SAMLIdPServiceProvider{
							SAMLIdPServiceProvider: serviceProvider,
						},
					},
				},
				RequiresRequest: requiresRequest,
			}
		} else {
			protoResource = &proto.PaginatedResource{
				Resource: &proto.PaginatedResource_SAMLIdPServiceProvider{
					SAMLIdPServiceProvider: serviceProvider,
				},
				RequiresRequest: requiresRequest,
			}
		}
	case types.KindIdentityCenterAccount:
		unwrapper, ok := resource.(Resource153Adapter[IdentityCenterAccount])
		if !ok {
			return nil, trace.BadParameter("%s has invalid type %T", resourceKind, resource)
		}
		acct := unwrapper.Unwrap().Account

		pss := make([]*types.IdentityCenterPermissionSet, len(acct.Spec.PermissionSets))
		for i, ps := range acct.Spec.PermissionSets {
			pss[i] = &types.IdentityCenterPermissionSet{
				ARN:  ps.Arn,
				Name: ps.Name,
			}
		}

<<<<<<< HEAD
		// loginURL := fmt.Sprintf("https://%s.awsapps.com/start/#/console?account_id=%s&role_name=%s",acct.Metadata.Name )

=======
>>>>>>> 2bd236bc
		protoResource = &proto.PaginatedResource{
			Resource: &proto.PaginatedResource_AppServer{
				AppServer: &types.AppServerV3{
					Kind:     types.KindAppServer,
					Version:  types.V3,
					Metadata: resource.GetMetadata(),
					Spec: types.AppServerSpecV3{
						App: &types.AppV3{
							Kind:    types.KindApp,
							SubKind: "SubKindIdentityCenterAccount",
							Version: types.V3,
							Metadata: types.Metadata{
								Name:        acct.Spec.Name,
								Description: acct.Spec.Description,
								Labels:      acct.Metadata.Labels,
							},
							Spec: types.AppSpecV3{
<<<<<<< HEAD
								URI:        acct.Spec.StartUrl,
								PublicAddr: acct.Spec.StartUrl,
=======
								URI: "https://console.aws.amazon.com/#start",
>>>>>>> 2bd236bc
								AWS: &types.AppAWS{
									ExternalID: acct.Spec.Id,
								},
								IdentityCenter: &types.AppIdentityCenter{
									PermissionSets: pss,
								},
							},
						},
					},
				},
			},
			RequiresRequest: requiresRequest,
		}

	default:
		return nil, trace.NotImplemented("resource type %s doesn't support pagination", resource.GetKind())
	}

	return protoResource, nil
}

// MakePaginatedResources converts a list of resources into a list of paginated proto representations.
func MakePaginatedResources(ctx context.Context, requestType string, resources []types.ResourceWithLabels, requestableMap map[string]struct{}) ([]*proto.PaginatedResource, error) {
	paginatedResources := make([]*proto.PaginatedResource, 0, len(resources))
	for _, r := range resources {
		_, requiresRequest := requestableMap[r.GetName()]
		protoResource, err := MakePaginatedResource(ctx, requestType, r, requiresRequest)
		if err != nil {
			return nil, trace.Wrap(err)
		}
		paginatedResources = append(paginatedResources, protoResource)
	}
	return paginatedResources, nil
}

const (
	SortByName string = "name"
	SortByKind string = "kind"
)<|MERGE_RESOLUTION|>--- conflicted
+++ resolved
@@ -936,11 +936,8 @@
 			}
 		}
 
-<<<<<<< HEAD
 		// loginURL := fmt.Sprintf("https://%s.awsapps.com/start/#/console?account_id=%s&role_name=%s",acct.Metadata.Name )
 
-=======
->>>>>>> 2bd236bc
 		protoResource = &proto.PaginatedResource{
 			Resource: &proto.PaginatedResource_AppServer{
 				AppServer: &types.AppServerV3{
@@ -958,12 +955,8 @@
 								Labels:      acct.Metadata.Labels,
 							},
 							Spec: types.AppSpecV3{
-<<<<<<< HEAD
 								URI:        acct.Spec.StartUrl,
 								PublicAddr: acct.Spec.StartUrl,
-=======
-								URI: "https://console.aws.amazon.com/#start",
->>>>>>> 2bd236bc
 								AWS: &types.AppAWS{
 									ExternalID: acct.Spec.Id,
 								},
