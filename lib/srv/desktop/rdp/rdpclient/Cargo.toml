--- conflicted
+++ resolved
@@ -37,13 +37,9 @@
 tokio = { version = "1.36", features = ["full"] }
 tokio-boring = { git = "https://github.com/gravitational/boring", rev="605253d99d5e363e178bcf97e1d4622e33844cd5", optional = true }
 utf16string = "0.2.0"
-<<<<<<< HEAD
-uuid = { version = "1.7.0", features = ["v4"] }
+uuid = { version = "1.8.0", features = ["v4"] }
 tracing-subscriber = "0.3.17"
 tracing = { version = "0.1", features = ["log-always" ] }
-=======
-uuid = { version = "1.8.0", features = ["v4"] }
->>>>>>> 9677c7c8
 
 [build-dependencies]
 cbindgen = "0.26.0"
