//go:build desktop_access_rdp

/*
 * Teleport
 * Copyright (C) 2023  Gravitational, Inc.
 *
 * This program is free software: you can redistribute it and/or modify
 * it under the terms of the GNU Affero General Public License as published by
 * the Free Software Foundation, either version 3 of the License, or
 * (at your option) any later version.
 *
 * This program is distributed in the hope that it will be useful,
 * but WITHOUT ANY WARRANTY; without even the implied warranty of
 * MERCHANTABILITY or FITNESS FOR A PARTICULAR PURPOSE.  See the
 * GNU Affero General Public License for more details.
 *
 * You should have received a copy of the GNU Affero General Public License
 * along with this program.  If not, see <http://www.gnu.org/licenses/>.
 */

package rdpclient

// Some implementation details that don't belong in the public godoc:
// This package wraps a Rust library that ultimately calls IronRDP
// (https://github.com/Devolutions/IronRDP).
//
// The Rust library is statically-compiled and called via CGO.
// The Go code sends and receives the CGO versions of Rust RDP/TDP
// events and passes them to and from the browser.
//
// The flow is roughly this:
//    Go                                Rust
// ==============================================
//  rdpclient.Run -----------------> client_run
//                    *connected*
//                                    run_read_loop
//  handleRDPFastPathPDU <----------- cgo_handle_fastpath_pdu
//  handleRDPFastPathPDU <-----------
//  handleRDPFastPathPDU <-----------
//  			 *fast path (screen) streaming continues...*
//
//              *user input messages*
//                                   run_write_loop
//  ReadMessage(MouseMove) --------> client_write_rdp_pointer
//  ReadMessage(MouseButton) ------> client_write_rdp_pointer
//  ReadMessage(KeyboardButton) ---> client_write_rdp_keyboard
//            *user input continues...*
//
//        *connection closed (client or server side)*
//
//  The wds <--> RDP connection is guaranteed to close when the rust Client is dropped,
//  which happens when client_run returns (typically either due to an error or because
//  client_stop was called).
//
//  The browser <--> wds connection is guaranteed to close when WindowsService.handleConnection
//  returns.

/*
// Flags to include the static Rust library.
#cgo linux,386 LDFLAGS: -L${SRCDIR}/../../../../../target/i686-unknown-linux-gnu/release
#cgo linux,amd64 LDFLAGS: -L${SRCDIR}/../../../../../target/x86_64-unknown-linux-gnu/release
#cgo linux,arm LDFLAGS: -L${SRCDIR}/../../../../../target/arm-unknown-linux-gnueabihf/release
#cgo linux,arm64 LDFLAGS: -L${SRCDIR}/../../../../../target/aarch64-unknown-linux-gnu/release
#cgo linux LDFLAGS: -l:librdp_client.a -lpthread -ldl -lm
#cgo darwin,amd64 LDFLAGS: -L${SRCDIR}/../../../../../target/x86_64-apple-darwin/release
#cgo darwin,arm64 LDFLAGS: -L${SRCDIR}/../../../../../target/aarch64-apple-darwin/release
#cgo darwin LDFLAGS: -framework CoreFoundation -framework Security -lrdp_client -lpthread -ldl -lm
#include <librdprs.h>
*/
import "C"

import (
	"bytes"
	"context"
	"encoding/binary"
	"fmt"
	"github.com/jezek/xgb"
	"github.com/jezek/xgb/damage"
	"github.com/jezek/xgb/randr"
	"github.com/jezek/xgb/xfixes"
	"github.com/jezek/xgb/xproto"
	"github.com/jezek/xgb/xtest"
	"github.com/klauspost/compress/zstd"
	"golang.org/x/sync/errgroup"
	"golang.org/x/sys/unix"
	"log/slog"
<<<<<<< HEAD
	"math"
=======
	"net"
>>>>>>> 980ce61e
	"os"
	"os/exec"
	"runtime/cgo"
	"strconv"
	"sync"
	"sync/atomic"
	"syscall"
	"time"
	"unsafe"

	"github.com/google/uuid"
	"github.com/gravitational/trace"

	"github.com/gravitational/teleport/api/types"
	"github.com/gravitational/teleport/lib/srv/desktop/tdp"
	"github.com/gravitational/teleport/lib/utils"
	logutils "github.com/gravitational/teleport/lib/utils/log"
)

func init() {
	var rustLogLevel string

	// initialize the Rust logger by setting $RUST_LOG based
	// on the slog log level
	// (unless RUST_LOG is already explicitly set, then we
	// assume the user knows what they want)
	rl := os.Getenv("RUST_LOG")
	if rl == "" {
		ctx := context.Background()
		switch {
		case slog.Default().Enabled(ctx, logutils.TraceLevel):
			rustLogLevel = "trace"
		case slog.Default().Enabled(ctx, slog.LevelDebug):
			rustLogLevel = "debug"
		case slog.Default().Enabled(ctx, slog.LevelInfo):
			rustLogLevel = "info"
		case slog.Default().Enabled(ctx, slog.LevelWarn):
			rustLogLevel = "warn"
		default:
			rustLogLevel = "error"
		}

		// sspi-rs info-level logs are extremely verbose, so filter them out by default
		// TODO(zmb3): remove this after sspi-rs logging is cleaned up
		rustLogLevel += ",sspi=warn"

		os.Setenv("RUST_LOG", rustLogLevel)
	}

	C.rdpclient_init_log()
}

// Client is the RDP client.
// Its lifecycle is:
//
// ```
// rdpc := New()         // creates client
// rdpc.Run()   // starts rdp and waits for the duration of the connection
// ```
type Client struct {
	cfg Config

	// Parameters read from the TDP stream
	requestedWidth, requestedHeight uint16
	username                        string

	// handle allows the rust code to call back into the client.
	handle cgo.Handle

	// Synchronization point to prevent input messages from being forwarded
	// until the connection is established.
	// Used with sync/atomic, 0 means false, 1 means true.
	readyForInput uint32

	// wg is used to wait for the input/output streaming
	// goroutines to complete
	wg        sync.WaitGroup
	closeOnce sync.Once

	// png2FrameBuffer is used in the handlePNG function
	// to avoid allocation of the buffer on each png as
	// that part of the code is performance-sensitive.
	png2FrameBuffer []byte

	clientActivityMu sync.RWMutex
	clientLastActive time.Time

	// mouseX and mouseY are the last mouse coordinates sent to the client.
	mouseX, mouseY uint32
}

// New creates and connects a new Client based on cfg.
func New(cfg Config) (*Client, error) {
	if err := cfg.checkAndSetDefaults(); err != nil {
		return nil, err
	}
	c := &Client{
		cfg:           cfg,
		readyForInput: 0,
	}

	if err := c.readClientUsername(); err != nil {
		return nil, trace.Wrap(err)
	}
	if err := cfg.AuthorizeFn(c.username); err != nil {
		return nil, trace.Wrap(err)
	}
	if err := c.readClientSize(); err != nil {
		return nil, trace.Wrap(err)
	}
	return c, nil
}

// Run starts the rdp client and blocks until the client disconnects,
// then ensures the cleanup is run.
func (c *Client) Run(ctx context.Context) error {
	if c.cfg.Local {
		return c.runLocal(ctx)
	}
	// Create a handle to the client to pass to Rust.
	// The handle is used to call back into this Client from Rust.
	// Since the handle is created and deleted here, methods which
	// rely on a valid c.handle can only be called between here and
	// when this function returns.
	c.handle = cgo.NewHandle(c)
	defer c.handle.Delete()

	// Create a channel to signal the startInputStreaming goroutine to stop
	stopCh := make(chan struct{})

	inputStreamingReturnCh := make(chan error, 1)
	// Kick off input streaming goroutine
	go func() {
		inputStreamingReturnCh <- c.startInputStreaming(stopCh)
	}()

	rustRDPReturnCh := make(chan error, 1)
	// Kick off rust RDP loop goroutine
	go func() {
		rustRDPReturnCh <- c.startRustRDP(ctx)
	}()

	select {
	case err := <-rustRDPReturnCh:
		// Ensure the startInputStreaming goroutine returns.
		close(stopCh)
		return trace.Wrap(err)
	case err := <-inputStreamingReturnCh:
		// Ensure the startRustRDP goroutine returns.
		stopErr := c.stopRustRDP()
		return trace.NewAggregate(err, stopErr)
	}
}

func (c *Client) runLocal(ctx context.Context) error {
	width := c.requestedWidth - c.requestedWidth%2
	if err := c.writeConnectionActivated(0, 0, width, c.requestedHeight); err != nil {
		return trace.Wrap(err)
	}
	r, w, err := os.Pipe()
	if err != nil {
		return trace.Wrap(err)
	}
	defer r.Close()
	defer w.Close()
	_, err = unix.FcntlInt(w.Fd(), syscall.F_SETFD, 0)
	if err != nil {
		return trace.Wrap(err)
	}
	ctx, cancel := context.WithCancel(ctx)
	defer cancel()
	xvfb := exec.CommandContext(ctx, "Xvfb",
		"-dpi", "50",
		"-nolock",
		"-dpms",
		"-displayfd", fmt.Sprintf("%d", w.Fd()),
		"-screen", "0", fmt.Sprintf("%dx%dx16", width, c.requestedHeight),
		"-nolisten", "tcp",
		"-iglx")
	if err := xvfb.Start(); err != nil {
		return trace.Wrap(err)
	}
	defer func() {
		xvfb.Process.Kill()
		xvfb.Process.Wait()
	}()
	if err := w.Close(); err != nil {
		return trace.Wrap(err)
	}
	buf := make([]byte, 64)
	n, err := r.Read(buf)
	if err != nil {
		return trace.Wrap(err)
	}
	display := fmt.Sprintf(":%s", string(buf[:n-1]))
	c.cfg.Logger.DebugContext(ctx, "Started Xvfb", "display", display)

	cmd := xSessionCommand(display, c.username)
	xsession := exec.CommandContext(ctx, cmd[0], cmd[1:]...)
	if err := xsession.Start(); err != nil {
		return trace.Wrap(err)
	}
	defer func() {
		xsession.Process.Kill()
		xsession.Process.Wait()
	}()

	dial, setup, err := c.connectToDisplay(ctx, display)
	if err != nil {
		return trace.Wrap(err)
	}

	dmg, err := damage.NewDamageId(dial)
	if err != nil {
		return trace.Wrap(err)
	}
	window := setup.Roots[0].Root
	root := xproto.Drawable(window)
	if err := damage.CreateChecked(dial, dmg, root, damage.ReportLevelDeltaRectangles).Check(); err != nil {
		return trace.Wrap(err)
	}
	parts, err := xfixes.NewRegionId(dial)
	if err != nil {
		return trace.Wrap(err)
	}
	if err := xfixes.CreateRegionChecked(dial, parts, nil).Check(); err != nil {
		return trace.Wrap(err)
	}

	ticker := time.NewTicker(40 * time.Millisecond)
	group, ctx := errgroup.WithContext(ctx)
	group.Go(func() error {
		i := int64(0)
		i2 := 0
		totalDuration := 0 * time.Millisecond
		totalSize := 1
		compressedSize := 0
		var buf bytes.Buffer
		encoder, err := zstd.NewWriter(&buf)
		if err != nil {
			return trace.Wrap(err)
		}
		for {
			for e, er := dial.PollForEvent(); e != nil || er != nil; e, er = dial.PollForEvent() {
			}
			if err := damage.SubtractChecked(dial, dmg, xfixes.RegionNone, parts).Check(); err != nil {
				return trace.Wrap(err)
			}
			res, err := xfixes.FetchRegion(dial, parts).Reply()
			if err != nil {
				return trace.Wrap(err)
			}
			for _, rect := range res.Rectangles {
				i2++
				if rect.Width%2 == 1 {
					rect.Width += 1
					if uint16(rect.X)+rect.Width > width {
						rect.X -= 1
					}
				}
				replay, err := xproto.GetImage(dial, xproto.ImageFormatZPixmap, root, rect.X, rect.Y, rect.Width, rect.Height, math.MaxUint32).Reply()
				if err != nil {
					return trace.Wrap(err)
				}
				if len(replay.Data) == 0 {
					continue
				}
				start := time.Now()
				buf.Reset()
				encoder.Reset(&buf)
				buf.Grow(len(replay.Data) / 4)
				if err := binary.Write(&buf, binary.BigEndian, rect.X); err != nil {
					return trace.Wrap(err)
				}
				if err := binary.Write(&buf, binary.BigEndian, rect.Y); err != nil {
					return trace.Wrap(err)
				}
				if err := binary.Write(&buf, binary.BigEndian, rect.Width); err != nil {
					return trace.Wrap(err)
				}
				if err := binary.Write(&buf, binary.BigEndian, rect.Height); err != nil {
					return trace.Wrap(err)
				}
				encode(replay.Data, encoder)
				if err := encoder.Close(); err != nil {
					return trace.Wrap(err)
				}
				duration := time.Now().Sub(start)
				totalDuration += duration
				totalSize += len(replay.Data)
				compressedSize += buf.Len()
				if duration > 10*time.Millisecond {
					c.cfg.Logger.WarnContext(ctx, "Slow frame rendering", "duration", duration)
					os.WriteFile(fmt.Sprintf("slow%d.rgb565", i2), replay.Data, 0666)
				}
				if err := c.cfg.Conn.WriteMessage(tdp.X11Frame(buf.Bytes())); err != nil {
					return trace.Wrap(err)
				}
			}
			select {
			case <-ctx.Done():
				return nil
			case <-ticker.C:
			}
			i++
			if i%25 == 0 {
				c.cfg.Logger.DebugContext(ctx, fmt.Sprintf("Average encooding time %dms, compression rate: %d%%", totalDuration.Milliseconds()/i, compressedSize*100/totalSize))
			}
		}
	})
	group.Go(func() error {
		return c.handleInputLocal(ctx, dial, window)
	})
	err = group.Wait()
	return err
}

func (c *Client) connectToDisplay(ctx context.Context, display string) (*xgb.Conn, *xproto.SetupInfo, error) {
	dial, err := xgb.NewConnDisplay(display)
	if err != nil {
		return nil, nil, trace.Wrap(err)
	}
	setup := xproto.Setup(dial)
	if err := randr.Init(dial); err != nil {
		return nil, nil, trace.Wrap(err)
	}
	if err := xtest.Init(dial); err != nil {
		return nil, nil, trace.Wrap(err)
	}
	if err := damage.Init(dial); err != nil {
		return nil, nil, trace.Wrap(err)
	}
	if err := xfixes.Init(dial); err != nil {
		return nil, nil, trace.Wrap(err)
	}

	xfixesVersion, err := xfixes.QueryVersion(dial, 5, 0).Reply()
	if err != nil {
		return nil, nil, trace.Wrap(err)
	}
	c.cfg.Logger.DebugContext(ctx, "Xfixes version", "major", xfixesVersion.MajorVersion, "minor", xfixesVersion.MinorVersion)

	damageVersion, err := damage.QueryVersion(dial, 1, 1).Reply()
	if err != nil {
		return nil, nil, trace.Wrap(err)
	}
	c.cfg.Logger.DebugContext(ctx, "Damage version", "major", damageVersion.MajorVersion, "minor", damageVersion.MinorVersion)

	xtestVersion, err := xfixes.QueryVersion(dial, 5, 0).Reply()
	if err != nil {
		return nil, nil, trace.Wrap(err)
	}
	c.cfg.Logger.DebugContext(ctx, "Xtest version", "major", xtestVersion.MajorVersion, "minor", xtestVersion.MinorVersion)
	return dial, setup, nil
}

func (c *Client) handleInputLocal(ctx context.Context, dial *xgb.Conn, root xproto.Window) error {
	for {
		select {
		case <-ctx.Done():
			return nil
		default:
		}
		msg, err := c.cfg.Conn.ReadMessage()
		if err != nil {
			return trace.Wrap(err)
		}
		switch msg := msg.(type) {
		case tdp.MouseMove:
			if err := xtest.FakeInputChecked(dial, 6, 0, xproto.TimeCurrentTime, root, int16(msg.X), int16(msg.Y), 0).Check(); err != nil {
				return trace.Wrap(err)
			}
		case tdp.MouseButton:
			eventType := 5
			if msg.State == tdp.ButtonPressed {
				eventType = 4
			}
			if err := xtest.FakeInputChecked(dial, byte(eventType), byte(msg.Button+1), xproto.TimeCurrentTime, root, 0, 0, 0).Check(); err != nil {
				return trace.Wrap(err)
			}
		case tdp.MouseWheel:
			detail := 5
			if msg.Delta > 0 {
				detail = 4
			}
			if err := xtest.FakeInputChecked(dial, 4, byte(detail), xproto.TimeCurrentTime, root, 0, 0, 0).Check(); err != nil {
				return trace.Wrap(err)
			}
			if err := xtest.FakeInputChecked(dial, 5, byte(detail), xproto.TimeCurrentTime, root, 0, 0, 0).Check(); err != nil {
				return trace.Wrap(err)
			}
		case tdp.KeyboardButton:
			eventType := 3
			if msg.State == tdp.ButtonPressed {
				eventType = 2
			}
			if err := xtest.FakeInputChecked(dial, byte(eventType), byte(msg.KeyCode+8), xproto.TimeCurrentTime, root, 0, 0, 0).Check(); err != nil {
				return trace.Wrap(err)
			}
		}
	}
}

func (c *Client) GetClientUsername() string {
	return c.username
}

func (c *Client) readClientUsername() error {
	for {
		msg, err := c.cfg.Conn.ReadMessage()
		if err != nil {
			return trace.Wrap(err)
		}
		u, ok := msg.(tdp.ClientUsername)
		if !ok {
			c.cfg.Logger.DebugContext(context.Background(), "Received unexpected ClientUsername message", "message_type", logutils.TypeAttr(msg))
			continue
		}
		c.cfg.Logger.DebugContext(context.Background(), "Got RDP username", "username", u.Username)
		c.username = u.Username
		return nil
	}
}

func (c *Client) readClientSize() error {
	for {
		s, err := c.cfg.Conn.ReadClientScreenSpec()
		if err != nil {
			c.cfg.Logger.DebugContext(context.Background(), "Failed to read client screen spec", "error", err)
			continue
		}

		if c.cfg.hasSizeOverride() {
			// Some desktops have a screen size in their resource definition.
			// If non-zero then we always request this screen size.
			c.cfg.Logger.DebugContext(context.Background(), "Forcing a fixed screen size", "width", c.cfg.Width, "height", c.cfg.Height)
			c.requestedWidth = uint16(c.cfg.Width)
			c.requestedHeight = uint16(c.cfg.Height)
		} else {
			// If not otherwise specified, we request the screen size based
			// on what the client (browser) reports.
			c.cfg.Logger.DebugContext(context.Background(), "Got RDP screen size", "width", s.Width, "height", s.Height)
			c.requestedWidth = uint16(s.Width)
			c.requestedHeight = uint16(s.Height)
		}

		if c.requestedWidth > types.MaxRDPScreenWidth || c.requestedHeight > types.MaxRDPScreenHeight {
			err = trace.BadParameter(
				"screen size of %d x %d is greater than the maximum allowed by RDP (%d x %d)",
				s.Width, s.Height, types.MaxRDPScreenWidth, types.MaxRDPScreenHeight,
			)
			if err := c.sendTDPAlert(err.Error(), tdp.SeverityError); err != nil {
				return trace.Wrap(err)
			}
			return trace.Wrap(err)
		}

		return nil
	}
}

func (c *Client) sendTDPAlert(message string, severity tdp.Severity) error {
	return c.cfg.Conn.WriteMessage(tdp.Alert{Message: message, Severity: severity})
}

func (c *Client) startRustRDP(ctx context.Context) error {
	c.cfg.Logger.InfoContext(ctx, "Rust RDP loop starting")
	defer c.cfg.Logger.InfoContext(ctx, "Rust RDP loop finished")

	// [username] need only be valid for the duration of
	// C.client_run. It is copied on the Rust  side and
	// thus can be freed here.
	username := C.CString(c.username)
	defer C.free(unsafe.Pointer(username))
	var res C.CGOResult
	if c.cfg.Local {
		res = C.local_client_run(
			C.uintptr_t(c.handle),
			C.CGOConnectParams{
				go_username:   username,
				screen_width:  C.uint16_t(c.requestedWidth),
				screen_height: C.uint16_t(c.requestedHeight),
			})
	} else {

		userCertDER, userKeyDER, err := c.cfg.GenerateUserCert(ctx, c.username, c.cfg.CertTTL)
		if err != nil {
			return trace.Wrap(err)
		}

		// [addr] need only be valid for the duration of
		// C.client_run. It is copied on the Rust side and
		// thus can be freed here.
		addr := C.CString(c.cfg.Addr)
		defer C.free(unsafe.Pointer(addr))

		// [kdcAddr] need only be valid for the duration of
		// C.client_run. It is copied on the Rust side and
		// thus can be freed here.
		kdcAddr := C.CString(c.cfg.KDCAddr)
		defer C.free(unsafe.Pointer(kdcAddr))

		// [computerName] need only be valid for the duration of
		// C.client_run. It is copied on the Rust side and
		// thus can be freed here.
		computerName := C.CString(c.cfg.ComputerName)
		defer C.free(unsafe.Pointer(computerName))

		cert_der, err := utils.UnsafeSliceData(userCertDER)
		if err != nil {
			return trace.Wrap(err)
		} else if cert_der == nil {
			return trace.BadParameter("user cert was nil")
		}

		key_der, err := utils.UnsafeSliceData(userKeyDER)
		if err != nil {
			return trace.Wrap(err)
		} else if key_der == nil {
			return trace.BadParameter("user key was nil")
		}

		hostID, err := uuid.Parse(c.cfg.HostID)
		if err != nil {
			return trace.Wrap(err)
		}

		nextHostID := hostID[:]
		cHostID := [4]C.uint32_t{}
		for i := 0; i < len(cHostID); i++ {
			const uint32Len = 4
			cHostID[i] = (C.uint32_t)(binary.LittleEndian.Uint32(nextHostID[:uint32Len]))
			nextHostID = nextHostID[uint32Len:]
		}

		res = C.client_run(
			C.uintptr_t(c.handle),
			C.CGOConnectParams{
				ad:               C.bool(c.cfg.AD),
				nla:              C.bool(c.cfg.NLA),
				go_username:      username,
				go_addr:          addr,
				go_computer_name: computerName,
				go_kdc_addr:      kdcAddr,
				// cert length and bytes.
				cert_der_len: C.uint32_t(len(userCertDER)),
				cert_der:     (*C.uint8_t)(cert_der),
				// key length and bytes.
				key_der_len:             C.uint32_t(len(userKeyDER)),
				key_der:                 (*C.uint8_t)(key_der),
				screen_width:            C.uint16_t(c.requestedWidth),
				screen_height:           C.uint16_t(c.requestedHeight),
				allow_clipboard:         C.bool(c.cfg.AllowClipboard),
				allow_directory_sharing: C.bool(c.cfg.AllowDirectorySharing),
				show_desktop_wallpaper:  C.bool(c.cfg.ShowDesktopWallpaper),
				client_id:               cHostID,
			},
		)
	}

	var message string
	if res.message != nil {
		message = C.GoString(res.message)
		defer C.free_string(res.message)
	}

	// If the client exited with an error, send a TDP notification and return it.
	if res.err_code != C.ErrCodeSuccess {
		var err error

		if message != "" {
			err = trace.Errorf("RDP client exited with an error: %v", message)
		} else {
			err = trace.Errorf("RDP client exited with an unknown error")
		}

		c.sendTDPAlert(err.Error(), tdp.SeverityError)
		return err
	}

	if message != "" {
		message = fmt.Sprintf("RDP client exited gracefully with message: %v", message)
	} else {
		message = "RDP client exited gracefully"
	}

	c.cfg.Logger.InfoContext(ctx, message)

	c.sendTDPAlert(message, tdp.SeverityError)

	return nil
}

func (c *Client) stopRustRDP() error {
	if errCode := C.client_stop(C.uintptr_t(c.handle)); errCode != C.ErrCodeSuccess {
		return trace.Errorf("client_stop failed: %v", errCode)
	}
	return nil
}

// start_input_streaming kicks off goroutines for input/output streaming and returns right
// away. Use Wait to wait for them to finish.
func (c *Client) startInputStreaming(stopCh chan struct{}) error {
	c.cfg.Logger.InfoContext(context.Background(), "TDP input streaming starting")
	defer c.cfg.Logger.InfoContext(context.Background(), "TDP input streaming finished")

	// we will disable ping only if the env var is truthy
	disableDesktopPing, _ := strconv.ParseBool(os.Getenv("TELEPORT_DISABLE_DESKTOP_LATENCY_DETECTOR_PING"))

	var withheldResize *tdp.ClientScreenSpec
	for {
		select {
		case <-stopCh:
			return nil
		default:
		}

		msg, err := c.cfg.Conn.ReadMessage()
		if utils.IsOKNetworkError(err) {
			return nil
		} else if tdp.IsNonFatalErr(err) {
			c.cfg.Conn.SendNotification(err.Error(), tdp.SeverityWarning)
			continue
		} else if err != nil {
			c.cfg.Logger.WarnContext(context.Background(), "Failed reading TDP input message", "error", err)
			return err
		}
		if m, ok := msg.(tdp.Ping); ok {
			// Upon receiving a ping message, we make a connection
			// to the host and send the same message back to the proxy.
			// The proxy will then compute the round trip time.
			if !disableDesktopPing {
				conn, err := net.Dial("tcp", c.cfg.Addr)
				if err == nil {
					conn.Close()
				}
			}
			if err := c.cfg.Conn.WriteMessage(m); err != nil {
				c.cfg.Logger.WarnContext(context.Background(), "Failed writing TDP ping message", "error", err)
				return err
			}
			continue
		}

		if atomic.LoadUint32(&c.readyForInput) == 0 {
			switch m := msg.(type) {
			case tdp.ClientScreenSpec:
				// Withhold the latest screen size until the client is ready for input. This ensures
				// that the client receives the correct screen size when it is ready.
				withheldResize = &m
				c.cfg.Logger.DebugContext(context.Background(), "Withholding screen size until client is ready for input", "width", m.Width, "height", m.Height)
			default:
				// Ignore all messages except ClientScreenSpec until the client is ready for input.
				c.cfg.Logger.DebugContext(context.Background(), "Dropping TDP input message, not ready for input")
			}

			continue
		}

		c.UpdateClientActivity()

		if withheldResize != nil {
			c.cfg.Logger.DebugContext(context.Background(), "Sending withheld screen size to client")
			if err := c.handleTDPInput(*withheldResize); err != nil {
				return trace.Wrap(err)
			}
			withheldResize = nil
		}

		if err := c.handleTDPInput(msg); err != nil {
			return trace.Wrap(err)
		}
	}
}

// handleTDPInput handles a single TDP message sent to us from the browser.
func (c *Client) handleTDPInput(msg tdp.Message) error {
	switch m := msg.(type) {
	case tdp.ClientScreenSpec:
		// If the client has specified a fixed screen size, we don't
		// need to send a screen resize event.
		if c.cfg.hasSizeOverride() {
			return nil
		}

		c.cfg.Logger.DebugContext(context.Background(), "Client changed screen size", "width", m.Width, "height", m.Height)
		if errCode := C.client_write_screen_resize(
			C.uintptr_t(c.handle),
			C.uint32_t(m.Width),
			C.uint32_t(m.Height),
		); errCode != C.ErrCodeSuccess {
			return trace.Errorf("ClientScreenSpec: client_write_screen_resize: %v", errCode)
		}
	case tdp.MouseMove:
		c.mouseX, c.mouseY = m.X, m.Y
		if errCode := C.client_write_rdp_pointer(
			C.uintptr_t(c.handle),
			C.CGOMousePointerEvent{
				x:      C.uint16_t(m.X),
				y:      C.uint16_t(m.Y),
				button: C.PointerButtonNone,
				wheel:  C.PointerWheelNone,
			},
		); errCode != C.ErrCodeSuccess {
			return trace.Errorf("MouseMove: client_write_rdp_pointer: %v", errCode)
		}
	case tdp.MouseButton:
		// Map the button to a C enum value.
		var button C.CGOPointerButton
		switch m.Button {
		case tdp.LeftMouseButton:
			button = C.PointerButtonLeft
		case tdp.RightMouseButton:
			button = C.PointerButtonRight
		case tdp.MiddleMouseButton:
			button = C.PointerButtonMiddle
		default:
			button = C.PointerButtonNone
		}
		if errCode := C.client_write_rdp_pointer(
			C.uintptr_t(c.handle),
			C.CGOMousePointerEvent{
				x:      C.uint16_t(c.mouseX),
				y:      C.uint16_t(c.mouseY),
				button: uint32(button),
				down:   m.State == tdp.ButtonPressed,
				wheel:  C.PointerWheelNone,
			},
		); errCode != C.ErrCodeSuccess {
			return trace.Errorf("MouseButton: client_write_rdp_pointer: %v", errCode)
		}
	case tdp.MouseWheel:
		var wheel C.CGOPointerWheel
		switch m.Axis {
		case tdp.VerticalWheelAxis:
			wheel = C.PointerWheelVertical
		case tdp.HorizontalWheelAxis:
			wheel = C.PointerWheelHorizontal
			// TDP positive scroll deltas move towards top-left.
			// RDP positive scroll deltas move towards top-right.
			//
			// Fix the scroll direction to match TDP, it's inverted for
			// horizontal scroll in RDP.
			m.Delta = -m.Delta
		default:
			wheel = C.PointerWheelNone
		}
		if errCode := C.client_write_rdp_pointer(
			C.uintptr_t(c.handle),
			C.CGOMousePointerEvent{
				x:           C.uint16_t(c.mouseX),
				y:           C.uint16_t(c.mouseY),
				button:      C.PointerButtonNone,
				wheel:       uint32(wheel),
				wheel_delta: C.int16_t(m.Delta),
			},
		); errCode != C.ErrCodeSuccess {
			return trace.Errorf("MouseWheel: client_write_rdp_pointer: %v", errCode)
		}
	case tdp.KeyboardButton:
		if errCode := C.client_write_rdp_keyboard(
			C.uintptr_t(c.handle),
			C.CGOKeyboardEvent{
				code: C.uint16_t(m.KeyCode),
				down: m.State == tdp.ButtonPressed,
			},
		); errCode != C.ErrCodeSuccess {
			return trace.Errorf("KeyboardButton: client_write_rdp_keyboard: %v", errCode)
		}
	case tdp.SyncKeys:
		if errCode := C.client_write_rdp_sync_keys(C.uintptr_t(c.handle),
			C.CGOSyncKeys{
				scroll_lock_down: m.ScrollLockState == tdp.ButtonPressed,
				num_lock_down:    m.NumLockState == tdp.ButtonPressed,
				caps_lock_down:   m.CapsLockState == tdp.ButtonPressed,
				kana_lock_down:   m.KanaLockState == tdp.ButtonPressed,
			}); errCode != C.ErrCodeSuccess {
			return trace.Errorf("SyncKeys: client_write_rdp_sync_keys: %v", errCode)
		}
	case tdp.ClipboardData:
		if !c.cfg.AllowClipboard {
			c.cfg.Logger.DebugContext(context.Background(), "Received clipboard data, but clipboard is disabled")
			return nil
		}
		if len(m) > 0 {
			if errCode := C.client_update_clipboard(
				C.uintptr_t(c.handle),
				(*C.uint8_t)(unsafe.Pointer(&m[0])),
				C.uint32_t(len(m)),
			); errCode != C.ErrCodeSuccess {
				return trace.Errorf("ClipboardData: client_update_clipboard (len=%v): %v", len(m), errCode)
			}
		} else {
			c.cfg.Logger.WarnContext(context.Background(), "Received an empty clipboard message")
		}
	case tdp.SharedDirectoryAnnounce:
		if c.cfg.AllowDirectorySharing {
			driveName := C.CString(m.Name)
			defer C.free(unsafe.Pointer(driveName))
			if errCode := C.client_handle_tdp_sd_announce(C.uintptr_t(c.handle), C.CGOSharedDirectoryAnnounce{
				directory_id: C.uint32_t(m.DirectoryID),
				name:         driveName,
			}); errCode != C.ErrCodeSuccess {
				return trace.Errorf("SharedDirectoryAnnounce: failed with %v", errCode)
			}
		}
	case tdp.SharedDirectoryInfoResponse:
		if c.cfg.AllowDirectorySharing {
			path := C.CString(m.Fso.Path)
			defer C.free(unsafe.Pointer(path))
			if errCode := C.client_handle_tdp_sd_info_response(C.uintptr_t(c.handle), C.CGOSharedDirectoryInfoResponse{
				completion_id: C.uint32_t(m.CompletionID),
				err_code:      m.ErrCode,
				fso: C.CGOFileSystemObject{
					last_modified: C.uint64_t(m.Fso.LastModified),
					size:          C.uint64_t(m.Fso.Size),
					file_type:     m.Fso.FileType,
					is_empty:      C.uint8_t(m.Fso.IsEmpty),
					path:          path,
				},
			}); errCode != C.ErrCodeSuccess {
				return trace.Errorf("SharedDirectoryInfoResponse failed: %v", errCode)
			}
		}
	case tdp.SharedDirectoryCreateResponse:
		if c.cfg.AllowDirectorySharing {
			path := C.CString(m.Fso.Path)
			defer C.free(unsafe.Pointer(path))
			if errCode := C.client_handle_tdp_sd_create_response(C.uintptr_t(c.handle), C.CGOSharedDirectoryCreateResponse{
				completion_id: C.uint32_t(m.CompletionID),
				err_code:      m.ErrCode,
				fso: C.CGOFileSystemObject{
					last_modified: C.uint64_t(m.Fso.LastModified),
					size:          C.uint64_t(m.Fso.Size),
					file_type:     m.Fso.FileType,
					is_empty:      C.uint8_t(m.Fso.IsEmpty),
					path:          path,
				},
			}); errCode != C.ErrCodeSuccess {
				return trace.Errorf("SharedDirectoryCreateResponse failed: %v", errCode)
			}
		}
	case tdp.SharedDirectoryDeleteResponse:
		if c.cfg.AllowDirectorySharing {
			if errCode := C.client_handle_tdp_sd_delete_response(C.uintptr_t(c.handle), C.CGOSharedDirectoryDeleteResponse{
				completion_id: C.uint32_t(m.CompletionID),
				err_code:      m.ErrCode,
			}); errCode != C.ErrCodeSuccess {
				return trace.Errorf("SharedDirectoryDeleteResponse failed: %v", errCode)
			}
		}
	case tdp.SharedDirectoryListResponse:
		if c.cfg.AllowDirectorySharing {
			fsoList := make([]C.CGOFileSystemObject, 0, len(m.FsoList))

			for _, fso := range m.FsoList {
				path := C.CString(fso.Path)
				defer C.free(unsafe.Pointer(path))

				fsoList = append(fsoList, C.CGOFileSystemObject{
					last_modified: C.uint64_t(fso.LastModified),
					size:          C.uint64_t(fso.Size),
					file_type:     fso.FileType,
					is_empty:      C.uint8_t(fso.IsEmpty),
					path:          path,
				})
			}

			fsoListLen := len(fsoList)
			var cgoFsoList *C.CGOFileSystemObject

			if fsoListLen > 0 {
				cgoFsoList = (*C.CGOFileSystemObject)(unsafe.Pointer(&fsoList[0]))
			} else {
				cgoFsoList = (*C.CGOFileSystemObject)(unsafe.Pointer(&fsoList))
			}

			if errCode := C.client_handle_tdp_sd_list_response(C.uintptr_t(c.handle), C.CGOSharedDirectoryListResponse{
				completion_id:   C.uint32_t(m.CompletionID),
				err_code:        m.ErrCode,
				fso_list_length: C.uint32_t(fsoListLen),
				fso_list:        cgoFsoList,
			}); errCode != C.ErrCodeSuccess {
				return trace.Errorf("SharedDirectoryListResponse failed: %v", errCode)
			}
		}
	case tdp.SharedDirectoryReadResponse:
		if c.cfg.AllowDirectorySharing {
			var readData *C.uint8_t
			if m.ReadDataLength > 0 {
				readData = (*C.uint8_t)(unsafe.Pointer(&m.ReadData[0]))
			} else {
				readData = (*C.uint8_t)(unsafe.Pointer(&m.ReadData))
			}

			if errCode := C.client_handle_tdp_sd_read_response(C.uintptr_t(c.handle), C.CGOSharedDirectoryReadResponse{
				completion_id:    C.uint32_t(m.CompletionID),
				err_code:         m.ErrCode,
				read_data_length: C.uint32_t(m.ReadDataLength),
				read_data:        readData,
			}); errCode != C.ErrCodeSuccess {
				return trace.Errorf("SharedDirectoryReadResponse failed: %v", errCode)
			}
		}
	case tdp.SharedDirectoryWriteResponse:
		if c.cfg.AllowDirectorySharing {
			if errCode := C.client_handle_tdp_sd_write_response(C.uintptr_t(c.handle), C.CGOSharedDirectoryWriteResponse{
				completion_id: C.uint32_t(m.CompletionID),
				err_code:      m.ErrCode,
				bytes_written: C.uint32_t(m.BytesWritten),
			}); errCode != C.ErrCodeSuccess {
				return trace.Errorf("SharedDirectoryWriteResponse failed: %v", errCode)
			}
		}
	case tdp.SharedDirectoryMoveResponse:
		if c.cfg.AllowDirectorySharing {
			if errCode := C.client_handle_tdp_sd_move_response(C.uintptr_t(c.handle), C.CGOSharedDirectoryMoveResponse{
				completion_id: C.uint32_t(m.CompletionID),
				err_code:      m.ErrCode,
			}); errCode != C.ErrCodeSuccess {
				return trace.Errorf("SharedDirectoryMoveResponse failed: %v", errCode)
			}
		}
	case tdp.SharedDirectoryTruncateResponse:
		if c.cfg.AllowDirectorySharing {
			if errCode := C.client_handle_tdp_sd_truncate_response(C.uintptr_t(c.handle), C.CGOSharedDirectoryTruncateResponse{
				completion_id: C.uint32_t(m.CompletionID),
				err_code:      m.ErrCode,
			}); errCode != C.ErrCodeSuccess {
				return trace.Errorf("SharedDirectoryTruncateResponse failed: %v", errCode)
			}
		}
	case tdp.RDPResponsePDU:
		pduLen := uint32(len(m))
		if pduLen == 0 {
			c.cfg.Logger.ErrorContext(context.Background(), "response PDU empty")
		}
		rdpResponsePDU := (*C.uint8_t)(unsafe.SliceData(m))

		if errCode := C.client_handle_tdp_rdp_response_pdu(
			C.uintptr_t(c.handle), rdpResponsePDU, C.uint32_t(pduLen),
		); errCode != C.ErrCodeSuccess {
			return trace.Errorf("RDPResponsePDU failed: %v", errCode)
		}
	default:
		c.cfg.Logger.WarnContext(
			context.Background(),
			"Skipping unimplemented TDP message",
			"type", logutils.TypeAttr(msg),
		)
	}

	return nil
}

// asRustBackedSlice creates a Go slice backed by data managed in Rust
// without copying it. The caller must ensure that the data is not freed
// by Rust while the slice is in use.
//
// This can be used in lieu of C.GoBytes (which copies the data) wherever
// performance is of greater concern.
func asRustBackedSlice(data *C.uint8_t, length int) []byte {
	ptr := unsafe.Pointer(data)
	uptr := (*uint8)(ptr)
	return unsafe.Slice(uptr, length)
}

func toClient(handle C.uintptr_t) (value *Client, err error) {
	defer func() {
		if r := recover(); r != nil {
			err = trace.Errorf("panic: %v", r)
		}
	}()
	return cgo.Handle(handle).Value().(*Client), nil
}

//export cgo_read_rdp_license
func cgo_read_rdp_license(handle C.uintptr_t, req *C.CGOLicenseRequest, data_out **C.uint8_t, len_out *C.size_t) C.CGOErrCode {
	*data_out = nil
	*len_out = 0

	client, err := toClient(handle)
	if err != nil {
		return C.ErrCodeFailure
	}

	issuer := C.GoString(req.issuer)
	company := C.GoString(req.company)
	productID := C.GoString(req.product_id)

	license, err := client.readRDPLicense(context.Background(), types.RDPLicenseKey{
		Version:   uint32(req.version),
		Issuer:    issuer,
		Company:   company,
		ProductID: productID,
	})
	if trace.IsNotFound(err) {
		return C.ErrCodeNotFound
	} else if err != nil {
		return C.ErrCodeFailure
	}

	// in this case, we expect the caller to use cgo_free_rdp_license
	// when the data is no longer needed
	*data_out = (*C.uint8_t)(C.CBytes(license))
	*len_out = C.size_t(len(license))
	return C.ErrCodeSuccess
}

//export cgo_free_rdp_license
func cgo_free_rdp_license(p *C.uint8_t) {
	C.free(unsafe.Pointer(p))
}

//export cgo_write_rdp_license
func cgo_write_rdp_license(handle C.uintptr_t, req *C.CGOLicenseRequest, data *C.uint8_t, length C.size_t) C.CGOErrCode {
	client, err := toClient(handle)
	if err != nil {
		return C.ErrCodeFailure
	}

	issuer := C.GoString(req.issuer)
	company := C.GoString(req.company)
	productID := C.GoString(req.product_id)

	licenseData := C.GoBytes(unsafe.Pointer(data), C.int(length))

	err = client.writeRDPLicense(context.Background(), types.RDPLicenseKey{
		Version:   uint32(req.version),
		Issuer:    issuer,
		Company:   company,
		ProductID: productID,
	}, licenseData)
	if err != nil {
		return C.ErrCodeFailure
	}

	return C.ErrCodeSuccess
}

func (c *Client) readRDPLicense(ctx context.Context, key types.RDPLicenseKey) ([]byte, error) {
	log := c.cfg.Logger.With(
		"issuer", key.Issuer,
		"company", key.Company,
		"version", key.Version,
		"product", key.ProductID,
	)

	license, err := c.cfg.LicenseStore.ReadRDPLicense(ctx, &key)
	switch {
	case trace.IsNotFound(err):
		log.InfoContext(ctx, "existing RDP license not found")
	case err != nil:
		log.ErrorContext(ctx, "could not look up existing RDP license", "error", err)
	case len(license) > 0:
		log.InfoContext(ctx, "found existing RDP license")
	}

	return license, trace.Wrap(err)
}

func (c *Client) writeRDPLicense(ctx context.Context, key types.RDPLicenseKey, license []byte) error {
	log := c.cfg.Logger.With(
		"issuer", key.Issuer,
		"company", key.Company,
		"version", key.Version,
		"product", key.ProductID,
	)
	log.InfoContext(ctx, "writing RDP license to storage")
	err := c.cfg.LicenseStore.WriteRDPLicense(ctx, &key, license)
	if err != nil {
		log.ErrorContext(ctx, "could not write RDP license", "error", err)
	}
	return trace.Wrap(err)
}

//export cgo_handle_x11_update
func cgo_handle_x11_update(handle C.uintptr_t, data *C.uint8_t, length C.uint32_t) C.CGOErrCode {
	goData := asRustBackedSlice(data, int(length))
	client, err := toClient(handle)
	if err != nil {
		return C.ErrCodeFailure
	}
	return client.handleX11Update(goData)
}

func (c *Client) handleX11Update(data []byte) C.CGOErrCode {
	atomic.StoreUint32(&c.readyForInput, 1)

	if err := c.cfg.Conn.WriteMessage(tdp.X11Frame(data)); err != nil {
		c.cfg.Logger.ErrorContext(context.Background(), "failed handling X11Frame", "error", err)
		return C.ErrCodeFailure
	}
	return C.ErrCodeSuccess
}

//export cgo_handle_fastpath_pdu
func cgo_handle_fastpath_pdu(handle C.uintptr_t, data *C.uint8_t, length C.uint32_t) C.CGOErrCode {
	goData := asRustBackedSlice(data, int(length))
	client, err := toClient(handle)
	if err != nil {
		return C.ErrCodeFailure
	}
	return client.handleRDPFastPathPDU(goData)
}

func (c *Client) handleRDPFastPathPDU(data []byte) C.CGOErrCode {
	// Notify the input forwarding goroutine that we're ready for input.
	// Input can only be sent after connection was established, which we infer
	// from the fact that a fast path pdu was sent.
	atomic.StoreUint32(&c.readyForInput, 1)

	if err := c.cfg.Conn.WriteMessage(tdp.RDPFastPathPDU(data)); err != nil {
		c.cfg.Logger.ErrorContext(context.Background(), "failed handling RDPFastPathPDU", "error", err)
		return C.ErrCodeFailure
	}
	return C.ErrCodeSuccess
}

//export cgo_handle_rdp_connection_activated
func cgo_handle_rdp_connection_activated(
	handle C.uintptr_t,
	io_channel_id C.uint16_t,
	user_channel_id C.uint16_t,
	screen_width C.uint16_t,
	screen_height C.uint16_t,
) C.CGOErrCode {
	client, err := toClient(handle)
	if err != nil {
		return C.ErrCodeFailure
	}
	return client.handleRDPConnectionActivated(io_channel_id, user_channel_id, screen_width, screen_height)
}

func (c *Client) handleRDPConnectionActivated(ioChannelID, userChannelID, screenWidth, screenHeight C.uint16_t) C.CGOErrCode {
	c.cfg.Logger.DebugContext(context.Background(), "Received RDP  channel IDs", "io_channel_id", ioChannelID, "user_channel_id", userChannelID)

	// Note: RDP doesn't always use the resolution we asked for.
	// This is especially true when we request dimensions that are not a multiple of 4.
	c.cfg.Logger.DebugContext(context.Background(), "RDP server provided resolution", "width", screenWidth, "height", screenHeight)

	if err := c.writeConnectionActivated(uint16(ioChannelID), uint16(userChannelID), uint16(screenWidth), uint16(screenHeight)); err != nil {
		c.cfg.Logger.ErrorContext(context.Background(), "failed  handling connection initialization", "error", err)
		return C.ErrCodeFailure
	}
	return C.ErrCodeSuccess
}

func (c *Client) writeConnectionActivated(ioChannelID uint16, userChannelID uint16, screenWidth uint16, screenHeight uint16) error {
	return c.cfg.Conn.WriteMessage(tdp.ConnectionActivated{
		IOChannelID:   ioChannelID,
		UserChannelID: userChannelID,
		ScreenWidth:   screenWidth,
		ScreenHeight:  screenHeight,
	})
}

//export cgo_handle_remote_copy
func cgo_handle_remote_copy(handle C.uintptr_t, data *C.uint8_t, length C.uint32_t) C.CGOErrCode {
	goData := C.GoBytes(unsafe.Pointer(data), C.int(length))
	client, err := toClient(handle)
	if err != nil {
		return C.ErrCodeFailure
	}
	return client.handleRemoteCopy(goData)
}

// handleRemoteCopy is called from Rust when data is copied
// on the remote desktop
func (c *Client) handleRemoteCopy(data []byte) C.CGOErrCode {
	c.cfg.Logger.DebugContext(context.Background(), "Received clipboard data from Windows desktop", "len", len(data))

	if err := c.cfg.Conn.WriteMessage(tdp.ClipboardData(data)); err != nil {
		c.cfg.Logger.ErrorContext(context.Background(), "failed handling remote copy", "error", err)
		return C.ErrCodeFailure
	}
	return C.ErrCodeSuccess
}

//export cgo_tdp_sd_acknowledge
func cgo_tdp_sd_acknowledge(handle C.uintptr_t, ack *C.CGOSharedDirectoryAcknowledge) C.CGOErrCode {
	client, err := toClient(handle)
	if err != nil {
		return C.ErrCodeFailure
	}
	return client.sharedDirectoryAcknowledge(tdp.SharedDirectoryAcknowledge{
		//nolint:unconvert // Avoid hard dependencies on C types
		ErrCode:     uint32(ack.err_code),
		DirectoryID: uint32(ack.directory_id),
	})
}

// sharedDirectoryAcknowledge is sent by the TDP server to the client
// to acknowledge that a SharedDirectoryAnnounce was received.
func (c *Client) sharedDirectoryAcknowledge(ack tdp.SharedDirectoryAcknowledge) C.CGOErrCode {
	if !c.cfg.AllowDirectorySharing {
		return C.ErrCodeFailure
	}

	if err := c.cfg.Conn.WriteMessage(ack); err != nil {
		c.cfg.Logger.ErrorContext(context.Background(), "failed to send SharedDirectoryAcknowledge", "error", err)
		return C.ErrCodeFailure
	}
	return C.ErrCodeSuccess
}

//export cgo_tdp_sd_info_request
func cgo_tdp_sd_info_request(handle C.uintptr_t, req *C.CGOSharedDirectoryInfoRequest) C.CGOErrCode {
	client, err := toClient(handle)
	if err != nil {
		return C.ErrCodeFailure
	}
	return client.sharedDirectoryInfoRequest(tdp.SharedDirectoryInfoRequest{
		CompletionID: uint32(req.completion_id),
		DirectoryID:  uint32(req.directory_id),
		Path:         C.GoString(req.path),
	})
}

// sharedDirectoryInfoRequest is sent from the TDP server to the client
// to request information about a file or directory at a given path.
func (c *Client) sharedDirectoryInfoRequest(req tdp.SharedDirectoryInfoRequest) C.CGOErrCode {
	if !c.cfg.AllowDirectorySharing {
		return C.ErrCodeFailure
	}

	if err := c.cfg.Conn.WriteMessage(req); err != nil {
		c.cfg.Logger.ErrorContext(context.Background(), "failed to send SharedDirectoryAcknowledge", "error", err)
		return C.ErrCodeFailure
	}
	return C.ErrCodeSuccess
}

//export cgo_tdp_sd_create_request
func cgo_tdp_sd_create_request(handle C.uintptr_t, req *C.CGOSharedDirectoryCreateRequest) C.CGOErrCode {
	client, err := toClient(handle)
	if err != nil {
		return C.ErrCodeFailure
	}
	return client.sharedDirectoryCreateRequest(tdp.SharedDirectoryCreateRequest{
		CompletionID: uint32(req.completion_id),
		DirectoryID:  uint32(req.directory_id),
		//nolint:unconvert // Avoid hard dependencies on C types.
		FileType: uint32(req.file_type),
		Path:     C.GoString(req.path),
	})
}

// sharedDirectoryCreateRequest is sent by the TDP server to
// the client to request the creation of a new file or directory.
func (c *Client) sharedDirectoryCreateRequest(req tdp.SharedDirectoryCreateRequest) C.CGOErrCode {
	if !c.cfg.AllowDirectorySharing {
		return C.ErrCodeFailure
	}

	if err := c.cfg.Conn.WriteMessage(req); err != nil {
		c.cfg.Logger.ErrorContext(context.Background(), "failed to send SharedDirectoryCreateRequest", "error", err)
		return C.ErrCodeFailure
	}
	return C.ErrCodeSuccess
}

//export cgo_tdp_sd_delete_request
func cgo_tdp_sd_delete_request(handle C.uintptr_t, req *C.CGOSharedDirectoryDeleteRequest) C.CGOErrCode {
	client, err := toClient(handle)
	if err != nil {
		return C.ErrCodeFailure
	}
	return client.sharedDirectoryDeleteRequest(tdp.SharedDirectoryDeleteRequest{
		CompletionID: uint32(req.completion_id),
		DirectoryID:  uint32(req.directory_id),
		Path:         C.GoString(req.path),
	})
}

// sharedDirectoryDeleteRequest is sent by the TDP server to the client
// to request the deletion of a file or directory at path.
func (c *Client) sharedDirectoryDeleteRequest(req tdp.SharedDirectoryDeleteRequest) C.CGOErrCode {
	if !c.cfg.AllowDirectorySharing {
		return C.ErrCodeFailure
	}

	if err := c.cfg.Conn.WriteMessage(req); err != nil {
		c.cfg.Logger.ErrorContext(context.Background(), "failed to send SharedDirectoryDeleteRequest", "error", err)
		return C.ErrCodeFailure
	}
	return C.ErrCodeSuccess
}

//export cgo_tdp_sd_list_request
func cgo_tdp_sd_list_request(handle C.uintptr_t, req *C.CGOSharedDirectoryListRequest) C.CGOErrCode {
	client, err := toClient(handle)
	if err != nil {
		return C.ErrCodeFailure
	}
	return client.sharedDirectoryListRequest(tdp.SharedDirectoryListRequest{
		CompletionID: uint32(req.completion_id),
		DirectoryID:  uint32(req.directory_id),
		Path:         C.GoString(req.path),
	})
}

// sharedDirectoryListRequest is sent by the TDP server to the client
// to request the contents of a directory.
func (c *Client) sharedDirectoryListRequest(req tdp.SharedDirectoryListRequest) C.CGOErrCode {
	if !c.cfg.AllowDirectorySharing {
		return C.ErrCodeFailure
	}

	if err := c.cfg.Conn.WriteMessage(req); err != nil {
		c.cfg.Logger.ErrorContext(context.Background(), "failed to send SharedDirectoryListRequest", "error", err)
		return C.ErrCodeFailure
	}
	return C.ErrCodeSuccess
}

//export cgo_tdp_sd_read_request
func cgo_tdp_sd_read_request(handle C.uintptr_t, req *C.CGOSharedDirectoryReadRequest) C.CGOErrCode {
	client, err := toClient(handle)
	if err != nil {
		return C.ErrCodeFailure
	}
	return client.sharedDirectoryReadRequest(tdp.SharedDirectoryReadRequest{
		CompletionID: uint32(req.completion_id),
		DirectoryID:  uint32(req.directory_id),
		Path:         C.GoString(req.path),
		Offset:       uint64(req.offset),
		Length:       uint32(req.length),
	})
}

// SharedDirectoryReadRequest is sent by the TDP server to the client
// to request the contents of a file.
func (c *Client) sharedDirectoryReadRequest(req tdp.SharedDirectoryReadRequest) C.CGOErrCode {
	if !c.cfg.AllowDirectorySharing {
		return C.ErrCodeFailure
	}

	if err := c.cfg.Conn.WriteMessage(req); err != nil {
		c.cfg.Logger.ErrorContext(context.Background(), "failed to send SharedDirectoryReadRequest", "error", err)
		return C.ErrCodeFailure
	}
	return C.ErrCodeSuccess
}

//export cgo_tdp_sd_write_request
func cgo_tdp_sd_write_request(handle C.uintptr_t, req *C.CGOSharedDirectoryWriteRequest) C.CGOErrCode {
	client, err := toClient(handle)
	if err != nil {
		return C.ErrCodeFailure
	}
	return client.sharedDirectoryWriteRequest(tdp.SharedDirectoryWriteRequest{
		CompletionID:    uint32(req.completion_id),
		DirectoryID:     uint32(req.directory_id),
		Offset:          uint64(req.offset),
		Path:            C.GoString(req.path),
		WriteDataLength: uint32(req.write_data_length),
		WriteData:       C.GoBytes(unsafe.Pointer(req.write_data), C.int(req.write_data_length)),
	})
}

// SharedDirectoryWriteRequest is sent by the TDP server to the client
// to write to a file.
func (c *Client) sharedDirectoryWriteRequest(req tdp.SharedDirectoryWriteRequest) C.CGOErrCode {
	if !c.cfg.AllowDirectorySharing {
		return C.ErrCodeFailure
	}

	if err := c.cfg.Conn.WriteMessage(req); err != nil {
		c.cfg.Logger.ErrorContext(context.Background(), "failed to send SharedDirectoryWriteRequest", "error", err)
		return C.ErrCodeFailure
	}
	return C.ErrCodeSuccess
}

//export cgo_tdp_sd_move_request
func cgo_tdp_sd_move_request(handle C.uintptr_t, req *C.CGOSharedDirectoryMoveRequest) C.CGOErrCode {
	client, err := toClient(handle)
	if err != nil {
		return C.ErrCodeFailure
	}
	return client.sharedDirectoryMoveRequest(tdp.SharedDirectoryMoveRequest{
		CompletionID: uint32(req.completion_id),
		DirectoryID:  uint32(req.directory_id),
		OriginalPath: C.GoString(req.original_path),
		NewPath:      C.GoString(req.new_path),
	})
}

func (c *Client) sharedDirectoryMoveRequest(req tdp.SharedDirectoryMoveRequest) C.CGOErrCode {
	if !c.cfg.AllowDirectorySharing {
		return C.ErrCodeFailure
	}

	if err := c.cfg.Conn.WriteMessage(req); err != nil {
		c.cfg.Logger.ErrorContext(context.Background(), "failed to send SharedDirectoryMoveRequest", "error", err)
		return C.ErrCodeFailure
	}
	return C.ErrCodeSuccess
}

//export cgo_tdp_sd_truncate_request
func cgo_tdp_sd_truncate_request(handle C.uintptr_t, req *C.CGOSharedDirectoryTruncateRequest) C.CGOErrCode {
	client, err := toClient(handle)
	if err != nil {
		return C.ErrCodeFailure
	}
	return client.sharedDirectoryTruncateRequest(tdp.SharedDirectoryTruncateRequest{
		CompletionID: uint32(req.completion_id),
		DirectoryID:  uint32(req.directory_id),
		Path:         C.GoString(req.path),
		EndOfFile:    uint32(req.end_of_file),
	})
}

func (c *Client) sharedDirectoryTruncateRequest(req tdp.SharedDirectoryTruncateRequest) C.CGOErrCode {
	if !c.cfg.AllowDirectorySharing {
		return C.ErrCodeFailure
	}

	if err := c.cfg.Conn.WriteMessage(req); err != nil {
		c.cfg.Logger.ErrorContext(context.Background(), "failed to send SharedDirectoryTruncateRequest", "error", err)
		return C.ErrCodeFailure
	}
	return C.ErrCodeSuccess
}

// GetClientLastActive returns the time of the last recorded activity.
// For RDP, "activity" is defined as user-input messages
// (mouse move, button press, etc.)
func (c *Client) GetClientLastActive() time.Time {
	c.clientActivityMu.RLock()
	defer c.clientActivityMu.RUnlock()
	return c.clientLastActive
}

// UpdateClientActivity updates the client activity timestamp.
func (c *Client) UpdateClientActivity() {
	c.clientActivityMu.Lock()
	c.clientLastActive = time.Now().UTC()
	c.clientActivityMu.Unlock()
}

func (c *Client) isLocal() {

}<|MERGE_RESOLUTION|>--- conflicted
+++ resolved
@@ -84,11 +84,8 @@
 	"golang.org/x/sync/errgroup"
 	"golang.org/x/sys/unix"
 	"log/slog"
-<<<<<<< HEAD
+	"net"
 	"math"
-=======
-	"net"
->>>>>>> 980ce61e
 	"os"
 	"os/exec"
 	"runtime/cgo"
