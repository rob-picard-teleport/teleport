/*
Copyright 2015 Gravitational, Inc.

Licensed under the Apache License, Version 2.0 (the "License");
you may not use this file except in compliance with the License.
You may obtain a copy of the License at

    http://www.apache.org/licenses/LICENSE-2.0

Unless required by applicable law or agreed to in writing, software
distributed under the License is distributed on an "AS IS" BASIS,
WITHOUT WARRANTIES OR CONDITIONS OF ANY KIND, either express or implied.
See the License for the specific language governing permissions and
limitations under the License.
*/

// Package httplib implements common utility functions for writing
// classic HTTP handlers
package httplib

import (
	"fmt"
	"net/http"
	"sort"
	"strings"
	"time"

	"golang.org/x/exp/maps"
)

var defaultContentSecurityPolicy = map[string]string{
	"default-src": "'self'",
	// specify CSP directives not covered by `default-src`
	"base-uri":        "'self'",
	"form-action":     "'self'",
	"frame-ancestors": "'none'",
	// additional default restrictions
	"object-src": "'none'",
	// auto-pay plans in Cloud use stripe.com to manage billing information
	"script-src": "'self' https://js.stripe.com",
	"frame-src":  "https://js.stripe.com",
	"img-src":    "'self' data: blob:",
	"style-src":  "'self' 'unsafe-inline'",
}

var defaultFontSrc = map[string]string{"font-src": "'self' data:"}

// combineCSPMaps combines multiple CSP maps into a single map.
// When multiple of the input cspMaps have the same key, the
// latter map's value takes precedence.
func combineCSPMaps(cspMaps ...map[string]string) map[string]string {
	combined := make(map[string]string)
	for _, cspMap := range cspMaps {
		maps.Copy(combined, cspMap)
	}
	return combined
}

// getContentSecurityPolicyString combines multiple CSP maps into a single
// CSP string, alphabetically sorted by the directive key.
// When multiple of the input cspMaps have the same key, the
// latter map's value takes precedence.
func getContentSecurityPolicyString(cspMaps ...map[string]string) string {
	combined := combineCSPMaps(cspMaps...)

	keys := make([]string, 0, len(combined))
	for k := range combined {
		keys = append(keys, k)
	}
	sort.Strings(keys)

	var cspStringBuilder strings.Builder
	for _, k := range keys {
		fmt.Fprintf(&cspStringBuilder, "%s %s; ", k, combined[k])
	}

	return strings.TrimSpace(cspStringBuilder.String())
}

// SetNoCacheHeaders tells proxies and browsers do not cache the content
func SetNoCacheHeaders(h http.Header) {
	h.Set("Cache-Control", "no-cache, no-store, must-revalidate")
	h.Set("Pragma", "no-cache")
	h.Set("Expires", "0")
}

// SetCacheHeaders tells proxies and browsers to cache the content
func SetCacheHeaders(h http.Header, maxAge time.Duration) {
	h.Set("Cache-Control", fmt.Sprintf("max-age=%.f, immutable", maxAge.Seconds()))
}

// SetDefaultSecurityHeaders adds headers that should generally be considered safe defaults.  It is expected that all
// responses should be able to add these headers without negative impact.
func SetDefaultSecurityHeaders(h http.Header) {
	// Prevent web browsers from using content sniffing to discover a file’s MIME type
	h.Set("X-Content-Type-Options", "nosniff")

	// Only send the origin of the document as the referrer in all cases.  The use of `strict-origin` will also prevent
	// the sending of the origin if a request is downgraded from https to http.
	// The document https://example.com/page.html will send the referrer https://example.com/.
	h.Set("Referrer-Policy", "strict-origin")

	// X-Frame-Options indicates that the page can only be displayed in iframe on the same origin as the page itself
	h.Set("X-Frame-Options", "SAMEORIGIN")

	// X-XSS-Protection is a feature of Internet Explorer, Chrome and Safari that stops pages
	// from loading when they detect reflected cross-site scripting (XSS) attacks.
	h.Set("X-XSS-Protection", "1; mode=block")

	// Once a supported browser receives this header that browser will prevent any communications from
	// being sent over HTTP to the specified domain and will instead send all communications over HTTPS.
	// It also prevents HTTPS click through prompts on browsers
	h.Set("Strict-Transport-Security", "max-age=31536000; includeSubDomains")
}

// SetIndexContentSecurityPolicy sets the Content-Security-Policy header for main index.html page
func SetIndexContentSecurityPolicy(h http.Header) {
	cspString := getContentSecurityPolicyString(
		defaultContentSecurityPolicy,
		defaultFontSrc,
		map[string]string{
			"connect-src": "'self' wss:",
		},
	)

	h.Set("Content-Security-Policy", cspString)
}

// SetAppLaunchContentSecurityPolicy sets the Content-Security-Policy header for /web/launch
func SetAppLaunchContentSecurityPolicy(h http.Header, applicationURL string) {
	cspString := getContentSecurityPolicyString(
		defaultContentSecurityPolicy,
		defaultFontSrc,
		map[string]string{
			"connect-src": "'self' " + applicationURL,
		},
	)

	h.Set("Content-Security-Policy", cspString)
}

<<<<<<< HEAD
// GetDefaultContentSecurityPolicy provides a starting Content Security Policy with safe defaults.
func GetDefaultContentSecurityPolicy() string {
	return strings.Join([]string{
		// "default-src 'self'", // TODO(isaiah): tmp disabled until we figure out how to solve "Uncaught (in promise) CompileError: WebAssembly.instantiateStreaming(): Refused to compile or instantiate WebAssembly module because 'unsafe-eval' is not an allowed source of script in the following Content Security Policy directive: "default-src 'self'""
		// specify CSP directives not covered by `default-src`
		"base-uri 'self'",
		"form-action 'self'",
		"frame-ancestors 'none'",
		// additional default restrictions
		"object-src 'none'",
		// auto-pay plans in Cloud use stripe.com to manage billing information
		"script-src 'self' https://js.stripe.com",
		"frame-src https://js.stripe.com",
	}, ";")
}
=======
func SetRedirectPageContentSecurityPolicy(h http.Header, scriptSrc string) {
	cspString := getContentSecurityPolicyString(
		defaultContentSecurityPolicy,
		map[string]string{
			"script-src": "'" + scriptSrc + "'",
		},
	)
>>>>>>> 89dfb4cc

	h.Set("Content-Security-Policy", cspString)
}

// SetWebConfigHeaders sets headers for webConfig.js
func SetWebConfigHeaders(h http.Header) {
	h.Set("Content-Type", "application/javascript")
}

// SetScriptHeaders sets headers for the teleport install script
func SetScriptHeaders(h http.Header) {
	h.Set("Content-Type", "text/x-shellscript")
}<|MERGE_RESOLUTION|>--- conflicted
+++ resolved
@@ -139,23 +139,6 @@
 	h.Set("Content-Security-Policy", cspString)
 }
 
-<<<<<<< HEAD
-// GetDefaultContentSecurityPolicy provides a starting Content Security Policy with safe defaults.
-func GetDefaultContentSecurityPolicy() string {
-	return strings.Join([]string{
-		// "default-src 'self'", // TODO(isaiah): tmp disabled until we figure out how to solve "Uncaught (in promise) CompileError: WebAssembly.instantiateStreaming(): Refused to compile or instantiate WebAssembly module because 'unsafe-eval' is not an allowed source of script in the following Content Security Policy directive: "default-src 'self'""
-		// specify CSP directives not covered by `default-src`
-		"base-uri 'self'",
-		"form-action 'self'",
-		"frame-ancestors 'none'",
-		// additional default restrictions
-		"object-src 'none'",
-		// auto-pay plans in Cloud use stripe.com to manage billing information
-		"script-src 'self' https://js.stripe.com",
-		"frame-src https://js.stripe.com",
-	}, ";")
-}
-=======
 func SetRedirectPageContentSecurityPolicy(h http.Header, scriptSrc string) {
 	cspString := getContentSecurityPolicyString(
 		defaultContentSecurityPolicy,
@@ -163,7 +146,6 @@
 			"script-src": "'" + scriptSrc + "'",
 		},
 	)
->>>>>>> 89dfb4cc
 
 	h.Set("Content-Security-Policy", cspString)
 }
