/*
 * Teleport
 * Copyright (C) 2023  Gravitational, Inc.
 *
 * This program is free software: you can redistribute it and/or modify
 * it under the terms of the GNU Affero General Public License as published by
 * the Free Software Foundation, either version 3 of the License, or
 * (at your option) any later version.
 *
 * This program is distributed in the hope that it will be useful,
 * but WITHOUT ANY WARRANTY; without even the implied warranty of
 * MERCHANTABILITY or FITNESS FOR A PARTICULAR PURPOSE.  See the
 * GNU Affero General Public License for more details.
 *
 * You should have received a copy of the GNU Affero General Public License
 * along with this program.  If not, see <http://www.gnu.org/licenses/>.
 */

package client

import (
	"context"
	"errors"
	"fmt"
	"net"
	"time"

	"github.com/gravitational/trace"
	"go.opentelemetry.io/otel/attribute"
	oteltrace "go.opentelemetry.io/otel/trace"
	"golang.org/x/crypto/ssh"
	"golang.org/x/crypto/ssh/agent"

	"github.com/gravitational/teleport/api/client/proto"
	proxyclient "github.com/gravitational/teleport/api/client/proxy"
	mfav1 "github.com/gravitational/teleport/api/gen/proto/go/teleport/mfa/v1"
	"github.com/gravitational/teleport/api/mfa"
	"github.com/gravitational/teleport/api/utils/keys"
	"github.com/gravitational/teleport/api/utils/keys/hardwarekey"
	"github.com/gravitational/teleport/lib/auth/authclient"
	"github.com/gravitational/teleport/lib/cryptosuites"
	"github.com/gravitational/teleport/lib/resumption"
	"github.com/gravitational/teleport/lib/services"
)

// ClusterClient facilitates communicating with both the
// Auth and Proxy services of a cluster.
type ClusterClient struct {
	tc          *TeleportClient
	ProxyClient *proxyclient.Client
	AuthClient  authclient.ClientI
	Tracer      oteltrace.Tracer
	cluster     string
	root        string
}

// ClusterName returns the name of the cluster that the client
// is connected to.
func (c *ClusterClient) ClusterName() string {
	return c.cluster
}

// RootClusterName returns the name of the root cluster. If the
// client is connected directly to the root cluster, then this
// returns the same value as [ClusterClient.ClusterName]. If
// the client is connected to a leaf cluster, this returns the
// root cluster associated with the leaf.
func (c *ClusterClient) RootClusterName() string {
	return c.root
}

// CurrentCluster returns an authenticated auth server client for the local cluster.
// The returned auth server client does not need to be closed, it will be closed
// when the ClusterClient is closed.
func (c *ClusterClient) CurrentCluster() authclient.ClientI {
	// The auth.ClientI is wrapped in an sharedAuthClient to prevent callers from
	// being able to close the client. The auth.ClientI is only to be closed
	// when the ClusterClient is closed.
	return sharedAuthClient{ClientI: c.AuthClient}
}

// ConnectToRootCluster connects to the auth server of the root cluster
// via proxy. It returns connected and authenticated auth server client.
func (c *ClusterClient) ConnectToRootCluster(ctx context.Context) (authclient.ClientI, error) {
	root, err := c.ConnectToCluster(ctx, c.root)
	return root, trace.Wrap(err)
}

// ConnectToCluster connects to the auth server of the given cluster via proxy. It returns connected and authenticated auth server client
func (c *ClusterClient) ConnectToCluster(ctx context.Context, clusterName string) (authclient.ClientI, error) {
	if c.cluster == clusterName {
		return c.CurrentCluster(), nil
	}

	clientConfig, err := c.ProxyClient.ClientConfig(ctx, clusterName)
	if err != nil {
		return nil, trace.Wrap(err)
	}

	authClient, err := authclient.NewClient(clientConfig)
	return authClient, trace.Wrap(err)
}

// Close terminates the connections to Auth and Proxy.
func (c *ClusterClient) Close() error {
	// close auth client first since it is tunneled through the proxy client
	return trace.NewAggregate(c.AuthClient.Close(), c.ProxyClient.Close())
}

// DialHostWithResumption is [proxyclient.DialHost] called on the underlying
// [*proxyclient.Client] of the ClusterClient, but with additional logic that
// attempts to resume the connection if it's supported by the remote server and
// if it's not been disabled in the TeleportClient (with a command-line flag,
// typically).
func (c *ClusterClient) DialHostWithResumption(ctx context.Context, target, cluster string, keyring agent.ExtendedAgent) (net.Conn, proxyclient.ClusterDetails, error) {
	conn, details, err := c.ProxyClient.DialHost(ctx, target, cluster, keyring)
	if err != nil {
		return nil, proxyclient.ClusterDetails{}, trace.Wrap(err)
	}

	if c.tc.DisableSSHResumption {
		return conn, details, nil
	}

	conn, err = resumption.WrapSSHClientConn(ctx, conn, func(ctx context.Context, hostID string) (net.Conn, error) {
		// if the connection is being resumed it means that we didn't need the
		// agent in the first place
		var noAgent agent.ExtendedAgent
		conn, _, err := c.ProxyClient.DialHost(ctx, hostID+":0", cluster, noAgent)
		return conn, err
	})
	if err != nil {
		return nil, proxyclient.ClusterDetails{}, trace.Wrap(err)
	}

	return conn, details, nil
}

// ceremonyFailedErr indicates that the mfa ceremony was attempted unsuccessfully.
type ceremonyFailedErr struct {
	err error
}

// Error returns the error string of the wrapped error if one exists.
func (c ceremonyFailedErr) Error() string {
	if c.err == nil {
		return ""
	}

	return c.err.Error()
}

// ReissueUserCerts generates a new set of certificates for the user.
func (c *ClusterClient) ReissueUserCerts(ctx context.Context, cachePolicy CertCachePolicy, params ReissueParams) error {
	ctx, span := c.Tracer.Start(
		ctx,
		"clusterClient/ReissueUserCerts",
		oteltrace.WithSpanKind(oteltrace.SpanKindClient),
		oteltrace.WithAttributes(
			attribute.String("cluster", c.cluster),
		),
	)
	defer span.End()

	keyRing, err := c.generateUserCerts(ctx, cachePolicy, params)
	if err != nil {
		return trace.Wrap(err)
	}

	if cachePolicy == CertCacheDrop {
		c.tc.localAgent.DeleteUserCerts("", WithAllCerts...)
	}

	// save the cert to the local storage (~/.tsh usually):
	return trace.Wrap(c.tc.localAgent.AddKeyRing(keyRing))
}

func (c *ClusterClient) generateUserCerts(ctx context.Context, cachePolicy CertCachePolicy, params ReissueParams) (*KeyRing, error) {
	if params.RouteToCluster == "" {
		params.RouteToCluster = c.cluster
	}

	keyRing := params.ExistingCreds
	if keyRing == nil {
		var err error

		// Don't load the certs if we're going to drop all of them all as part
		// of the re-issue. If we load all of the old certs now we won't be able
		// to differentiate between legacy certificates (that need to be
		// deleted) and newly re-issued certs (that we definitely do *not* want
		// to delete) when it comes time to drop them from the local agent.
		var certOptions []CertOption
		if cachePolicy == CertCacheKeep {
			certOptions = WithAllCerts
		}

		keyRing, err = c.tc.localAgent.GetKeyRing(params.RouteToCluster, certOptions...)
		if err != nil {
			return nil, trace.Wrap(err)
		}
	}

	newUserKeys, req, err := c.prepareUserCertsRequest(ctx, params, keyRing)
	if err != nil {
		return nil, trace.Wrap(err)
	}

	rootClient, err := c.ConnectToRootCluster(ctx)
	if err != nil {
		return nil, trace.Wrap(err)
	}
	defer rootClient.Close()

	certs, err := rootClient.GenerateUserCerts(ctx, *req)
	if err != nil {
		return nil, trace.Wrap(err)
	}

	keyRing.ClusterName = params.RouteToCluster

	// Only update the parts of keyRing that match the usage. See the docs on
	// proto.UserCertsRequest_CertUsage for which certificates match which
	// usage.
	//
	// This prevents us from overwriting the top-level keyRing.TLSCert with
	// usage-restricted certificates.
	switch params.usage() {
	case proto.UserCertsRequest_All:
		keyRing.SSHPrivateKey = newUserKeys.ssh
		keyRing.TLSPrivateKey = newUserKeys.tls
		keyRing.Cert = certs.SSH
		keyRing.TLSCert = certs.TLS
	case proto.UserCertsRequest_SSH:
		keyRing.SSHPrivateKey = newUserKeys.ssh
		keyRing.Cert = certs.SSH
	case proto.UserCertsRequest_App:
		keyRing.AppTLSCredentials[params.RouteToApp.Name] = TLSCredential{
			PrivateKey: newUserKeys.app,
			Cert:       certs.TLS,
		}
	case proto.UserCertsRequest_Database:
		dbCert, err := makeDatabaseClientPEM(params.RouteToDatabase.Protocol, certs.TLS, newUserKeys.db)
		if err != nil {
			return nil, trace.Wrap(err)
		}
		keyRing.DBTLSCredentials[params.RouteToDatabase.ServiceName] = TLSCredential{
			Cert:       dbCert,
			PrivateKey: newUserKeys.db,
		}
	case proto.UserCertsRequest_Kubernetes:
		keyRing.KubeTLSCredentials[params.KubernetesCluster] = TLSCredential{
			PrivateKey: newUserKeys.kube,
			Cert:       certs.TLS,
		}
	case proto.UserCertsRequest_WindowsDesktop:
		keyRing.WindowsDesktopTLSCredentials[params.RouteToWindowsDesktop.WindowsDesktop] = TLSCredential{
			PrivateKey: newUserKeys.windowsDesktop,
			Cert:       certs.TLS,
		}
	}

	return keyRing, nil
}

// SessionSSHConfig returns the [ssh.ClientConfig] that should be used to connected to the
// provided target for the provided user. If per session MFA is required to establish the
// connection, then the MFA ceremony will be performed.
func (c *ClusterClient) SessionSSHConfig(ctx context.Context, user string, target NodeDetails) (*ssh.ClientConfig, error) {
	ctx, span := c.Tracer.Start(
		ctx,
		"clusterClient/SessionSSHConfig",
		oteltrace.WithSpanKind(oteltrace.SpanKindClient),
		oteltrace.WithAttributes(
			attribute.String("cluster", c.tc.SiteName),
		),
	)
	defer span.End()

	sshConfig := c.ProxyClient.SSHConfig(user)

	if target.MFACheck != nil && !target.MFACheck.Required {
		return sshConfig, nil
	}

	newKeyRing, completedMFA, err := c.SessionSSHKeyRing(ctx, user, target)
	if err != nil {
		return nil, trace.Wrap(err)
	}
	if !completedMFA {
		// The caller relies on this function returning an error if
		// target.MFACheck is nil and session MFA was not actually required.
		return nil, trace.Wrap(services.ErrSessionMFANotRequired)
	}

	am, err := newKeyRing.AsAuthMethod()
	if err != nil {
		return nil, trace.Wrap(ceremonyFailedErr{err})
	}

	sshConfig.Auth = []ssh.AuthMethod{am}
	return sshConfig, nil
}

// SessionSSHKeyRing returns a KeyRing valid for an SSH session to the target.
// If per session MFA is required to establish the connection, then the MFA
// ceremony will be performed. If per session MFA is not required, the user's
// base KeyRing for the cluster will be returned.
func (c *ClusterClient) SessionSSHKeyRing(ctx context.Context, user string, target NodeDetails) (keyRing *KeyRing, completedMFA bool, err error) {
	ctx, span := c.Tracer.Start(
		ctx,
		"clusterClient/SessionSSHKeyRing",
		oteltrace.WithSpanKind(oteltrace.SpanKindClient),
		oteltrace.WithAttributes(
			attribute.String("cluster", c.tc.SiteName),
		),
	)
	defer span.End()

	baseKeyRing, err := c.tc.localAgent.GetKeyRing(target.Cluster, WithSSHCerts{})
	if err != nil {
		return nil, false, trace.Wrap(MFARequiredUnknown(err))
	}

	if target.MFACheck != nil && !target.MFACheck.Required {
		return baseKeyRing, false, nil
	}

	// Always connect to root for getting new credentials, but attempt to reuse
	// the existing client if possible.
	rootClusterName, err := baseKeyRing.RootClusterName()
	if err != nil {
		return nil, false, trace.Wrap(MFARequiredUnknown(err))
	}

	mfaClt := c
	if target.Cluster != rootClusterName {
		cfg, err := c.ProxyClient.ClientConfig(ctx, rootClusterName)
		if err != nil {
			return nil, false, trace.Wrap(err)
		}

		authClient, err := authclient.NewClient(cfg)
		if err != nil {
			return nil, false, trace.Wrap(MFARequiredUnknown(err))
		}

		mfaClt = &ClusterClient{
			tc:          c.tc,
			ProxyClient: c.ProxyClient,
			AuthClient:  authClient,
			Tracer:      c.Tracer,
			cluster:     rootClusterName,
			root:        rootClusterName,
		}
		// only close the new auth client and not the copied cluster client.
		defer authClient.Close()
	}

	log.Debug("Attempting to issue a single-use user certificate with an MFA check")
	result, err := c.performSessionMFACeremony(ctx,
		mfaClt,
		ReissueParams{
			NodeName:       nodeName(TargetNode{Addr: target.Addr}),
			RouteToCluster: target.Cluster,
			MFACheck:       target.MFACheck,
		},
		baseKeyRing.Copy(),
	)
	if err != nil {
		if errors.Is(err, services.ErrSessionMFANotRequired) {
			log.Debug("Session MFA was not required, returning original KeyRing")
			return baseKeyRing, false, nil
		}
		log.Debugf("Error performing session MFA ceremony: %v", err)
		return nil, false, trace.Wrap(err)
	}

<<<<<<< HEAD
	log.Debug("Issued single-use user certificate after an MFA check.")
	return keyRing, true, nil
=======
	log.Debug("Issued single-use user certificate after an MFA check")
	am, err := result.KeyRing.AsAuthMethod()
	if err != nil {
		return nil, trace.Wrap(ceremonyFailedErr{err})
	}

	sshConfig.Auth = []ssh.AuthMethod{am}
	return sshConfig, nil
>>>>>>> 7a83201c
}

// prepareUserCertsRequest creates a [proto.UserCertsRequest] with the fields
// set accordingly from the provided ReissueParams.
func (c *ClusterClient) prepareUserCertsRequest(ctx context.Context, params ReissueParams, keyRing *KeyRing) (*newUserKeys, *proto.UserCertsRequest, error) {
	tlsCert, err := keyRing.TeleportTLSCertificate()
	if err != nil {
		return nil, nil, trace.Wrap(err)
	}

	if len(params.AccessRequests) == 0 {
		// Get the active access requests to include in the cert.
		activeRequests, err := keyRing.ActiveRequests()
		// keyRing.ActiveRequests can return a NotFound error if it doesn't have an
		// SSH cert. That's OK, we just assume that there are no AccessRequests
		// in that case.
		if err != nil && !trace.IsNotFound(err) {
			return nil, nil, trace.Wrap(err)
		}
		params.AccessRequests = activeRequests
	}

	// newUserKeys holds new subject keys per-protocol so that the keyring can
	// be updated with the correct keys if cert issuance is successful.
	newUserKeys := &newUserKeys{}
	var sshSubjectKey, tlsSubjectKey *keys.PrivateKey
	switch params.usage() {
	case proto.UserCertsRequest_App:
		tlsSubjectKey, err = keyRing.generateSubjectTLSKey(ctx, c.tc, cryptosuites.UserTLS)
		if err != nil {
			return nil, nil, trace.Wrap(err)
		}
		newUserKeys.app = tlsSubjectKey
	case proto.UserCertsRequest_Kubernetes:
		tlsSubjectKey, err = keyRing.generateSubjectTLSKey(ctx, c.tc, cryptosuites.UserTLS)
		if err != nil {
			return nil, nil, trace.Wrap(err)
		}
		newUserKeys.kube = tlsSubjectKey
	case proto.UserCertsRequest_Database:
		tlsSubjectKey, err = keyRing.generateSubjectTLSKey(ctx, c.tc, cryptosuites.DatabaseClient)
		if err != nil {
			return nil, nil, trace.Wrap(err)
		}
		newUserKeys.db = tlsSubjectKey
	case proto.UserCertsRequest_WindowsDesktop:
		tlsSubjectKey, err = keyRing.generateSubjectTLSKey(ctx, c.tc, cryptosuites.UserTLS)
		if err != nil {
			return nil, nil, trace.Wrap(err)
		}
		newUserKeys.windowsDesktop = tlsSubjectKey
	default:
		// Assume we're reissuing the base SSH and TLS certs, reuse the existing
		// private keys.
		sshSubjectKey = keyRing.SSHPrivateKey
		tlsSubjectKey = keyRing.TLSPrivateKey
		newUserKeys.ssh = sshSubjectKey
		newUserKeys.tls = tlsSubjectKey
	}

	expires := tlsCert.NotAfter
	if params.TTL != 0 && time.Now().Add(params.TTL).Before(expires) {
		expires = time.Now().Add(params.TTL)
	}

	var sshPub, tlsPub []byte
	var sshAttestationStatement, tlsAttestationStatement *hardwarekey.AttestationStatement
	if sshSubjectKey != nil {
		sshPub = sshSubjectKey.MarshalSSHPublicKey()
		sshAttestationStatement = sshSubjectKey.GetAttestationStatement()
	}
	if tlsSubjectKey != nil {
		tlsPub, err = tlsSubjectKey.MarshalTLSPublicKey()
		if err != nil {
			return nil, nil, trace.Wrap(err)
		}
		tlsAttestationStatement = tlsSubjectKey.GetAttestationStatement()
	}

	purpose := proto.UserCertsRequest_CERT_PURPOSE_UNSPECIFIED
	if params.ReusableMFAResponse != nil {
		purpose = proto.UserCertsRequest_CERT_PURPOSE_SINGLE_USE_CERTS
	}

	return newUserKeys, &proto.UserCertsRequest{
		SSHPublicKey:                     sshPub,
		TLSPublicKey:                     tlsPub,
		Username:                         tlsCert.Subject.CommonName,
		Expires:                          expires,
		RouteToCluster:                   params.RouteToCluster,
		KubernetesCluster:                params.KubernetesCluster,
		AccessRequests:                   params.AccessRequests,
		DropAccessRequests:               params.DropAccessRequests,
		RouteToDatabase:                  params.RouteToDatabase,
		RouteToApp:                       params.RouteToApp,
		RouteToWindowsDesktop:            params.RouteToWindowsDesktop,
		NodeName:                         params.NodeName,
		Usage:                            params.usage(),
		Format:                           c.tc.CertificateFormat,
		RequesterName:                    params.RequesterName,
		SSHLogin:                         c.tc.HostLogin,
		SSHPublicKeyAttestationStatement: sshAttestationStatement.ToProto(),
		TLSPublicKeyAttestationStatement: tlsAttestationStatement.ToProto(),
		Purpose:                          purpose,
		MFAResponse:                      params.ReusableMFAResponse,
	}, nil
}

// performSessionMFACeremony runs the mfa ceremony to completion.
// If successful the returned [KeyRing] will be authorized to connect to the target.
func (c *ClusterClient) performSessionMFACeremony(ctx context.Context, rootClient *ClusterClient, params ReissueParams, keyRing *KeyRing) (*PerformSessionMFACeremonyResult, error) {
	newUserKeys, certsReq, err := rootClient.prepareUserCertsRequest(ctx, params, keyRing)
	if err != nil {
		return nil, trace.Wrap(err)
	}

	mfaRequiredReq, err := params.isMFARequiredRequest(c.tc.HostLogin)
	if err != nil {
		return nil, trace.Wrap(err)
	}

	var promptOpts []mfa.PromptOpt
	switch {
	case params.NodeName != "":
		promptOpts = append(promptOpts, mfa.WithPromptReasonSessionMFA("Node", params.NodeName))
	case params.KubernetesCluster != "":
		promptOpts = append(promptOpts, mfa.WithPromptReasonSessionMFA("Kubernetes cluster", params.KubernetesCluster))
	case params.RouteToDatabase.ServiceName != "":
		promptOpts = append(promptOpts, mfa.WithPromptReasonSessionMFA("Database", params.RouteToDatabase.ServiceName))
	case params.RouteToApp.Name != "":
		promptOpts = append(promptOpts, mfa.WithPromptReasonSessionMFA("Application", params.RouteToApp.Name))
	case params.RouteToWindowsDesktop.WindowsDesktop != "":
		promptOpts = append(promptOpts, mfa.WithPromptReasonSessionMFA("Windows desktop", params.RouteToWindowsDesktop.WindowsDesktop))
	}

	result, err := PerformSessionMFACeremony(ctx, PerformSessionMFACeremonyParams{
		CurrentAuthClient: c.AuthClient,
		RootAuthClient:    rootClient.AuthClient,
		MFACeremony:       c.tc.NewMFACeremony(),
		MFAAgainstRoot:    c.cluster == rootClient.cluster,
		MFARequiredReq:    mfaRequiredReq,
		CertsReq:          certsReq,
		KeyRing:           keyRing,
		newUserKeys:       newUserKeys,
	}, promptOpts...)
	return result, trace.Wrap(err)
}

// IssueUserCertsWithMFAResult contains the produced result from a
// IssueUserCertsWithMFA call.
type IssueUserCertsWithMFAResult struct {
	// KeyRing is the client key ring that contains the new certificates.
	KeyRing *KeyRing
	// MFARequired is the MFA requirement of the resource. This may be returned
	// if MFA requirement check is successful but ceremony fails.
	MFARequired proto.MFARequired
	// ReusableMFAResponse is the response of the MFA challenge, if a ceremony is
	// performed and AllowReuse is requested.
	ReusableMFAResponse *proto.MFAAuthenticateResponse
}

// IssueUserCertsWithMFA generates a single-use certificate for the user. If MFA is required
// to access the resource the provided [mfa.Prompt] will be used to perform the MFA ceremony.
func (c *ClusterClient) IssueUserCertsWithMFA(ctx context.Context, params ReissueParams) (*IssueUserCertsWithMFAResult, error) {
	ctx, span := c.Tracer.Start(
		ctx,
		"ClusterClient/IssueUserCertsWithMFA",
		oteltrace.WithSpanKind(oteltrace.SpanKindClient),
		oteltrace.WithAttributes(
			attribute.String("cluster", c.tc.SiteName),
		),
	)
	defer span.End()

	if params.RouteToCluster == "" {
		params.RouteToCluster = c.tc.SiteName
	}

	keyRing := params.ExistingCreds
	if keyRing == nil {
		var err error
		keyRing, err = c.tc.localAgent.GetKeyRing(params.RouteToCluster, WithAllCerts...)
		if err != nil {
			return nil, trace.Wrap(err)
		}
	}

	certClient := c
	var mfaRequired bool
	if params.MFACheck == nil {
		var err error
		authClient := params.AuthClient
		if authClient == nil {
			authClient, err = c.ConnectToCluster(ctx, params.RouteToCluster)
			if err != nil {
				return nil, trace.Wrap(err)
			}
		}

		mfaRequiredReq, err := params.isMFARequiredRequest(c.tc.HostLogin)
		if err != nil {
			return nil, trace.Wrap(err)
		}
		resp, err := authClient.IsMFARequired(ctx, mfaRequiredReq)
		if err != nil {
			return nil, trace.Wrap(err)
		}
		mfaRequired = resp.Required

		// If connected to the root cluster, store the client so that it
		// can be reused below.
		if params.RouteToCluster == c.root {
			certClient = &ClusterClient{
				tc:          c.tc,
				ProxyClient: c.ProxyClient,
				AuthClient:  authClient,
				Tracer:      c.Tracer,
				cluster:     c.root,
				root:        c.root,
			}
		}

		// only close the new auth client and not the copied cluster client.
		if params.AuthClient == nil {
			defer authClient.Close()
		}
	} else {
		mfaRequired = params.MFACheck.Required
	}

	// SSH certs can be used without embedding the node name.
	if !mfaRequired && params.usage() == proto.UserCertsRequest_SSH && keyRing.Cert != nil {
		return &IssueUserCertsWithMFAResult{
			KeyRing:     keyRing,
			MFARequired: proto.MFARequired_MFA_REQUIRED_NO,
		}, nil
	}

	// At this point, a connection to the root cluster is required to generate
	// an MFA verified certificate OR to issue certificates with the target
	// embedded in them for routing.
	if params.RouteToCluster != certClient.root {
		authClient, err := c.ConnectToRootCluster(ctx)
		if err != nil {
			return nil, trace.Wrap(err)
		}

		certClient = &ClusterClient{
			tc:          c.tc,
			ProxyClient: c.ProxyClient,
			AuthClient:  authClient,
			Tracer:      c.Tracer,
			cluster:     c.root,
			root:        c.root,
		}
		// only close the new auth client and not the copied cluster client.
		defer authClient.Close()
	}

	// MFA is not required, but the user requires a new certificate with the
	// target included in it for routing.
	if !mfaRequired {
		log.Debug("MFA not required for access")
		params.ReusableMFAResponse = nil
		keyRing, err := certClient.generateUserCerts(ctx, CertCacheKeep, params)
		if err != nil {
			return nil, trace.Wrap(err)
		}
		return &IssueUserCertsWithMFAResult{
			KeyRing:     keyRing,
			MFARequired: proto.MFARequired_MFA_REQUIRED_NO,
		}, nil
	}

	if params.ReusableMFAResponse != nil {
		log.Debug("MFA is required, using reusable MFA response")
		params.ExistingCreds = keyRing
		keyRing, err := certClient.generateUserCerts(ctx, CertCacheKeep, params)
		switch {
		case errors.Is(err, &mfa.ErrExpiredReusableMFAResponse):
			// If the reusable MFA response is expired, break the switch to
			// perform the ceremony again.
			fmt.Fprintln(c.tc.Stderr, "Your MFA validation has timed out.")
		case err != nil:
			return nil, trace.Wrap(err)
		default:
			return &IssueUserCertsWithMFAResult{
				KeyRing:     keyRing,
				MFARequired: proto.MFARequired_MFA_REQUIRED_YES,
			}, nil
		}
	}

	// Perform the MFA ceremony and add the new credential to the KeyRing.
	result, err := c.performSessionMFACeremony(ctx, certClient, params, keyRing)
	if err != nil {
		return &IssueUserCertsWithMFAResult{
			MFARequired: proto.MFARequired_MFA_REQUIRED_YES,
		}, trace.Wrap(err)
	}

	log.Debug("Issued single-use user certificate after an MFA check")
	return &IssueUserCertsWithMFAResult{
		KeyRing:             keyRing,
		MFARequired:         proto.MFARequired_MFA_REQUIRED_YES,
		ReusableMFAResponse: result.ReusableMFAResponse,
	}, nil
}

// PerformSessionMFARootClient is a subset of Auth methods required for MFA.
// Used by [PerformSessionMFACeremony].
type PerformSessionMFARootClient interface {
	CreateAuthenticateChallenge(ctx context.Context, req *proto.CreateAuthenticateChallengeRequest) (*proto.MFAAuthenticateChallenge, error)
	GenerateUserCerts(ctx context.Context, req proto.UserCertsRequest) (*proto.Certs, error)
}

// PerformSessionMFACurrentClient is a subset of Auth methods required for MFA.
// Used by [PerformSessionMFACeremony].
type PerformSessionMFACurrentClient interface {
	IsMFARequired(ctx context.Context, req *proto.IsMFARequiredRequest) (*proto.IsMFARequiredResponse, error)
}

// PerformSessionMFACeremonyParams are the input parameters for [PerformSessionMFACeremony].
type PerformSessionMFACeremonyParams struct {
	// CurrentAuthClient is the Auth client for the target cluster.
	// Unused if MFAAgainstRoot is true.
	CurrentAuthClient PerformSessionMFACurrentClient
	// RootAuthClient is the Auth client for the root cluster.
	// This is the client used to acquire the authn challenge and issue the user
	// certificates.
	RootAuthClient PerformSessionMFARootClient
	// MFACeremony handles the MFA ceremony.
	MFACeremony *mfa.Ceremony

	// MFAAgainstRoot tells whether to run the MFA required check against root or
	// current cluster.
	MFAAgainstRoot bool
	// MFARequiredReq is the request for the MFA verification check.
	MFARequiredReq *proto.IsMFARequiredRequest
	// CertsReq is the request for new certificates.
	CertsReq *proto.UserCertsRequest

	// KeyRing is the client key ring to add the new certificates to.
	// Optional.
	KeyRing *KeyRing

	// newUserKeys holds private keys that should be used as the subject of any
	// new keys added to [KeyRing].
	newUserKeys *newUserKeys
}

type newUserKeys struct {
	ssh, tls, app, db, kube, windowsDesktop *keys.PrivateKey
}

// PerformSessionMFACeremonyResult contains the result of a successful
// PerformSessionMFACeremony call.
type PerformSessionMFACeremonyResult struct {
	// KeyRing is the client key ring that contains the new certificates.
	KeyRing *KeyRing
	// NewCerts are newly issued certificates.
	NewCerts *proto.Certs
	// ReusableMFAResponse is the response of the MFA challenge, if AllowReuse is requested.
	ReusableMFAResponse *proto.MFAAuthenticateResponse
}

// PerformSessionMFACeremony issues single-use certificates via GenerateUserCerts,
// following its recommended RPC flow.
//
// It is a lower-level, less opinionated variant of
// [ProxyClient.IssueUserCertsWithMFA].
//
// It does the following:
//
//  1. if !params.MFAAgainstRoot: Call CurrentAuthClient.IsMFARequired, abort if
//     MFA is not required.
//  2. Call RootAuthClient.CreateAuthenticateChallenge, abort if MFA is not
//     required
//  3. Call params.PromptMFA to solve the authn challenge
//  4. Call RootAuthClient.GenerateUserCerts
//
// Returns the modified params.Key and the GenerateUserCertsResponse, or an error.
func PerformSessionMFACeremony(ctx context.Context, params PerformSessionMFACeremonyParams, promptOpts ...mfa.PromptOpt) (*PerformSessionMFACeremonyResult, error) {
	rootClient := params.RootAuthClient
	currentClient := params.CurrentAuthClient
	mfaRequiredReq := params.MFARequiredReq

	// If connecting to a host in a leaf cluster and MFA failed check to see
	// if the leaf cluster requires MFA. If it doesn't return an error indicating
	// that MFA was not required instead of the error received from the root cluster.
	if mfaRequiredReq != nil && !params.MFAAgainstRoot {
		mfaRequiredResp, err := currentClient.IsMFARequired(ctx, mfaRequiredReq)
		log.Debugf("MFA requirement acquired from leaf, MFARequired=%s", mfaRequiredResp.GetMFARequired())
		switch {
		case err != nil:
			return nil, trace.Wrap(MFARequiredUnknown(err))
		case !mfaRequiredResp.Required:
			return nil, trace.Wrap(services.ErrSessionMFANotRequired)
		}
		mfaRequiredReq = nil // Already checked, don't check again at root.
	}

	allowReuse := mfav1.ChallengeAllowReuse_CHALLENGE_ALLOW_REUSE_NO
	if params.CertsReq.AllowsMFAReuse() {
		allowReuse = mfav1.ChallengeAllowReuse_CHALLENGE_ALLOW_REUSE_YES
	}

	params.MFACeremony.CreateAuthenticateChallenge = rootClient.CreateAuthenticateChallenge
	mfaResp, err := params.MFACeremony.Run(ctx, &proto.CreateAuthenticateChallengeRequest{
		Request: &proto.CreateAuthenticateChallengeRequest_ContextUser{
			ContextUser: &proto.ContextUser{},
		},
		MFARequiredCheck: mfaRequiredReq,
		ChallengeExtensions: &mfav1.ChallengeExtensions{
			Scope:      mfav1.ChallengeScope_CHALLENGE_SCOPE_USER_SESSION,
			AllowReuse: allowReuse,
		},
	}, promptOpts...)
	if errors.Is(err, &mfa.ErrMFANotRequired) {
		return nil, trace.Wrap(services.ErrSessionMFANotRequired)
	} else if err != nil {
		return nil, trace.Wrap(err)
	}

	// If mfaResp is nil, the ceremony was a no-op (no devices registered).
	// TODO(Joerger): CreateAuthenticateChallenge, should return
	// this error directly instead of an empty challenge, without
	// regressing https://github.com/gravitational/teleport/issues/36482.
	if mfaResp == nil {
		return nil, trace.Wrap(authclient.ErrNoMFADevices)
	}

	// Issue certificate.
	certsReq := params.CertsReq
	certsReq.MFAResponse = mfaResp
	certsReq.Purpose = proto.UserCertsRequest_CERT_PURPOSE_SINGLE_USE_CERTS
	log.Debug("Issuing single-use certificate from unary GenerateUserCerts")
	newCerts, err := rootClient.GenerateUserCerts(ctx, *certsReq)
	if err != nil {
		return nil, trace.Wrap(err)
	}

	keyRing := params.KeyRing
	var reusableMFAResponse *proto.MFAAuthenticateResponse
	if allowReuse == mfav1.ChallengeAllowReuse_CHALLENGE_ALLOW_REUSE_YES {
		reusableMFAResponse = mfaResp
	}

	// Nothing more to do.
	if keyRing == nil {
		return &PerformSessionMFACeremonyResult{
			NewCerts:            newCerts,
			ReusableMFAResponse: reusableMFAResponse,
		}, nil
	}

	switch {
	case len(newCerts.SSH) > 0:
		keyRing.Cert = newCerts.SSH
	case len(newCerts.TLS) > 0:
		switch certsReq.Usage {
		case proto.UserCertsRequest_Kubernetes:
			if keyRing.KubeTLSCredentials == nil {
				keyRing.KubeTLSCredentials = make(map[string]TLSCredential)
			}
			keyRing.KubeTLSCredentials[certsReq.KubernetesCluster] = TLSCredential{
				Cert:       newCerts.TLS,
				PrivateKey: params.newUserKeys.kube,
			}
		case proto.UserCertsRequest_Database:
			dbCert, err := makeDatabaseClientPEM(certsReq.RouteToDatabase.Protocol, newCerts.TLS, params.newUserKeys.db)
			if err != nil {
				return nil, trace.Wrap(err)
			}
			if keyRing.DBTLSCredentials == nil {
				keyRing.DBTLSCredentials = make(map[string]TLSCredential)
			}
			keyRing.DBTLSCredentials[certsReq.RouteToDatabase.ServiceName] = TLSCredential{
				Cert:       dbCert,
				PrivateKey: params.newUserKeys.db,
			}
		case proto.UserCertsRequest_App:
			if keyRing.AppTLSCredentials == nil {
				keyRing.AppTLSCredentials = make(map[string]TLSCredential)
			}
			keyRing.AppTLSCredentials[certsReq.RouteToApp.Name] = TLSCredential{
				Cert:       newCerts.TLS,
				PrivateKey: params.newUserKeys.app,
			}
		case proto.UserCertsRequest_WindowsDesktop:
			if keyRing.WindowsDesktopTLSCredentials == nil {
				keyRing.WindowsDesktopTLSCredentials = make(map[string]TLSCredential)
			}
			keyRing.WindowsDesktopTLSCredentials[certsReq.RouteToWindowsDesktop.WindowsDesktop] = TLSCredential{
				Cert:       newCerts.TLS,
				PrivateKey: params.newUserKeys.windowsDesktop,
			}
		default:
			return nil, trace.BadParameter("server returned a TLS certificate but cert request usage was %s", certsReq.Usage)
		}
	}
	keyRing.ClusterName = certsReq.RouteToCluster

	return &PerformSessionMFACeremonyResult{
		KeyRing:             keyRing,
		NewCerts:            newCerts,
		ReusableMFAResponse: reusableMFAResponse,
	}, nil
}<|MERGE_RESOLUTION|>--- conflicted
+++ resolved
@@ -375,19 +375,8 @@
 		return nil, false, trace.Wrap(err)
 	}
 
-<<<<<<< HEAD
 	log.Debug("Issued single-use user certificate after an MFA check.")
-	return keyRing, true, nil
-=======
-	log.Debug("Issued single-use user certificate after an MFA check")
-	am, err := result.KeyRing.AsAuthMethod()
-	if err != nil {
-		return nil, trace.Wrap(ceremonyFailedErr{err})
-	}
-
-	sshConfig.Auth = []ssh.AuthMethod{am}
-	return sshConfig, nil
->>>>>>> 7a83201c
+	return result.KeyRing, true, nil
 }
 
 // prepareUserCertsRequest creates a [proto.UserCertsRequest] with the fields
