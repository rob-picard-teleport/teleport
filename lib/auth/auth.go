--- conflicted
+++ resolved
@@ -523,34 +523,6 @@
 
 	limiter := limiter.NewConnectionsLimiter(defaults.LimiterMaxConcurrentSignatures)
 
-<<<<<<< HEAD
-	keystoreOpts := &keystore.Options{
-		HostUUID:             cfg.HostUUID,
-		ClusterName:          cfg.ClusterName,
-		AuthPreferenceGetter: cfg.ClusterConfiguration,
-		FIPS:                 cfg.FIPS,
-		HealthCallback:       cfg.KeystoreHealthCallback,
-	}
-	if cfg.KeyStoreConfig.PKCS11 != (servicecfg.PKCS11Config{}) {
-		if !modules.GetModules().Features().GetEntitlement(entitlements.HSM).Enabled {
-			return nil, fmt.Errorf("PKCS11 HSM support requires a license with the HSM feature enabled: %w", ErrRequiresEnterprise)
-		}
-	} else if cfg.KeyStoreConfig.GCPKMS != (servicecfg.GCPKMSConfig{}) {
-		if !modules.GetModules().Features().GetEntitlement(entitlements.HSM).Enabled {
-			return nil, fmt.Errorf("GCP KMS support requires a license with the HSM feature enabled: %w", ErrRequiresEnterprise)
-		}
-	} else if cfg.KeyStoreConfig.AWSKMS != nil {
-		if !modules.GetModules().Features().GetEntitlement(entitlements.HSM).Enabled {
-			return nil, fmt.Errorf("AWS KMS support requires a license with the HSM feature enabled: %w", ErrRequiresEnterprise)
-		}
-	}
-	keyStore, err := keystore.NewManager(context.Background(), &cfg.KeyStoreConfig, keystoreOpts)
-	if err != nil {
-		return nil, trace.Wrap(err)
-	}
-
-=======
->>>>>>> 9d095aab
 	if cfg.KubeWaitingContainers == nil {
 		cfg.KubeWaitingContainers, err = local.NewKubeWaitingContainerService(cfg.Backend)
 		if err != nil {
