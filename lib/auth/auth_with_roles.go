--- conflicted
+++ resolved
@@ -1354,18 +1354,8 @@
 			actionVerbs = []string{types.VerbList}
 		}
 
-<<<<<<< HEAD
-		actionChecker := a.actionNamespace
-		if kind == types.KindIdentityCenterAccount ||
-			kind == types.KindIdentityCenterAccountAssignment {
-			actionChecker = a.identityCenterAction
-		}
-
-		resourceAccess.kindAccessMap[kind] = actionChecker(apidefaults.Namespace, kind, actionVerbs...)
-=======
 		checkAction := a.selectActionChecker(kind)
 		resourceAccess.kindAccessMap[kind] = checkAction(apidefaults.Namespace, kind, actionVerbs...)
->>>>>>> de8e27f6
 	}
 
 	// Before doing any listing, verify that the user is allowed to list
@@ -1703,29 +1693,15 @@
 		types.KindWindowsDesktopService,
 		types.KindUserGroup,
 		types.KindSAMLIdPServiceProvider,
-<<<<<<< HEAD
 		types.KindIdentityCenterAccount,
 		types.KindIdentityCenterAccountAssignment:
-=======
-		types.KindIdentityCenterAccount:
->>>>>>> de8e27f6
 
 	default:
 		return nil, trace.NotImplemented("resource type %s does not support pagination", req.ResourceType)
 	}
 
-<<<<<<< HEAD
-	actionChecker := a.actionNamespace
-	if req.ResourceType == types.KindIdentityCenterAccount ||
-		req.ResourceType == types.KindIdentityCenterAccountAssignment {
-		actionChecker = a.identityCenterAction
-	}
-
-	if err := actionChecker(req.Namespace, req.ResourceType, actionVerbs...); err != nil {
-=======
 	checkAction := a.selectActionChecker(req.ResourceType)
 	if err := checkAction(req.Namespace, req.ResourceType, actionVerbs...); err != nil {
->>>>>>> de8e27f6
 		return nil, trace.Wrap(err)
 	}
 
@@ -1875,12 +1851,8 @@
 		types.KindUserGroup,
 		types.KindUnifiedResource,
 		types.KindSAMLIdPServiceProvider,
-<<<<<<< HEAD
 		types.KindIdentityCenterAccount,
 		types.KindIdentityCenterAccountAssignment:
-=======
-		types.KindIdentityCenterAccount:
->>>>>>> de8e27f6
 		return &resourceChecker{AccessChecker: a.context.Checker}, nil
 	default:
 		return nil, trace.BadParameter("could not check access to resource type %s", resource)
