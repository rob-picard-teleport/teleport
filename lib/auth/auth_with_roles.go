/*
Copyright 2015-2021 Gravitational, Inc.

Licensed under the Apache License, Version 2.0 (the "License");
you may not use this file except in compliance with the License.
You may obtain a copy of the License at

    http://www.apache.org/licenses/LICENSE-2.0

Unless required by applicable law or agreed to in writing, software
distributed under the License is distributed on an "AS IS" BASIS,
WITHOUT WARRANTIES OR CONDITIONS OF ANY KIND, either express or implied.
See the License for the specific language governing permissions and
limitations under the License.
*/

package auth

import (
	"context"
	"fmt"
	"net/url"
	"strings"
	"time"

	"github.com/coreos/go-semver/semver"
	"github.com/google/uuid"
	"github.com/gravitational/roundtrip"
	"github.com/gravitational/trace"
	"github.com/sirupsen/logrus"
	collectortracev1 "go.opentelemetry.io/proto/otlp/collector/trace/v1"
	otlpcommonv1 "go.opentelemetry.io/proto/otlp/common/v1"
	"golang.org/x/exp/slices"

	"github.com/gravitational/teleport"
	"github.com/gravitational/teleport/api"
	"github.com/gravitational/teleport/api/client"
	"github.com/gravitational/teleport/api/client/accesslist"
	"github.com/gravitational/teleport/api/client/okta"
	"github.com/gravitational/teleport/api/client/proto"
	"github.com/gravitational/teleport/api/client/userloginstate"
	"github.com/gravitational/teleport/api/constants"
	apidefaults "github.com/gravitational/teleport/api/defaults"
	"github.com/gravitational/teleport/api/gen/proto/go/assist/v1"
	accesslistv1 "github.com/gravitational/teleport/api/gen/proto/go/teleport/accesslist/v1"
	devicepb "github.com/gravitational/teleport/api/gen/proto/go/teleport/devicetrust/v1"
	integrationpb "github.com/gravitational/teleport/api/gen/proto/go/teleport/integration/v1"
	loginrulepb "github.com/gravitational/teleport/api/gen/proto/go/teleport/loginrule/v1"
	oktapb "github.com/gravitational/teleport/api/gen/proto/go/teleport/okta/v1"
	pluginspb "github.com/gravitational/teleport/api/gen/proto/go/teleport/plugins/v1"
	resourceusagepb "github.com/gravitational/teleport/api/gen/proto/go/teleport/resourceusage/v1"
	samlidppb "github.com/gravitational/teleport/api/gen/proto/go/teleport/samlidp/v1"
	trustpb "github.com/gravitational/teleport/api/gen/proto/go/teleport/trust/v1"
	userloginstatev1 "github.com/gravitational/teleport/api/gen/proto/go/teleport/userloginstate/v1"
	userpreferencespb "github.com/gravitational/teleport/api/gen/proto/go/userpreferences/v1"
	"github.com/gravitational/teleport/api/internalutils/stream"
	"github.com/gravitational/teleport/api/types"
	apievents "github.com/gravitational/teleport/api/types/events"
	"github.com/gravitational/teleport/api/types/wrappers"
	apiutils "github.com/gravitational/teleport/api/utils"
	"github.com/gravitational/teleport/api/utils/keys"
	"github.com/gravitational/teleport/lib/auth/integration/integrationv1"
	"github.com/gravitational/teleport/lib/auth/trust/trustv1"
	"github.com/gravitational/teleport/lib/authz"
	"github.com/gravitational/teleport/lib/backend"
	"github.com/gravitational/teleport/lib/defaults"
	dtauthz "github.com/gravitational/teleport/lib/devicetrust/authz"
	dtconfig "github.com/gravitational/teleport/lib/devicetrust/config"
	"github.com/gravitational/teleport/lib/events"
	"github.com/gravitational/teleport/lib/modules"
	"github.com/gravitational/teleport/lib/services"
	"github.com/gravitational/teleport/lib/services/local"
	"github.com/gravitational/teleport/lib/session"
	"github.com/gravitational/teleport/lib/utils"
)

// ServerWithRoles is a wrapper around auth service
// methods that focuses on authorizing every request
type ServerWithRoles struct {
	authServer *Server
	alog       events.AuditLogSessionStreamer
	// context holds authorization context
	context authz.Context
}

// CloseContext is closed when the auth server shuts down
func (a *ServerWithRoles) CloseContext() context.Context {
	return a.authServer.closeCtx
}

func (a *ServerWithRoles) actionWithContext(ctx *services.Context, namespace, resource string, verbs ...string) error {
	if len(verbs) == 0 {
		return trace.BadParameter("no verbs provided for authorization check on resource %q", resource)
	}
	var errs []error
	for _, verb := range verbs {
		errs = append(errs, a.context.Checker.CheckAccessToRule(ctx, namespace, resource, verb, false))
	}
	// Convert generic aggregate error to AccessDenied.
	if err := trace.NewAggregate(errs...); err != nil {
		return trace.AccessDenied(err.Error())
	}
	return nil
}

type actionConfig struct {
	quiet   bool
	context authz.Context
}

type actionOption func(*actionConfig)

func quietAction(quiet bool) actionOption {
	return func(cfg *actionConfig) {
		cfg.quiet = quiet
	}
}

func (a *ServerWithRoles) withOptions(opts ...actionOption) actionConfig {
	cfg := actionConfig{context: a.context}
	for _, opt := range opts {
		opt(&cfg)
	}
	return cfg
}

func (c actionConfig) action(namespace, resource string, verbs ...string) error {
	if len(verbs) == 0 {
		return trace.BadParameter("no verbs provided for authorization check on resource %q", resource)
	}
	var errs []error
	for _, verb := range verbs {
		errs = append(errs, c.context.Checker.CheckAccessToRule(&services.Context{User: c.context.User}, namespace, resource, verb, c.quiet))
	}
	// Convert generic aggregate error to AccessDenied.
	if err := trace.NewAggregate(errs...); err != nil {
		return trace.AccessDenied(err.Error())
	}
	return nil
}

func (a *ServerWithRoles) action(namespace, resource string, verbs ...string) error {
	return a.withOptions().action(namespace, resource, verbs...)
}

// currentUserAction is a special checker that allows certain actions for users
// even if they are not admins, e.g. update their own passwords,
// or generate certificates, otherwise it will require admin privileges
func (a *ServerWithRoles) currentUserAction(username string) error {
	if hasLocalUserRole(a.context) && username == a.context.User.GetName() {
		return nil
	}
	return a.context.Checker.CheckAccessToRule(&services.Context{User: a.context.User},
		apidefaults.Namespace, types.KindUser, types.VerbCreate, true)
}

// authConnectorAction is a special checker that grants access to auth
// connectors. It first checks if you have access to the specific connector.
// If not, it checks if the requester has the meta KindAuthConnector access
// (which grants access to all connectors).
func (a *ServerWithRoles) authConnectorAction(namespace string, resource string, verb string) error {
	if err := a.context.Checker.CheckAccessToRule(&services.Context{User: a.context.User}, namespace, resource, verb, true); err != nil {
		if err := a.context.Checker.CheckAccessToRule(&services.Context{User: a.context.User}, namespace, types.KindAuthConnector, verb, false); err != nil {
			return trace.Wrap(err)
		}
	}
	return nil
}

// actionForListWithCondition extracts a restrictive filter condition to be
// added to a list query after a simple resource check fails.
func (a *ServerWithRoles) actionForListWithCondition(namespace, resource, identifier string) (*types.WhereExpr, error) {
	origErr := a.withOptions(quietAction(true)).action(namespace, resource, types.VerbList)
	if origErr == nil || !trace.IsAccessDenied(origErr) {
		return nil, trace.Wrap(origErr)
	}
	cond, err := a.context.Checker.ExtractConditionForIdentifier(&services.Context{User: a.context.User}, namespace, resource, types.VerbList, identifier)
	if trace.IsAccessDenied(err) {
		log.WithError(err).Infof("Access to %v %v in namespace %v denied to %v.", types.VerbList, resource, namespace, a.context.Checker)
		// Return the original AccessDenied to avoid leaking information.
		return nil, trace.Wrap(origErr)
	}
	return cond, trace.Wrap(err)
}

// actionWithExtendedContext performs an additional RBAC check with extended
// rule context after a simple resource check fails.
func (a *ServerWithRoles) actionWithExtendedContext(namespace, kind, verb string, extendContext func(*services.Context) error) error {
	ruleCtx := &services.Context{User: a.context.User}
	origErr := a.context.Checker.CheckAccessToRule(ruleCtx, namespace, kind, verb, true)
	if origErr == nil || !trace.IsAccessDenied(origErr) {
		return trace.Wrap(origErr)
	}
	if err := extendContext(ruleCtx); err != nil {
		log.WithError(err).Warning("Failed to extend context for second RBAC check.")
		// Return the original AccessDenied to avoid leaking information.
		return trace.Wrap(origErr)
	}
	return trace.Wrap(a.context.Checker.CheckAccessToRule(ruleCtx, namespace, kind, verb, false))
}

// actionForKindSession is a special checker that grants access to session
// recordings.  It can allow access to a specific recording based on the
// `where` section of the user's access rule for kind `session`.
func (a *ServerWithRoles) actionForKindSession(namespace string, sid session.ID) error {
	extendContext := func(ctx *services.Context) error {
		sessionEnd, err := a.findSessionEndEvent(namespace, sid)
		ctx.Session = sessionEnd
		return trace.Wrap(err)
	}
	return trace.Wrap(a.actionWithExtendedContext(namespace, types.KindSession, types.VerbRead, extendContext))
}

// localServerAction returns an access denied error if the role is not one of the builtin server roles.
func (a *ServerWithRoles) localServerAction() error {
	role, ok := a.context.Identity.(authz.BuiltinRole)
	if !ok || !role.IsServer() {
		return trace.AccessDenied("this request can be only executed by a teleport built-in server")
	}
	return nil
}

// remoteServerAction returns an access denied error if the role is not one of the remote builtin server roles.
func (a *ServerWithRoles) remoteServerAction() error {
	role, ok := a.context.UnmappedIdentity.(authz.RemoteBuiltinRole)
	if !ok || !role.IsRemoteServer() {
		return trace.AccessDenied("this request can be only executed by a teleport remote server")
	}
	return nil
}

// isLocalOrRemoteServerAction returns true if the role is one of the builtin server roles (local or remote).
func (a *ServerWithRoles) isLocalOrRemoteServerAction() bool {
	errLocal := a.localServerAction()
	errRemote := a.remoteServerAction()
	return errLocal == nil || errRemote == nil
}

// hasBuiltinRole checks that the attached identity is a builtin role and
// whether any of the given roles match the role set.
func (a *ServerWithRoles) hasBuiltinRole(roles ...types.SystemRole) bool {
	for _, role := range roles {
		if authz.HasBuiltinRole(a.context, string(role)) {
			return true
		}
	}
	return false
}

// HasBuiltinRole checks if the identity is a builtin role with the matching
// name.
// Deprecated: use authz.HasBuiltinRole instead.
func HasBuiltinRole(authContext authz.Context, name string) bool {
	// TODO(jakule): This function can be removed once teleport.e is updated
	// to use authz.HasBuiltinRole.
	return authz.HasBuiltinRole(authContext, name)
}

// HasRemoteBuiltinRole checks if the identity is a remote builtin role with the
// matching name.
func HasRemoteBuiltinRole(authContext authz.Context, name string) bool {
	if _, ok := authContext.UnmappedIdentity.(authz.RemoteBuiltinRole); !ok {
		return false
	}
	if !authContext.Checker.HasRole(name) {
		return false
	}
	return true
}

// hasRemoteBuiltinRole checks if the identity is a remote builtin role and the
// name matches.
func (a *ServerWithRoles) hasRemoteBuiltinRole(name string) bool {
	return HasRemoteBuiltinRole(a.context, name)
}

// hasRemoteUserRole checks if the identity is a remote user or not.
func hasRemoteUserRole(authContext authz.Context) bool {
	_, ok := authContext.UnmappedIdentity.(authz.RemoteUser)
	return ok
}

// hasLocalUserRole checks if the identity is a local user or not.
func hasLocalUserRole(authContext authz.Context) bool {
	_, ok := authContext.UnmappedIdentity.(authz.LocalUser)
	return ok
}

// DevicesClient allows ServerWithRoles to implement ClientI.
// It should not be called through ServerWithRoles,
// as it returns a dummy client that will always respond with "not implemented".
func (a *ServerWithRoles) DevicesClient() devicepb.DeviceTrustServiceClient {
	return devicepb.NewDeviceTrustServiceClient(
		utils.NewGRPCDummyClientConnection("DevicesClient() should not be called on ServerWithRoles"),
	)
}

// LoginRuleClient allows ServerWithRoles to implement ClientI.
// It should not be called through ServerWithRoles,
// as it returns a dummy client that will always respond with "not implemented".
func (a *ServerWithRoles) LoginRuleClient() loginrulepb.LoginRuleServiceClient {
	return loginrulepb.NewLoginRuleServiceClient(
		utils.NewGRPCDummyClientConnection("LoginRuleClient() should not be called on ServerWithRoles"),
	)
}

// OktaClient allows ServerWithRoles to implement ClientI.
// It should not be called through ServerWithRoles,
// as it returns a dummy client that will always respond with "not implemented".
func (a *ServerWithRoles) OktaClient() services.Okta {
	return okta.NewClient(oktapb.NewOktaServiceClient(
		utils.NewGRPCDummyClientConnection("OktaClient() should not be called on ServerWithRoles")))
}

// PluginsClient allows ServerWithRoles to implement ClientI.
// It should not be called through ServerWithRoles,
// as it returns a dummy client that will always respond with "not implemented".
func (a *ServerWithRoles) PluginsClient() pluginspb.PluginServiceClient {
	return pluginspb.NewPluginServiceClient(
		utils.NewGRPCDummyClientConnection("PluginsClient() should not be called on ServerWithRoles"),
	)
}

// EmbeddingClient allows ServerWithRoles to implement ClientI.
// It should not be called through ServerWithRoles,
// as it returns a dummy client that will always respond with "not implemented".
func (a *ServerWithRoles) EmbeddingClient() assist.AssistEmbeddingServiceClient {
	return assist.NewAssistEmbeddingServiceClient(
		utils.NewGRPCDummyClientConnection("EmbeddingClient() should not be called on ServerWithRoles"),
	)
}

// SAMLIdPClient allows ServerWithRoles to implement ClientI.
// It should not be called through ServerWithRoles,
// as it returns a dummy client that will always respond with "not implemented".
func (a *ServerWithRoles) SAMLIdPClient() samlidppb.SAMLIdPServiceClient {
	return samlidppb.NewSAMLIdPServiceClient(
		utils.NewGRPCDummyClientConnection("SAMLIdPClient() should not be called on ServerWithRoles"),
	)
}

// AccessListClient allows ServerWithRoles to implement ClientI.
// It should not be called through ServerWithRoles,
// as it returns a dummy client that will always respond with "not implemented".
func (a *ServerWithRoles) AccessListClient() services.AccessLists {
	return accesslist.NewClient(accesslistv1.NewAccessListServiceClient(
		utils.NewGRPCDummyClientConnection("AccessListClient() should not be called on ServerWithRoles")))
}

// ResourceUsageClient allows ServerWithRoles to implement ClientI.
// It should not be called through ServerWithRoles,
// as it returns a dummy client that will always respond with "not implemented".
func (a *ServerWithRoles) ResourceUsageClient() resourceusagepb.ResourceUsageServiceClient {
	return resourceusagepb.NewResourceUsageServiceClient(
		utils.NewGRPCDummyClientConnection("ResourceUsageClient() should not be called on ServerWithRoles"),
	)
}

// UserLoginStateClient allows ServerWithRoles to implement ClientI.
// It should not be called through ServerWithRoles,
// as it returns a dummy client that will always respond with "not implemented".
func (a *ServerWithRoles) UserLoginStateClient() services.UserLoginStates {
	return userloginstate.NewClient(userloginstatev1.NewUserLoginStateServiceClient(
		utils.NewGRPCDummyClientConnection("UserLoginStateClient() should not be called on ServerWithRoles")))
}

// integrationsService returns an Integrations Service.
func (a *ServerWithRoles) integrationsService() (*integrationv1.Service, error) {
	igSvc, err := integrationv1.NewService(&integrationv1.ServiceConfig{
		Authorizer: authz.AuthorizerFunc(func(context.Context) (*authz.Context, error) {
			return &a.context, nil
		}),
		Cache:   a.authServer.Cache,
		Backend: a.authServer.Services,
	})
	if err != nil {
		return nil, trace.Wrap(err)
	}

	return igSvc, nil
}

// CreateIntegration creates an Integration.
func (a *ServerWithRoles) CreateIntegration(ctx context.Context, ig types.Integration) (types.Integration, error) {
	igSvc, err := a.integrationsService()
	if err != nil {
		return nil, trace.Wrap(err)
	}

	igv1, ok := ig.(*types.IntegrationV1)
	if !ok {
		return nil, trace.BadParameter("unexpected integration type %T", ig)
	}

	ig, err = igSvc.CreateIntegration(ctx, &integrationpb.CreateIntegrationRequest{Integration: igv1})
	if err != nil {
		return nil, trace.Wrap(err)
	}
	return ig, nil
}

// GetIntegration returns an Integration by its name.
func (a *ServerWithRoles) GetIntegration(ctx context.Context, name string) (types.Integration, error) {
	igSvc, err := a.integrationsService()
	if err != nil {
		return nil, trace.Wrap(err)
	}

	ig, err := igSvc.GetIntegration(ctx, &integrationpb.GetIntegrationRequest{Name: name})
	if err != nil {
		return nil, trace.Wrap(err)
	}
	return ig, nil
}

// ListIntegrations returns a list of Integrations.
// A next page can be retreived by calling ListIntegrations again and passing the nextKey from the previous response.
func (a *ServerWithRoles) ListIntegrations(ctx context.Context, pageSize int, nextKey string) ([]types.Integration, string, error) {
	igSvc, err := a.integrationsService()
	if err != nil {
		return nil, "", trace.Wrap(err)
	}

	resp, err := igSvc.ListIntegrations(ctx, &integrationpb.ListIntegrationsRequest{
		Limit:   int32(pageSize),
		NextKey: nextKey,
	})
	if err != nil {
		return nil, "", trace.Wrap(err)
	}

	integrations := make([]types.Integration, 0, len(resp.GetIntegrations()))
	for _, ig := range resp.GetIntegrations() {
		integrations = append(integrations, ig)
	}

	return integrations, resp.GetNextKey(), nil
}

// UpdateIntegration updates an Integration.
func (a *ServerWithRoles) UpdateIntegration(ctx context.Context, ig types.Integration) (types.Integration, error) {
	igSvc, err := a.integrationsService()
	if err != nil {
		return nil, trace.Wrap(err)
	}

	igv1, ok := ig.(*types.IntegrationV1)
	if !ok {
		return nil, trace.BadParameter("unexpected integration type %T", ig)
	}

	ig, err = igSvc.UpdateIntegration(ctx, &integrationpb.UpdateIntegrationRequest{Integration: igv1})
	if err != nil {
		return nil, trace.Wrap(err)
	}
	return ig, nil
}

// DeleteAllIntegrations deletes all integrations.
func (a *ServerWithRoles) DeleteAllIntegrations(ctx context.Context) error {
	igSvc, err := a.integrationsService()
	if err != nil {
		return trace.Wrap(err)
	}

	_, err = igSvc.DeleteAllIntegrations(ctx, &integrationpb.DeleteAllIntegrationsRequest{})
	return trace.Wrap(err)
}

// DeleteIntegration deletes an integration integrations.
func (a *ServerWithRoles) DeleteIntegration(ctx context.Context, name string) error {
	igSvc, err := a.integrationsService()
	if err != nil {
		return trace.Wrap(err)
	}

	_, err = igSvc.DeleteIntegration(ctx, &integrationpb.DeleteIntegrationRequest{Name: name})
	return trace.Wrap(err)
}

// GenerateAWSOIDCToken generates a token to be used when executing an AWS OIDC Integration action.
func (a *ServerWithRoles) GenerateAWSOIDCToken(ctx context.Context, req types.GenerateAWSOIDCTokenRequest) (string, error) {
	igSvc, err := a.integrationsService()
	if err != nil {
		return "", trace.Wrap(err)
	}

	if err := req.CheckAndSetDefaults(); err != nil {
		return "", trace.Wrap(err)
	}

	resp, err := igSvc.GenerateAWSOIDCToken(ctx, &integrationpb.GenerateAWSOIDCTokenRequest{
		Issuer: req.Issuer,
	})
	if err != nil {
		return "", trace.Wrap(err)
	}

	return resp.Token, nil
}

// CreateSessionTracker creates a tracker resource for an active session.
func (a *ServerWithRoles) CreateSessionTracker(ctx context.Context, tracker types.SessionTracker) (types.SessionTracker, error) {
	if err := a.localServerAction(); err != nil {
		return nil, trace.Wrap(err)
	}

	tracker, err := a.authServer.CreateSessionTracker(ctx, tracker)
	if err != nil {
		return nil, trace.Wrap(err)
	}
	return tracker, nil
}

func (a *ServerWithRoles) filterSessionTracker(ctx context.Context, joinerRoles []types.Role, tracker types.SessionTracker, verb string) bool {
	// Apply RFD 45 RBAC rules to the session if it's SSH.
	// This is a bit of a hack. It converts to the old legacy format
	// which we don't have all data for, luckily the fields we don't have aren't made available
	// to the RBAC filter anyway.
	if tracker.GetKind() == types.KindSSHSession {
		ruleCtx := &services.Context{User: a.context.User}
		ruleCtx.SSHSession = &session.Session{
			Kind:           tracker.GetSessionKind(),
			ID:             session.ID(tracker.GetSessionID()),
			Namespace:      apidefaults.Namespace,
			Login:          tracker.GetLogin(),
			Created:        tracker.GetCreated(),
			LastActive:     a.authServer.GetClock().Now(),
			ServerID:       tracker.GetAddress(),
			ServerAddr:     tracker.GetAddress(),
			ServerHostname: tracker.GetHostname(),
			ClusterName:    tracker.GetClusterName(),
		}

		for _, participant := range tracker.GetParticipants() {
			// We only need to fill in User here since other fields get discarded anyway.
			ruleCtx.SSHSession.Parties = append(ruleCtx.SSHSession.Parties, session.Party{
				User: participant.User,
			})
		}

		// Skip past it if there's a deny rule in place blocking access.
		if err := a.context.Checker.CheckAccessToRule(ruleCtx, apidefaults.Namespace, types.KindSSHSession, verb, true /* silent */); err != nil {
			return false
		}
	}

	ruleCtx := &services.Context{User: a.context.User, SessionTracker: tracker}
	if a.context.Checker.CheckAccessToRule(ruleCtx, apidefaults.Namespace, types.KindSessionTracker, types.VerbList, true /* silent */) == nil {
		return true
	}

	evaluator := NewSessionAccessEvaluator(tracker.GetHostPolicySets(), tracker.GetSessionKind(), tracker.GetHostUser())
	modes := evaluator.CanJoin(SessionAccessContext{Username: a.context.User.GetName(), Roles: joinerRoles})
	return len(modes) != 0
}

const (
	forwardedTag = "teleport.forwarded.for"
)

// Export forwards OTLP traces to the upstream collector configured in the tracing service. This allows for
// tsh, tctl, etc to be able to export traces without having to know how to connect to the upstream collector
// for the cluster.
//
// All spans received will have a `teleport.forwarded.for` attribute added to them with the value being one of
// two things depending on the role of the forwarder:
//  1. User forwarded: `teleport.forwarded.for: alice`
//  2. Instance forwarded: `teleport.forwarded.for: Proxy.clustername:Proxy,Node,Instance`
//
// This allows upstream consumers of the spans to be able to identify forwarded spans and act on them accordingly.
func (a *ServerWithRoles) Export(ctx context.Context, req *collectortracev1.ExportTraceServiceRequest) (*collectortracev1.ExportTraceServiceResponse, error) {
	var sb strings.Builder

	sb.WriteString(a.context.User.GetName())

	// if forwarded on behalf of a Teleport service add its system roles
	if role, ok := a.context.Identity.(authz.BuiltinRole); ok {
		sb.WriteRune(':')
		sb.WriteString(role.Role.String())
		if len(role.AdditionalSystemRoles) > 0 {
			sb.WriteRune(',')
			sb.WriteString(role.AdditionalSystemRoles.String())
		}
	}

	// the forwarded attribute to add
	value := &otlpcommonv1.KeyValue{
		Key: forwardedTag,
		Value: &otlpcommonv1.AnyValue{
			Value: &otlpcommonv1.AnyValue_StringValue{
				StringValue: sb.String(),
			},
		},
	}

	// returns the index at which the attribute with
	// the forwardedTag key exists, -1 if not found
	tagIndex := func(attrs []*otlpcommonv1.KeyValue) int {
		for i, attr := range attrs {
			if attr.Key == forwardedTag {
				return i
			}
		}

		return -1
	}

	for _, resourceSpans := range req.ResourceSpans {
		// if there is a resource, tag it with the
		// forwarded attribute instead of each of tagging
		// each span
		if resourceSpans.Resource != nil {
			if index := tagIndex(resourceSpans.Resource.Attributes); index != -1 {
				resourceSpans.Resource.Attributes[index] = value
			} else {
				resourceSpans.Resource.Attributes = append(resourceSpans.Resource.Attributes, value)
			}

			// override any span attributes with a forwarded tag,
			// but we don't need to add one if the span isn't already
			// tagged since we just tagged the resource
			for _, scopeSpans := range resourceSpans.ScopeSpans {
				for _, span := range scopeSpans.Spans {
					if index := tagIndex(span.Attributes); index != -1 {
						span.Attributes[index] = value
					}
				}
			}

			continue
		}

		// there was no resource, so we must now tag all the
		// individual spans with the forwarded tag
		for _, scopeSpans := range resourceSpans.ScopeSpans {
			for _, span := range scopeSpans.Spans {
				if index := tagIndex(span.Attributes); index != -1 {
					span.Attributes[index] = value
				} else {
					span.Attributes = append(span.Attributes, value)
				}
			}
		}
	}

	if err := a.authServer.traceClient.UploadTraces(ctx, req.ResourceSpans); err != nil {
		return &collectortracev1.ExportTraceServiceResponse{}, trace.Wrap(err)
	}

	return &collectortracev1.ExportTraceServiceResponse{}, nil
}

// GetSessionTracker returns the current state of a session tracker for an active session.
func (a *ServerWithRoles) GetSessionTracker(ctx context.Context, sessionID string) (types.SessionTracker, error) {
	tracker, err := a.authServer.GetSessionTracker(ctx, sessionID)
	if err != nil {
		return nil, trace.Wrap(err)
	}

	if err := a.localServerAction(); err == nil {
		return tracker, nil
	}

	user := a.context.User
	joinerRoles, err := services.FetchRoles(user.GetRoles(), a.authServer, user.GetTraits())
	if err != nil {
		return nil, trace.Wrap(err)
	}

	ok := a.filterSessionTracker(ctx, joinerRoles, tracker, types.VerbRead)
	if !ok {
		return nil, trace.NotFound("session %v not found", sessionID)
	}

	return tracker, nil
}

// GetActiveSessionTrackers returns a list of active session trackers.
func (a *ServerWithRoles) GetActiveSessionTrackers(ctx context.Context) ([]types.SessionTracker, error) {
	sessions, err := a.authServer.GetActiveSessionTrackers(ctx)
	if err != nil {
		return nil, trace.Wrap(err)
	}

	if err := a.localServerAction(); err == nil {
		return sessions, nil
	}

	var filteredSessions []types.SessionTracker
	user := a.context.User
	joinerRoles, err := services.FetchRoles(user.GetRoles(), a.authServer, user.GetTraits())
	if err != nil {
		return nil, trace.Wrap(err)
	}

	for _, sess := range sessions {
		ok := a.filterSessionTracker(ctx, joinerRoles, sess, types.VerbList)
		if ok {
			filteredSessions = append(filteredSessions, sess)
		}
	}

	return filteredSessions, nil
}

// GetActiveSessionTrackersWithFilter returns a list of active sessions filtered by a filter.
func (a *ServerWithRoles) GetActiveSessionTrackersWithFilter(ctx context.Context, filter *types.SessionTrackerFilter) ([]types.SessionTracker, error) {
	sessions, err := a.authServer.GetActiveSessionTrackersWithFilter(ctx, filter)
	if err != nil {
		return nil, trace.Wrap(err)
	}

	if err := a.localServerAction(); err == nil {
		return sessions, nil
	}

	var filteredSessions []types.SessionTracker
	user := a.context.User
	joinerRoles, err := services.FetchRoles(user.GetRoles(), a.authServer, user.GetTraits())
	if err != nil {
		return nil, trace.Wrap(err)
	}

	for _, sess := range sessions {
		ok := a.filterSessionTracker(ctx, joinerRoles, sess, types.VerbList)
		if ok {
			filteredSessions = append(filteredSessions, sess)
		}
	}

	return filteredSessions, nil
}

// RemoveSessionTracker removes a tracker resource for an active session.
func (a *ServerWithRoles) RemoveSessionTracker(ctx context.Context, sessionID string) error {
	if err := a.localServerAction(); err != nil {
		return trace.Wrap(err)
	}

	return a.authServer.RemoveSessionTracker(ctx, sessionID)
}

// UpdateSessionTracker updates a tracker resource for an active session.
func (a *ServerWithRoles) UpdateSessionTracker(ctx context.Context, req *proto.UpdateSessionTrackerRequest) error {
	if err := a.localServerAction(); err != nil {
		return trace.Wrap(err)
	}

	return a.authServer.UpdateSessionTracker(ctx, req)
}

// AuthenticateWebUser authenticates web user, creates and returns a web session
// in case authentication is successful
func (a *ServerWithRoles) AuthenticateWebUser(ctx context.Context, req AuthenticateUserRequest) (types.WebSession, error) {
	// authentication request has it's own authentication, however this limits the requests
	// types to proxies to make it harder to break
	if !a.hasBuiltinRole(types.RoleProxy) {
		return nil, trace.AccessDenied("this request can be only executed by a proxy")
	}
	return a.authServer.AuthenticateWebUser(ctx, req)
}

// AuthenticateSSHUser authenticates SSH console user, creates and  returns a pair of signed TLS and SSH
// short lived certificates as a result
func (a *ServerWithRoles) AuthenticateSSHUser(ctx context.Context, req AuthenticateSSHRequest) (*SSHLoginResponse, error) {
	// authentication request has it's own authentication, however this limits the requests
	// types to proxies to make it harder to break
	if !a.hasBuiltinRole(types.RoleProxy) {
		return nil, trace.AccessDenied("this request can be only executed by a proxy")
	}
	return a.authServer.AuthenticateSSHUser(ctx, req)
}

// GenerateOpenSSHCert signs a SSH certificate that can be used
// to connect to Agentless nodes.
func (a *ServerWithRoles) GenerateOpenSSHCert(ctx context.Context, req *proto.OpenSSHCertRequest) (*proto.OpenSSHCert, error) {
	// this limits the requests types to proxies to make it harder to break
	if !a.hasBuiltinRole(types.RoleProxy) && !a.hasRemoteBuiltinRole(string(types.RoleRemoteProxy)) {
		return nil, trace.AccessDenied("this request can be only executed by a proxy")
	}
	return a.authServer.GenerateOpenSSHCert(ctx, req)
}

// CreateCertAuthority not implemented: can only be called locally.
func (a *ServerWithRoles) CreateCertAuthority(ctx context.Context, ca types.CertAuthority) error {
	return trace.NotImplemented(notImplementedMessage)
}

// RotateCertAuthority starts or restarts certificate authority rotation process.
func (a *ServerWithRoles) RotateCertAuthority(ctx context.Context, req RotateRequest) error {
	if err := req.CheckAndSetDefaults(a.authServer.clock); err != nil {
		return trace.Wrap(err)
	}
	if err := a.action(apidefaults.Namespace, types.KindCertAuthority, types.VerbCreate, types.VerbUpdate); err != nil {
		return trace.Wrap(err)
	}
	return a.authServer.RotateCertAuthority(ctx, req)
}

// RotateExternalCertAuthority rotates external certificate authority,
// this method is called by a remote trusted cluster and is used to update
// only public keys and certificates of the certificate authority.
func (a *ServerWithRoles) RotateExternalCertAuthority(ctx context.Context, ca types.CertAuthority) error {
	if ca == nil {
		return trace.BadParameter("missing certificate authority")
	}
	sctx := &services.Context{User: a.context.User, Resource: ca}
	if err := a.actionWithContext(sctx, apidefaults.Namespace, types.KindCertAuthority, types.VerbRotate); err != nil {
		return trace.Wrap(err)
	}
	return a.authServer.RotateExternalCertAuthority(ctx, ca)
}

// UpsertCertAuthority updates existing cert authority or updates the existing one.
func (a *ServerWithRoles) UpsertCertAuthority(ctx context.Context, ca types.CertAuthority) error {
	trust, err := trustv1.NewService(&trustv1.ServiceConfig{
		Authorizer: authz.AuthorizerFunc(func(context.Context) (*authz.Context, error) {
			return &a.context, nil
		}),
		Cache:   a.authServer.Cache,
		Backend: a.authServer.Services,
	})
	if err != nil {
		return trace.Wrap(err)
	}

	cav2, ok := ca.(*types.CertAuthorityV2)
	if !ok {
		return trace.BadParameter("unexpected ca type %T", ca)
	}

	_, err = trust.UpsertCertAuthority(ctx, &trustpb.UpsertCertAuthorityRequest{CertAuthority: cav2})
	return trace.Wrap(err)
}

// CompareAndSwapCertAuthority updates existing cert authority if the existing cert authority
// value matches the value stored in the backend.
func (a *ServerWithRoles) CompareAndSwapCertAuthority(new, existing types.CertAuthority) error {
	if err := a.action(apidefaults.Namespace, types.KindCertAuthority, types.VerbCreate, types.VerbUpdate); err != nil {
		return trace.Wrap(err)
	}
	return a.authServer.CompareAndSwapCertAuthority(new, existing)
}

func (a *ServerWithRoles) GetCertAuthorities(ctx context.Context, caType types.CertAuthType, loadKeys bool) ([]types.CertAuthority, error) {
	trust, err := trustv1.NewService(&trustv1.ServiceConfig{
		Authorizer: authz.AuthorizerFunc(func(context.Context) (*authz.Context, error) {
			return &a.context, nil
		}),
		Cache:   a.authServer.Cache,
		Backend: a.authServer.Services,
	})
	if err != nil {
		return nil, trace.Wrap(err)
	}

	resp, err := trust.GetCertAuthorities(ctx, &trustpb.GetCertAuthoritiesRequest{Type: string(caType), IncludeKey: loadKeys})
	if err != nil {
		return nil, trace.Wrap(err)
	}

	cas := make([]types.CertAuthority, 0, len(resp.CertAuthoritiesV2))
	for _, ca := range resp.CertAuthoritiesV2 {
		cas = append(cas, ca)
	}

	return cas, trace.Wrap(err)
}

func (a *ServerWithRoles) GetCertAuthority(ctx context.Context, id types.CertAuthID, loadKeys bool) (types.CertAuthority, error) {
	trust, err := trustv1.NewService(&trustv1.ServiceConfig{
		Authorizer: authz.AuthorizerFunc(func(context.Context) (*authz.Context, error) {
			return &a.context, nil
		}),
		Cache:   a.authServer.Cache,
		Backend: a.authServer.Services,
	})
	if err != nil {
		return nil, trace.Wrap(err)
	}

	resp, err := trust.GetCertAuthority(ctx, &trustpb.GetCertAuthorityRequest{
		Domain:     id.DomainName,
		Type:       string(id.Type),
		IncludeKey: loadKeys,
	})
	if err != nil {
		return nil, trace.Wrap(err)
	}

	return resp, trace.Wrap(err)
}

func (a *ServerWithRoles) GetDomainName(ctx context.Context) (string, error) {
	// anyone can read it, no harm in that
	return a.authServer.GetDomainName()
}

// getClusterCACert returns the PEM-encoded TLS certs for the local cluster
// without signing keys. If the cluster has multiple TLS certs, they will all
// be concatenated.
func (a *ServerWithRoles) GetClusterCACert(
	ctx context.Context,
) (*proto.GetClusterCACertResponse, error) {
	// Allow all roles to get the CA certs.
	return a.authServer.GetClusterCACert(ctx)
}

func (a *ServerWithRoles) DeleteCertAuthority(ctx context.Context, id types.CertAuthID) error {
	trust, err := trustv1.NewService(&trustv1.ServiceConfig{
		Authorizer: authz.AuthorizerFunc(func(context.Context) (*authz.Context, error) {
			return &a.context, nil
		}),
		Cache:   a.authServer.Cache,
		Backend: a.authServer.Services,
	})
	if err != nil {
		return trace.Wrap(err)
	}

	if _, err := trust.DeleteCertAuthority(ctx, &trustpb.DeleteCertAuthorityRequest{Domain: id.DomainName, Type: string(id.Type)}); err != nil {
		return trace.Wrap(err)
	}

	return nil
}

// ActivateCertAuthority not implemented: can only be called locally.
func (a *ServerWithRoles) ActivateCertAuthority(id types.CertAuthID) error {
	return trace.NotImplemented(notImplementedMessage)
}

// DeactivateCertAuthority not implemented: can only be called locally.
func (a *ServerWithRoles) DeactivateCertAuthority(id types.CertAuthID) error {
	return trace.NotImplemented(notImplementedMessage)
}

// UpdateUserCARoleMap not implemented: can only be called locally.
func (a *ServerWithRoles) UpdateUserCARoleMap(ctx context.Context, name string, roleMap types.RoleMap, activated bool) error {
	return trace.NotImplemented(notImplementedMessage)
}

func (a *ServerWithRoles) RegisterUsingToken(ctx context.Context, req *types.RegisterUsingTokenRequest) (*proto.Certs, error) {
	// tokens have authz mechanism  on their own, no need to check
	return a.authServer.RegisterUsingToken(ctx, req)
}

// RegisterUsingIAMMethod registers the caller using the IAM join method and
// returns signed certs to join the cluster.
//
// See (*Server).RegisterUsingIAMMethod for further documentation.
//
// This wrapper does not do any extra authz checks, as the register method has
// its own authz mechanism.
func (a *ServerWithRoles) RegisterUsingIAMMethod(ctx context.Context, challengeResponse client.RegisterIAMChallengeResponseFunc) (*proto.Certs, error) {
	certs, err := a.authServer.RegisterUsingIAMMethod(ctx, challengeResponse)
	return certs, trace.Wrap(err)
}

// RegisterUsingAzureMethod registers the caller using the Azure join method and
// returns signed certs to join the cluster.
//
// See (*Server).RegisterUsingAzureMethod for further documentation.
//
// This wrapper does not do any extra authz checks, as the register method has
// its own authz mechanism.
func (a *ServerWithRoles) RegisterUsingAzureMethod(ctx context.Context, challengeResponse client.RegisterAzureChallengeResponseFunc) (*proto.Certs, error) {
	certs, err := a.authServer.RegisterUsingAzureMethod(ctx, challengeResponse)
	return certs, trace.Wrap(err)
}

// GenerateHostCerts generates new host certificates (signed
// by the host certificate authority) for a node.
func (a *ServerWithRoles) GenerateHostCerts(ctx context.Context, req *proto.HostCertsRequest) (*proto.Certs, error) {
	clusterName, err := a.authServer.GetDomainName()
	if err != nil {
		return nil, trace.Wrap(err)
	}
	// username is hostID + cluster name, so make sure server requests new keys for itself
	if a.context.User.GetName() != HostFQDN(req.HostID, clusterName) {
		return nil, trace.AccessDenied("username mismatch %q and %q", a.context.User.GetName(), HostFQDN(req.HostID, clusterName))
	}

	if req.Role == types.RoleInstance {
		if err := a.checkAdditionalSystemRoles(ctx, req); err != nil {
			return nil, trace.Wrap(err)
		}
	} else {
		if len(req.SystemRoles) != 0 {
			return nil, trace.AccessDenied("additional system role encoding not supported for certs of type %q", req.Role)
		}
	}

	existingRoles, err := types.NewTeleportRoles(a.context.User.GetRoles())
	if err != nil {
		return nil, trace.Wrap(err)
	}

	// prohibit privilege escalations through role changes (except the instance cert exception, handled above).
	if !a.hasBuiltinRole(req.Role) && req.Role != types.RoleInstance {
		return nil, trace.AccessDenied("roles do not match: %v and %v", existingRoles, req.Role)
	}
	return a.authServer.GenerateHostCerts(ctx, req)
}

// checkAdditionalSystemRoles verifies additional system roles in host cert request.
func (a *ServerWithRoles) checkAdditionalSystemRoles(ctx context.Context, req *proto.HostCertsRequest) error {
	// ensure requesting cert's primary role is a server role.
	role, ok := a.context.Identity.(authz.BuiltinRole)
	if !ok || !role.IsServer() {
		return trace.AccessDenied("additional system roles can only be claimed by a teleport built-in server")
	}

	// check that additional system roles are theoretically valid (distinct from permissibility, which
	// is checked in the following loop).
	for _, r := range req.SystemRoles {
		if r.Check() != nil {
			return trace.AccessDenied("additional system role %q cannot be applied (not a valid system role)", r)
		}
		if !r.IsLocalService() {
			return trace.AccessDenied("additional system role %q cannot be applied (not a builtin service role)", r)
		}
	}

	// check if additional system roles are permissible
	for _, requestedRole := range req.SystemRoles {
		if a.hasBuiltinRole(requestedRole) {
			// instance is already known to hold this role
			continue
		}

		return trace.AccessDenied("additional system role %q cannot be applied (not authorized)", requestedRole)
	}

	return nil
}

// RegisterInventoryControlStream handles the upstream half of the control stream handshake, then passes the control stream to
// the auth server's main control logic. We also return the post-auth hello message back up to the grpcserver layer in order to
// use it for metrics purposes.
func (a *ServerWithRoles) RegisterInventoryControlStream(ics client.UpstreamInventoryControlStream) (proto.UpstreamInventoryHello, error) {
	// this value gets set further down
	var hello proto.UpstreamInventoryHello

	// Ensure that caller is a teleport server
	role, ok := a.context.Identity.(authz.BuiltinRole)
	if !ok || !role.IsServer() {
		return hello, trace.AccessDenied("inventory control streams can only be created by a teleport built-in server")
	}

	// wait for upstream hello
	select {
	case msg := <-ics.Recv():
		switch m := msg.(type) {
		case proto.UpstreamInventoryHello:
			hello = m
		default:
			return hello, trace.BadParameter("expected upstream hello, got: %T", m)
		}
	case <-ics.Done():
		return hello, trace.Wrap(ics.Error())
	case <-a.CloseContext().Done():
		return hello, trace.Errorf("auth server shutdown")
	}

	// verify that server is creating stream on behalf of itself.
	if hello.ServerID != role.GetServerID() {
		return hello, trace.AccessDenied("control streams do not support impersonation (%q -> %q)", role.GetServerID(), hello.ServerID)
	}

	// in order to reduce sensitivity to downgrades/misconfigurations, we simply filter out
	// services that are unrecognized or unauthorized, rather than rejecting hellos that claim them.
	var filteredServices []types.SystemRole
	for _, service := range hello.Services {
		if !a.hasBuiltinRole(service) {
			log.Warnf("Omitting service %q for control stream of instance %q (unknown or unauthorized).", service, role.GetServerID())
			continue
		}
		filteredServices = append(filteredServices, service)
	}

	hello.Services = filteredServices

	return hello, a.authServer.RegisterInventoryControlStream(ics, hello)
}

func (a *ServerWithRoles) GetInventoryStatus(ctx context.Context, req proto.InventoryStatusRequest) (proto.InventoryStatusSummary, error) {
	if err := a.action(apidefaults.Namespace, types.KindInstance, types.VerbList, types.VerbRead); err != nil {
		return proto.InventoryStatusSummary{}, trace.Wrap(err)
	}

	if req.Connected {
		if !a.hasBuiltinRole(types.RoleAdmin) {
			return proto.InventoryStatusSummary{}, trace.AccessDenied("requires local tctl, try using 'tctl inventory ls' instead")
		}
	}
	return a.authServer.GetInventoryStatus(ctx, req)
}

// GetInventoryConnectedServiceCounts returns the counts of each connected service seen in the inventory.
func (a *ServerWithRoles) GetInventoryConnectedServiceCounts() (proto.InventoryConnectedServiceCounts, error) {
	// TODO(fspmarshall): switch this to being scoped to instance:read once we have a sane remote version of
	// this method. for now we're leaving it as requiring local admin because the returned value is basically
	// nonsense if you aren't connected locally.
	if !a.hasBuiltinRole(types.RoleAdmin) {
		return proto.InventoryConnectedServiceCounts{}, trace.AccessDenied("requires builtin admin role")
	}
	return a.authServer.GetInventoryConnectedServiceCounts(), nil
}

func (a *ServerWithRoles) PingInventory(ctx context.Context, req proto.InventoryPingRequest) (proto.InventoryPingResponse, error) {
	// this is scoped to admin-only not because we don't have appropriate rbac, but because this method doesn't function
	// as expected if you aren't connected locally.
	if !a.hasBuiltinRole(types.RoleAdmin) {
		return proto.InventoryPingResponse{}, trace.AccessDenied("requires builtin admin role")
	}
	return a.authServer.PingInventory(ctx, req)
}

func (a *ServerWithRoles) GetInstances(ctx context.Context, filter types.InstanceFilter) stream.Stream[types.Instance] {
	if err := a.action(apidefaults.Namespace, types.KindInstance, types.VerbList, types.VerbRead); err != nil {
		return stream.Fail[types.Instance](trace.Wrap(err))
	}

	return a.authServer.GetInstances(ctx, filter)
}

// GetNodeStream returns a stream of nodes.
func (a *ServerWithRoles) GetNodeStream(ctx context.Context, namespace string) stream.Stream[types.Server] {
	if err := a.action(namespace, types.KindNode, types.VerbList, types.VerbRead); err != nil {
		return stream.Fail[types.Server](trace.Wrap(err))
	}

	return a.authServer.GetNodeStream(ctx, namespace)
}

func (a *ServerWithRoles) GetClusterAlerts(ctx context.Context, query types.GetClusterAlertsRequest) ([]types.ClusterAlert, error) {
	// unauthenticated clients can never check for alerts. we don't normally explicitly
	// check for this kind of thing, but since alerts use an unusual access-control
	// pattern, explicitly rejecting the nop role makes things easier.
	if a.hasBuiltinRole(types.RoleNop) {
		return nil, trace.AccessDenied("alerts not available to unauthenticated clients")
	}

	alerts, err := a.authServer.GetClusterAlerts(ctx, query)
	if err != nil {
		return nil, trace.Wrap(err)
	}

	var acks []types.AlertAcknowledgement
	if !query.WithAcknowledged {
		// load acks so that we can filter out acknowledged alerts
		acks, err = a.authServer.GetAlertAcks(ctx)
		if err != nil {
			// we don't fail here since users are allowed to see acknowledged alerts, acks
			// are intended only as a tool for reducing noise.
			log.Warnf("Failed to load alert acks: %v", err)
		}
	}

	// by default we only show alerts whose labels specify that a given user should see them, but users
	// with permissions to view all resources of kind 'cluster_alert' can opt into viewing all alerts
	// regardless of labels for management/debug purposes.
	var resourceLevelPermit bool
	if query.WithUntargeted && a.withOptions(quietAction(true)).action(apidefaults.Namespace, types.KindClusterAlert, types.VerbRead, types.VerbList) == nil {
		resourceLevelPermit = true
	}

	// filter alerts by acks and teleport.internal 'permit' labels to determine whether the alert
	// was intended to be visible to the calling user.
	filtered := alerts[:0]
Outer:
	for _, alert := range alerts {
		// skip acknowledged alerts
		for _, ack := range acks {
			if ack.AlertID == alert.Metadata.Name {
				continue Outer
			}
		}

		// remaining checks in this loop are evaluating per-alert access, so short-circuit
		// if we are going off of resource-level permissions for this query.
		if resourceLevelPermit {
			filtered = append(filtered, alert)
			continue Outer
		}

		if alert.Metadata.Labels[types.AlertPermitAll] == "yes" {
			// alert may be shown to all authenticated users
			filtered = append(filtered, alert)
			continue Outer
		}

		// the verb-permit label permits users to view an alert if they hold
		// one of the specified <resource>:<verb> pairs (e.g. `node:list|token:create`
		// would be satisfied by either a user that can list nodes *or* create tokens).
	Verbs:
		for _, s := range strings.Split(alert.Metadata.Labels[types.AlertVerbPermit], "|") {
			rv := strings.Split(s, ":")
			if len(rv) != 2 {
				continue Verbs
			}

			if a.withOptions(quietAction(true)).action(apidefaults.Namespace, rv[0], rv[1]) == nil {
				// user holds at least one of the resource:verb pairs specified by
				// the verb-permit label.
				filtered = append(filtered, alert)
				continue Outer
			}
		}
	}
	alerts = filtered

	if !query.WithSuperseded {
		// aggregate supersede directives and filter. we do this as a separate filter
		// step since we only obey supersede relationships within the set of
		// visible alerts (i.e. an alert that isn't visible cannot supersede an alert
		// that is visible).

		sups := make(map[string]types.AlertSeverity)

		for _, alert := range alerts {
			for _, id := range strings.Split(alert.Metadata.Labels[types.AlertSupersedes], ",") {
				if sups[id] < alert.Spec.Severity {
					sups[id] = alert.Spec.Severity
				}
			}
		}

		filtered = alerts[:0]
		for _, alert := range alerts {
			if sups[alert.Metadata.Name] > alert.Spec.Severity {
				continue
			}
			filtered = append(filtered, alert)
		}
		alerts = filtered
	}

	return alerts, nil
}

func (a *ServerWithRoles) UpsertClusterAlert(ctx context.Context, alert types.ClusterAlert) error {
	if err := a.action(apidefaults.Namespace, types.KindClusterAlert, types.VerbCreate, types.VerbUpdate); err != nil {
		return trace.Wrap(err)
	}

	return a.authServer.UpsertClusterAlert(ctx, alert)
}

func (a *ServerWithRoles) CreateAlertAck(ctx context.Context, ack types.AlertAcknowledgement) error {
	// we treat alert acks as an extension of the cluster alert resource rather than its own resource
	if err := a.action(apidefaults.Namespace, types.KindClusterAlert, types.VerbCreate, types.VerbUpdate); err != nil {
		return trace.Wrap(err)
	}

	return a.authServer.CreateAlertAck(ctx, ack)
}

func (a *ServerWithRoles) GetAlertAcks(ctx context.Context) ([]types.AlertAcknowledgement, error) {
	// we treat alert acks as an extension of the cluster alert resource rather than its own resource.
	if err := a.action(apidefaults.Namespace, types.KindClusterAlert, types.VerbRead, types.VerbList); err != nil {
		return nil, trace.Wrap(err)
	}

	return a.authServer.GetAlertAcks(ctx)
}

func (a *ServerWithRoles) ClearAlertAcks(ctx context.Context, req proto.ClearAlertAcksRequest) error {
	// we treat alert acks as an extension of the cluster alert resource rather than its own resource
	if err := a.action(apidefaults.Namespace, types.KindClusterAlert, types.VerbDelete); err != nil {
		return trace.Wrap(err)
	}

	return a.authServer.ClearAlertAcks(ctx, req)
}

func (a *ServerWithRoles) UpsertNode(ctx context.Context, s types.Server) (*types.KeepAlive, error) {
	if err := a.action(s.GetNamespace(), types.KindNode, types.VerbCreate, types.VerbUpdate); err != nil {
		return nil, trace.Wrap(err)
	}
	return a.authServer.UpsertNode(ctx, s)
}

// KeepAliveServer updates expiry time of a server resource.
func (a *ServerWithRoles) KeepAliveServer(ctx context.Context, handle types.KeepAlive) error {
	clusterName, err := a.GetDomainName(ctx)
	if err != nil {
		return trace.Wrap(err)
	}
	serverName, err := ExtractHostID(a.context.User.GetName(), clusterName)
	if err != nil {
		return trace.AccessDenied("access denied")
	}

	switch handle.GetType() {
	case constants.KeepAliveNode:
		if serverName != handle.Name {
			return trace.AccessDenied("access denied")
		}
		if !a.hasBuiltinRole(types.RoleNode) {
			return trace.AccessDenied("access denied")
		}
		if err := a.action(apidefaults.Namespace, types.KindNode, types.VerbUpdate); err != nil {
			return trace.Wrap(err)
		}
	case constants.KeepAliveApp:
		if handle.HostID != "" {
			if serverName != handle.HostID {
				return trace.AccessDenied("access denied")
			}
		} else { // DELETE IN 9.0. Legacy app server is heartbeating back.
			if serverName != handle.Name {
				return trace.AccessDenied("access denied")
			}
		}
		if !a.hasBuiltinRole(types.RoleApp) && !a.hasBuiltinRole(types.RoleOkta) {
			return trace.AccessDenied("access denied")
		}
		if err := a.action(apidefaults.Namespace, types.KindAppServer, types.VerbUpdate); err != nil {
			return trace.Wrap(err)
		}
	case constants.KeepAliveDatabase:
		// There can be multiple database servers per host so they send their
		// host ID in a separate field because unlike SSH nodes the resource
		// name cannot be the host ID.
		if serverName != handle.HostID {
			return trace.AccessDenied("access denied")
		}
		if !a.hasBuiltinRole(types.RoleDatabase) {
			return trace.AccessDenied("access denied")
		}
		if err := a.action(apidefaults.Namespace, types.KindDatabaseServer, types.VerbUpdate); err != nil {
			return trace.Wrap(err)
		}
	case constants.KeepAliveWindowsDesktopService:
		if serverName != handle.Name {
			return trace.AccessDenied("access denied")
		}
		if !a.hasBuiltinRole(types.RoleWindowsDesktop) {
			return trace.AccessDenied("access denied")
		}
		if err := a.action(apidefaults.Namespace, types.KindWindowsDesktopService, types.VerbUpdate); err != nil {
			return trace.Wrap(err)
		}
	case constants.KeepAliveKube:
		if handle.HostID == "" {
			return trace.BadParameter("hostID is required for kubernetes keep alive")
		} else if serverName != handle.HostID {
			return trace.AccessDenied("access denied")
		}
		// Legacy kube proxy can heartbeat kube servers from the proxy itself so
		// we need to check if the host has the Kube or Proxy role.
		if !a.hasBuiltinRole(types.RoleKube, types.RoleProxy) {
			return trace.AccessDenied("access denied")
		}
		if err := a.action(apidefaults.Namespace, types.KindKubeServer, types.VerbUpdate); err != nil {
			return trace.Wrap(err)
		}
	case constants.KeepAliveDatabaseService:
		if serverName != handle.Name {
			return trace.AccessDenied("access denied")
		}
		if !a.hasBuiltinRole(types.RoleDatabase) {
			return trace.AccessDenied("access denied")
		}
		if err := a.action(apidefaults.Namespace, types.KindDatabaseService, types.VerbUpdate); err != nil {
			return trace.Wrap(err)
		}
	default:
		return trace.BadParameter("unknown keep alive type %q", handle.Type)
	}

	return a.authServer.KeepAliveServer(ctx, handle)
}

// NewWatcher returns a new event watcher
func (a *ServerWithRoles) NewWatcher(ctx context.Context, watch types.Watch) (types.Watcher, error) {
	if len(watch.Kinds) == 0 {
		return nil, trace.AccessDenied("can't setup global watch")
	}

	validKinds := make([]types.WatchKind, 0, len(watch.Kinds))
	for _, kind := range watch.Kinds {
		err := a.hasWatchPermissionForKind(kind)
		if err != nil {
			if watch.AllowPartialSuccess {
				continue
			}
			return nil, trace.Wrap(err)
		}

		validKinds = append(validKinds, kind)
	}

	if len(validKinds) == 0 {
		return nil, trace.BadParameter("none of the requested kinds can be watched")
	}

	watch.Kinds = validKinds
	switch {
	case a.hasBuiltinRole(types.RoleProxy):
		watch.QueueSize = defaults.ProxyQueueSize
	case a.hasBuiltinRole(types.RoleNode):
		watch.QueueSize = defaults.NodeQueueSize
	}
	return a.authServer.NewWatcher(ctx, watch)
}

// hasWatchPermissionForKind checks the permissions for data of each kind.
// For watching, most kinds of data just need a Read permission, but some
// have more complicated logic.
func (a *ServerWithRoles) hasWatchPermissionForKind(kind types.WatchKind) error {
	verb := types.VerbRead
	switch kind.Kind {
	case types.KindCertAuthority:
		if !kind.LoadSecrets {
			verb = types.VerbReadNoSecrets
		}
	case types.KindAccessRequest:
		var filter types.AccessRequestFilter
		if err := filter.FromMap(kind.Filter); err != nil {
			return trace.Wrap(err)
		}

		// Users can watch their own access requests.
		if filter.User != "" && a.currentUserAction(filter.User) == nil {
			return nil
		}
	case types.KindWebSession:
		var filter types.WebSessionFilter
		if err := filter.FromMap(kind.Filter); err != nil {
			return trace.Wrap(err)
		}

		// Allow reading Snowflake sessions to DB service.
		if kind.SubKind == types.KindSnowflakeSession && a.hasBuiltinRole(types.RoleDatabase) {
			return nil
		}

		// Users can watch their own web sessions.
		if filter.User != "" && a.currentUserAction(filter.User) == nil {
			return nil
		}
	case types.KindHeadlessAuthentication:
		var filter types.HeadlessAuthenticationFilter
		if err := filter.FromMap(kind.Filter); err != nil {
			return trace.Wrap(err)
		}

		// Users can only watch their own headless authentications, meaning we don't fallback to
		// the generalized verb-kind-action check below.
		if !hasLocalUserRole(a.context) {
			return trace.AccessDenied("non-local user roles cannot watch headless authentications")
		} else if filter.Username == "" {
			return trace.AccessDenied("user cannot watch headless authentications without a filter for their username")
		} else if filter.Username != a.context.User.GetName() {
			return trace.AccessDenied("user %q cannot watch headless authentications of %q", a.context.User.GetName(), filter.Username)
		}

		return nil
	}
	return trace.Wrap(a.action(apidefaults.Namespace, kind.Kind, verb))
}

// DeleteAllNodes deletes all nodes in a given namespace
func (a *ServerWithRoles) DeleteAllNodes(ctx context.Context, namespace string) error {
	if err := a.action(namespace, types.KindNode, types.VerbDelete); err != nil {
		return trace.Wrap(err)
	}
	return a.authServer.DeleteAllNodes(ctx, namespace)
}

// DeleteNode deletes node in the namespace
func (a *ServerWithRoles) DeleteNode(ctx context.Context, namespace, node string) error {
	if err := a.action(namespace, types.KindNode, types.VerbDelete); err != nil {
		return trace.Wrap(err)
	}
	return a.authServer.DeleteNode(ctx, namespace, node)
}

// GetNode gets a node by name and namespace.
func (a *ServerWithRoles) GetNode(ctx context.Context, namespace, name string) (types.Server, error) {
	if err := a.action(namespace, types.KindNode, types.VerbRead); err != nil {
		return nil, trace.Wrap(err)
	}
	node, err := a.authServer.GetNode(ctx, namespace, name)
	if err != nil {
		return nil, trace.Wrap(err)
	}

	if err := a.checkAccessToNode(node); err != nil {
		if trace.IsAccessDenied(err) {
			return nil, trace.NotFound("not found")
		}

		return nil, trace.Wrap(err)
	}

	return node, nil
}

<<<<<<< HEAD
func (s *ServerWithRoles) MakePaginatedResources(requestType string, resources []types.ResourceWithLabels) ([]*proto.PaginatedResource, error) {
	paginatedResources := make([]*proto.PaginatedResource, 0, len(resources))
	for _, resource := range resources {
		var protoResource *proto.PaginatedResource
		resourceKind := requestType
		if requestType == types.KindUnifiedResource {
			resourceKind = resource.GetKind()
		}
		switch resourceKind {
		case types.KindDatabaseServer:
			database, ok := resource.(*types.DatabaseServerV3)
			if !ok {
				return nil, trace.BadParameter("%s has invalid type %T", resourceKind, resource)
			}

			protoResource = &proto.PaginatedResource{Resource: &proto.PaginatedResource_DatabaseServer{DatabaseServer: database}}
		case types.KindDatabaseService:
			databaseService, ok := resource.(*types.DatabaseServiceV1)
			if !ok {
				return nil, trace.BadParameter("%s has invalid type %T", resourceKind, resource)
			}

			protoResource = &proto.PaginatedResource{Resource: &proto.PaginatedResource_DatabaseService{DatabaseService: databaseService}}
		case types.KindAppServer:
			app, ok := resource.(*types.AppServerV3)
			if !ok {
				return nil, trace.BadParameter("%s has invalid type %T", resourceKind, resource)
			}

			protoResource = &proto.PaginatedResource{Resource: &proto.PaginatedResource_AppServer{AppServer: app}}
		case types.KindNode:
			srv, ok := resource.(*types.ServerV2)
			if !ok {
				return nil, trace.BadParameter("%s has invalid type %T", resourceKind, resource)
			}

			protoResource = &proto.PaginatedResource{Resource: &proto.PaginatedResource_Node{Node: srv}}
		case types.KindKubeServer:
			srv, ok := resource.(*types.KubernetesServerV3)
			if !ok {
				return nil, trace.BadParameter("%s has invalid type %T", resourceKind, resource)
			}

			protoResource = &proto.PaginatedResource{Resource: &proto.PaginatedResource_KubernetesServer{KubernetesServer: srv}}
		case types.KindWindowsDesktop:
			desktop, ok := resource.(*types.WindowsDesktopV3)
			if !ok {
				return nil, trace.BadParameter("%s has invalid type %T", resourceKind, resource)
			}

			protoResource = &proto.PaginatedResource{Resource: &proto.PaginatedResource_WindowsDesktop{WindowsDesktop: desktop}}
		case types.KindWindowsDesktopService:
			desktopService, ok := resource.(*types.WindowsDesktopServiceV3)
			if !ok {
				return nil, trace.BadParameter("%s has invalid type %T", resourceKind, resource)
			}

			protoResource = &proto.PaginatedResource{Resource: &proto.PaginatedResource_WindowsDesktopService{WindowsDesktopService: desktopService}}
		case types.KindKubernetesCluster:
			cluster, ok := resource.(*types.KubernetesClusterV3)
			if !ok {
				return nil, trace.BadParameter("%s has invalid type %T", resourceKind, resource)
			}

			protoResource = &proto.PaginatedResource{Resource: &proto.PaginatedResource_KubeCluster{KubeCluster: cluster}}
		case types.KindUserGroup:
			userGroup, ok := resource.(*types.UserGroupV1)
			if !ok {
				return nil, trace.BadParameter("%s has invalid type %T", resourceKind, resource)
			}

			protoResource = &proto.PaginatedResource{Resource: &proto.PaginatedResource_UserGroup{UserGroup: userGroup}}
		case types.KindSAMLIdPServiceProvider, types.KindAppOrSAMLIdPServiceProvider:
			switch appOrSP := resource.(type) {
			case *types.AppServerV3:
				protoResource = &proto.PaginatedResource{
					Resource: &proto.PaginatedResource_AppServerOrSAMLIdPServiceProvider{
						AppServerOrSAMLIdPServiceProvider: &types.AppServerOrSAMLIdPServiceProviderV1{
							Resource: &types.AppServerOrSAMLIdPServiceProviderV1_AppServer{
								AppServer: appOrSP,
							},
						},
					},
				}
			case *types.SAMLIdPServiceProviderV1:
				protoResource = &proto.PaginatedResource{
					Resource: &proto.PaginatedResource_AppServerOrSAMLIdPServiceProvider{
						AppServerOrSAMLIdPServiceProvider: &types.AppServerOrSAMLIdPServiceProviderV1{
							Resource: &types.AppServerOrSAMLIdPServiceProviderV1_SAMLIdPServiceProvider{
								SAMLIdPServiceProvider: appOrSP,
							},
						},
					},
				}
			default:
				return nil, trace.BadParameter("%s has invalid type %T", resourceKind, resource)
			}

		default:
			return nil, trace.NotImplemented("resource type %s doesn't support pagination", resource.GetKind())
		}

		paginatedResources = append(paginatedResources, protoResource)
	}
	return paginatedResources, nil
}

=======
>>>>>>> 04d1b4f0
// ListUnifiedResources returns a paginated list of unified resources filtered by user access.
func (a *ServerWithRoles) ListUnifiedResources(ctx context.Context, req *proto.ListUnifiedResourcesRequest) (*proto.ListUnifiedResourcesResponse, error) {
	// Fetch full list of resources in the backend.
	var (
		elapsedFetch      time.Duration
		elapsedFilter     time.Duration
		unifiedResources  types.ResourcesWithLabels
		filteredResources types.ResourcesWithLabels
	)

	defer func() {
		log.WithFields(logrus.Fields{
			"user":           a.context.User.GetName(),
			"elapsed_fetch":  elapsedFetch,
			"elapsed_filter": elapsedFilter,
		}).Debugf(
			"ListUnifiedResources(%v->%v) in %v.",
			len(unifiedResources), len(filteredResources), elapsedFetch+elapsedFilter)
	}()

	startFetch := time.Now()
	startFilter := time.Now()
	filter := services.MatchResourceFilter{
		Labels:              req.Labels,
		SearchKeywords:      req.SearchKeywords,
		PredicateExpression: req.PredicateExpression,
		Kinds:               req.Kinds,
	}

	resourceChecker, err := a.newResourceAccessChecker(types.KindUnifiedResource)
	if err != nil {
		return nil, trace.Wrap(err)
	}

	unifiedResources, nextKey, err := a.authServer.UnifiedResourceCache.IterateUnifiedResources(ctx, func(resource types.ResourceWithLabels) (bool, error) {
		if err := resourceChecker.CanAccess(resource); err != nil {
			if trace.IsAccessDenied(err) {
				return false, nil
			}
			return false, trace.Wrap(err)
		}
		match, err := services.MatchResourceByFilters(resource, filter, nil)
		return match, trace.Wrap(err)
	}, req)
	if err != nil {
		return nil, trace.Wrap(err, "filtering unified resources")
	}

	elapsedFetch = time.Since(startFetch)
	elapsedFilter = time.Since(startFilter)

	paginatedResources, err := services.MakePaginatedResources(types.KindUnifiedResource, unifiedResources)
	if err != nil {
		return nil, trace.Wrap(err, "making paginated unified resources")
	}

	return &proto.ListUnifiedResourcesResponse{
		NextKey:   nextKey,
		Resources: paginatedResources,
	}, nil
}

func (a *ServerWithRoles) GetNodes(ctx context.Context, namespace string) ([]types.Server, error) {
	if err := a.action(namespace, types.KindNode, types.VerbList); err != nil {
		return nil, trace.Wrap(err)
	}

	// Fetch full list of nodes in the backend.
	startFetch := time.Now()
	nodes, err := a.authServer.GetNodes(ctx, namespace)
	if err != nil {
		return nil, trace.Wrap(err)
	}
	elapsedFetch := time.Since(startFetch)

	// Filter nodes to return the ones for the connected identity.
	filteredNodes := make([]types.Server, 0)
	startFilter := time.Now()
	for _, node := range nodes {
		if err := a.checkAccessToNode(node); err != nil {
			if trace.IsAccessDenied(err) {
				continue
			}

			return nil, trace.Wrap(err)
		}

		filteredNodes = append(filteredNodes, node)
	}
	elapsedFilter := time.Since(startFilter)

	log.WithFields(logrus.Fields{
		"user":           a.context.User.GetName(),
		"elapsed_fetch":  elapsedFetch,
		"elapsed_filter": elapsedFilter,
	}).Debugf(
		"GetServers(%v->%v) in %v.",
		len(nodes), len(filteredNodes), elapsedFetch+elapsedFilter)

	return filteredNodes, nil
}

// authContextForSearch returns an extended authz.Context which should be used
// when searching for resources that a user may be able to request access to,
// but does not already have access to.
// Extra roles are determined from the user's search_as_roles and
// preview_as_roles if [req] requested that each be used.
func (a *ServerWithRoles) authContextForSearch(ctx context.Context, req *proto.ListResourcesRequest) (*authz.Context, error) {
	var extraRoles []string
	if req.UseSearchAsRoles {
		extraRoles = append(extraRoles, a.context.Checker.GetAllowedSearchAsRoles()...)
	}
	if req.UsePreviewAsRoles {
		extraRoles = append(extraRoles, a.context.Checker.GetAllowedPreviewAsRoles()...)
	}
	if len(extraRoles) == 0 {
		// Return the current auth context unmodified.
		return &a.context, nil
	}

	clusterName, err := a.authServer.GetClusterName()
	if err != nil {
		return nil, trace.Wrap(err)
	}

	// Get a new auth context with the additional roles
	extendedContext, err := a.context.WithExtraRoles(a.authServer, clusterName.GetClusterName(), extraRoles)
	if err != nil {
		return nil, trace.Wrap(err)
	}

	// Only emit the event if the role list actually changed
	if len(extendedContext.Checker.RoleNames()) != len(a.context.Checker.RoleNames()) {
		if err := a.authServer.emitter.EmitAuditEvent(a.authServer.closeCtx, &apievents.AccessRequestResourceSearch{
			Metadata: apievents.Metadata{
				Type: events.AccessRequestResourceSearch,
				Code: events.AccessRequestResourceSearchCode,
			},
			UserMetadata:        authz.ClientUserMetadata(ctx),
			SearchAsRoles:       extendedContext.Checker.RoleNames(),
			ResourceType:        req.ResourceType,
			Namespace:           req.Namespace,
			Labels:              req.Labels,
			PredicateExpression: req.PredicateExpression,
			SearchKeywords:      req.SearchKeywords,
		}); err != nil {
			return nil, trace.Wrap(err)
		}
	}
	return extendedContext, nil
}

// GetSSHTargets gets all servers that would match an equivalent ssh dial request. Note that this method
// returns all resources directly accessible to the user *and* all resources available via 'SearchAsRoles',
// which is what we want when handling things like ambiguous host errors and resource-based access requests,
// but may result in confusing behavior if it is used outside of those contexts.
func (a *ServerWithRoles) GetSSHTargets(ctx context.Context, req *proto.GetSSHTargetsRequest) (*proto.GetSSHTargetsResponse, error) {
	// try to detect case-insensitive routing setting, but default to false if we can't load
	// networking config (equivalent to proxy routing behavior).
	var caseInsensitiveRouting bool
	if cfg, err := a.authServer.GetClusterNetworkingConfig(ctx); err == nil {
		caseInsensitiveRouting = cfg.GetCaseInsensitiveRouting()
	}

	matcher := apiutils.NewSSHRouteMatcher(req.Host, req.Port, caseInsensitiveRouting)

	lreq := proto.ListResourcesRequest{
		ResourceType:     types.KindNode,
		UseSearchAsRoles: true,
	}
	var servers []*types.ServerV2
	for {
		// note that we're calling ServerWithRoles.ListResources here rather than some internal method. This method
		// delegates all RBAC filtering to ListResources, and then performs additional filtering on top of that.
		lrsp, err := a.ListResources(ctx, lreq)
		if err != nil {
			return nil, trace.Wrap(err)
		}

		for _, rsc := range lrsp.Resources {
			srv, ok := rsc.(*types.ServerV2)
			if !ok {
				log.Warnf("Unexpected resource type %T, expected *types.ServerV2 (skipping)", rsc)
				continue
			}

			if !matcher.RouteToServer(srv) {
				continue
			}

			servers = append(servers, srv)
		}

		if lrsp.NextKey == "" || len(lrsp.Resources) == 0 {
			break
		}

		lreq.StartKey = lrsp.NextKey
	}

	return &proto.GetSSHTargetsResponse{
		Servers: servers,
	}, nil
}

// ListResources returns a paginated list of resources filtered by user access.
func (a *ServerWithRoles) ListResources(ctx context.Context, req proto.ListResourcesRequest) (*types.ListResourcesResponse, error) {
	// Check if auth server has a license for this resource type but only return an
	// error if the requester is not a builtin or remote server.
	// Builtin and remote server roles are allowed to list resources to avoid crashes
	// even if the license is missing.
	// Users with other roles will get an error if the license is missing so they
	// can request a license with the correct features.
	if err := enforceLicense(req.ResourceType); err != nil && !a.isLocalOrRemoteServerAction() {
		return nil, trace.Wrap(err)
	}

	// Apply any requested additional search_as_roles and/or preview_as_roles
	// for the duration of the search.
	if req.UseSearchAsRoles || req.UsePreviewAsRoles {
		extendedContext, err := a.authContextForSearch(ctx, &req)
		if err != nil {
			return nil, trace.Wrap(err)
		}
		baseContext := a.context
		a.context = *extendedContext
		defer func() {
			a.context = baseContext
		}()
	}

	// ListResources request coming through this auth layer gets request filters
	// stripped off and saved to be applied later after items go through rbac checks.
	// The list that gets returned from the backend comes back unfiltered and as
	// we apply request filters, we might make multiple trips to get more subsets to
	// reach our limit, which is fine b/c we can start query with our next key.
	//
	// But since sorting and counting totals requires us to work with entire list upfront,
	// special handling is needed in this layer b/c if we try to mimic the "subset" here,
	// we will be making unnecessary trips and doing needless work of deserializing every
	// item for every subset.
	if req.RequiresFakePagination() {
		resp, err := a.listResourcesWithSort(ctx, req)
		if err != nil {
			return nil, trace.Wrap(err)
		}

		return resp, nil
	}

	// Start real pagination.
	if err := req.CheckAndSetDefaults(); err != nil {
		return nil, trace.Wrap(err)
	}

	limit := int(req.Limit)
	actionVerbs := []string{types.VerbList, types.VerbRead}
	switch req.ResourceType {
	case types.KindNode:
		// We are checking list only for Nodes to keep backwards compatibility.
		// The read verb got added to GetNodes initially in:
		//   https://github.com/gravitational/teleport/pull/1209
		// but got removed shortly afterwards in:
		//   https://github.com/gravitational/teleport/pull/1224
		actionVerbs = []string{types.VerbList}

	case types.KindDatabaseServer, types.KindDatabaseService, types.KindAppServer, types.KindKubeServer, types.KindWindowsDesktop, types.KindWindowsDesktopService, types.KindUserGroup:

	default:
		return nil, trace.NotImplemented("resource type %s does not support pagination", req.ResourceType)
	}

	if err := a.action(req.Namespace, req.ResourceType, actionVerbs...); err != nil {
		return nil, trace.Wrap(err)
	}

	// Perform the label/search/expr filtering here (instead of at the backend
	// `ListResources`) to ensure that it will be applied only to resources
	// the user has access to.
	filter := services.MatchResourceFilter{
		ResourceKind:        req.ResourceType,
		Labels:              req.Labels,
		SearchKeywords:      req.SearchKeywords,
		PredicateExpression: req.PredicateExpression,
	}
	req.Labels = nil
	req.SearchKeywords = nil
	req.PredicateExpression = ""

	// Increase the limit to one more than was requested so
	// that an additional page load is not needed to determine
	// the next key.
	req.Limit++

	resourceChecker, err := a.newResourceAccessChecker(req.ResourceType)
	if err != nil {
		return nil, trace.Wrap(err)
	}

	var resp types.ListResourcesResponse
	if err := a.authServer.IterateResources(ctx, req, func(resource types.ResourceWithLabels) error {
		if len(resp.Resources) == limit {
			resp.NextKey = backend.GetPaginationKey(resource)
			return ErrDone
		}

		if err := resourceChecker.CanAccess(resource); err != nil {
			if trace.IsAccessDenied(err) {
				return nil
			}

			return trace.Wrap(err)
		}

		switch match, err := services.MatchResourceByFilters(resource, filter, nil /* ignore dup matches  */); {
		case err != nil:
			return trace.Wrap(err)
		case match:
			resp.Resources = append(resp.Resources, resource)
			return nil
		}

		return nil
	}); err != nil {
		return nil, trace.Wrap(err)
	}

	return &resp, nil
}

// resourceAccessChecker allows access to be checked differently per resource type.
type resourceAccessChecker interface {
	CanAccess(resource types.Resource) error
}

// resourceChecker is a pass through checker that utilizes the provided
// services.AccessChecker to check access
type resourceChecker struct {
	services.AccessChecker
}

// CanAccess handles providing the proper services.AccessCheckable resource
// to the services.AccessChecker
func (r resourceChecker) CanAccess(resource types.Resource) error {
	// MFA is not required for operations on app resources but
	// will be enforced at the connection time.
	state := services.AccessState{MFAVerified: true}
	switch rr := resource.(type) {
	case types.AppServer:
		return r.CheckAccess(rr.GetApp(), state)
	case types.KubeServer:
		return r.CheckAccess(rr.GetCluster(), state)
	case types.DatabaseServer:
		return r.CheckAccess(rr.GetDatabase(), state)
	case types.DatabaseService:
		return r.CheckAccess(rr, state)
	case types.Database:
		return r.CheckAccess(rr, state)
	case types.Server:
		return r.CheckAccess(rr, state)
	case types.WindowsDesktop:
		return r.CheckAccess(rr, state)
	case types.WindowsDesktopService:
		return r.CheckAccess(rr, state)
	case types.UserGroup:
		// Because usergroup only has ResourceWithLabels, it looks like this will match
		// everything. To get around this, we'll match on it last and then double check
		// that the kind is equal to usergroup. If it's not, we'll fall through and return
		// the bad parameter as expected.
		if rr.GetKind() == types.KindUserGroup {
			return r.CheckAccess(rr, state)
		}
	}

	return trace.BadParameter("could not check access to resource type %T", r)
}

// newResourceAccessChecker creates a resourceAccessChecker for the provided resource type
func (a *ServerWithRoles) newResourceAccessChecker(resource string) (resourceAccessChecker, error) {
	switch resource {
	case types.KindAppServer, types.KindDatabaseServer, types.KindDatabaseService, types.KindWindowsDesktop, types.KindWindowsDesktopService, types.KindNode, types.KindKubeServer, types.KindUserGroup, types.KindUnifiedResource:
		return &resourceChecker{AccessChecker: a.context.Checker}, nil
	default:
		return nil, trace.BadParameter("could not check access to resource type %s", resource)
	}
}

// listResourcesWithSort retrieves all resources of a certain resource type with rbac applied
// then afterwards applies request sorting and filtering.
func (a *ServerWithRoles) listResourcesWithSort(ctx context.Context, req proto.ListResourcesRequest) (*types.ListResourcesResponse, error) {
	if err := req.CheckAndSetDefaults(); err != nil {
		return nil, trace.Wrap(err)
	}

	var resources []types.ResourceWithLabels
	switch req.ResourceType {
	case types.KindNode:
		nodes, err := a.GetNodes(ctx, req.Namespace)
		if err != nil {
			return nil, trace.Wrap(err)
		}

		servers := types.Servers(nodes)
		if err := servers.SortByCustom(req.SortBy); err != nil {
			return nil, trace.Wrap(err)
		}
		resources = servers.AsResources()

	case types.KindAppServer:
		appservers, err := a.GetApplicationServers(ctx, req.Namespace)
		if err != nil {
			return nil, trace.Wrap(err)
		}

		servers := types.AppServers(appservers)
		if err := servers.SortByCustom(req.SortBy); err != nil {
			return nil, trace.Wrap(err)
		}
		resources = servers.AsResources()

	case types.KindAppOrSAMLIdPServiceProvider:
		appsAndServiceProviders, err := a.GetAppServersAndSAMLIdPServiceProviders(ctx, req.Namespace)
		if err != nil {
			return nil, trace.Wrap(err)
		}

		appsOrSPs := types.AppServersOrSAMLIdPServiceProviders(appsAndServiceProviders)

		if err := appsOrSPs.SortByCustom(req.SortBy); err != nil {
			return nil, trace.Wrap(err)
		}

		resources = appsOrSPs.AsResources()

	case types.KindDatabaseServer:
		dbservers, err := a.GetDatabaseServers(ctx, req.Namespace)
		if err != nil {
			return nil, trace.Wrap(err)
		}

		servers := types.DatabaseServers(dbservers)
		if err := servers.SortByCustom(req.SortBy); err != nil {
			return nil, trace.Wrap(err)
		}
		resources = servers.AsResources()

	case types.KindKubernetesCluster:
		kubeServers, err := a.GetKubernetesServers(ctx)
		if err != nil {
			return nil, trace.Wrap(err)
		}

		// Extract kube clusters into its own list.
		var clusters []types.KubeCluster
		for _, svc := range kubeServers {
			clusters = append(clusters, svc.GetCluster())
		}

		sortedClusters := types.KubeClusters(clusters)
		if err := sortedClusters.SortByCustom(req.SortBy); err != nil {
			return nil, trace.Wrap(err)
		}
		resources = sortedClusters.AsResources()
	case types.KindKubeServer:
		kubeServers, err := a.GetKubernetesServers(ctx)
		if err != nil {
			return nil, trace.Wrap(err)
		}

		sortedServers := types.KubeServers(kubeServers)
		if err := sortedServers.SortByCustom(req.SortBy); err != nil {
			return nil, trace.Wrap(err)
		}
		resources = sortedServers.AsResources()
	case types.KindWindowsDesktop:
		windowsdesktops, err := a.GetWindowsDesktops(ctx, req.GetWindowsDesktopFilter())
		if err != nil {
			return nil, trace.Wrap(err)
		}

		desktops := types.WindowsDesktops(windowsdesktops)
		if err := desktops.SortByCustom(req.SortBy); err != nil {
			return nil, trace.Wrap(err)
		}
		resources = desktops.AsResources()
	case types.KindUserGroup:
		var allUserGroups types.UserGroups
		userGroups, nextKey, err := a.ListUserGroups(ctx, int(req.Limit), "")
		for {
			if err != nil {
				return nil, trace.Wrap(err)
			}

			for _, ug := range userGroups {
				allUserGroups = append(allUserGroups, ug)
			}

			if nextKey == "" {
				break
			}

			userGroups, nextKey, err = a.ListUserGroups(ctx, int(req.Limit), nextKey)
		}

		if err := allUserGroups.SortByCustom(req.SortBy); err != nil {
			return nil, trace.Wrap(err)
		}
		resources = allUserGroups.AsResources()

	default:
		return nil, trace.NotImplemented("resource type %q is not supported for listResourcesWithSort", req.ResourceType)
	}

	// Apply request filters and get pagination info.
	resp, err := local.FakePaginate(resources, local.FakePaginateParams{
		ResourceType:        req.ResourceType,
		Limit:               req.Limit,
		Labels:              req.Labels,
		SearchKeywords:      req.SearchKeywords,
		PredicateExpression: req.PredicateExpression,
		StartKey:            req.StartKey,
	})
	if err != nil {
		return nil, trace.Wrap(err)
	}

	return resp, nil
}

// ListWindowsDesktops not implemented: can only be called locally.
func (a *ServerWithRoles) ListWindowsDesktops(ctx context.Context, req types.ListWindowsDesktopsRequest) (*types.ListWindowsDesktopsResponse, error) {
	return nil, trace.NotImplemented(notImplementedMessage)
}

// ListWindowsDesktopServices not implemented: can only be called locally.
func (a *ServerWithRoles) ListWindowsDesktopServices(ctx context.Context, req types.ListWindowsDesktopServicesRequest) (*types.ListWindowsDesktopServicesResponse, error) {
	return nil, trace.NotImplemented(notImplementedMessage)
}

func (a *ServerWithRoles) UpsertAuthServer(ctx context.Context, s types.Server) error {
	if err := a.action(apidefaults.Namespace, types.KindAuthServer, types.VerbCreate, types.VerbUpdate); err != nil {
		return trace.Wrap(err)
	}
	return a.authServer.UpsertAuthServer(ctx, s)
}

func (a *ServerWithRoles) GetAuthServers() ([]types.Server, error) {
	if err := a.action(apidefaults.Namespace, types.KindAuthServer, types.VerbList, types.VerbRead); err != nil {
		return nil, trace.Wrap(err)
	}
	return a.authServer.GetAuthServers()
}

// DeleteAllAuthServers deletes all auth servers
func (a *ServerWithRoles) DeleteAllAuthServers() error {
	if err := a.action(apidefaults.Namespace, types.KindAuthServer, types.VerbDelete); err != nil {
		return trace.Wrap(err)
	}
	return a.authServer.DeleteAllAuthServers()
}

// DeleteAuthServer deletes auth server by name
func (a *ServerWithRoles) DeleteAuthServer(name string) error {
	if err := a.action(apidefaults.Namespace, types.KindAuthServer, types.VerbDelete); err != nil {
		return trace.Wrap(err)
	}
	return a.authServer.DeleteAuthServer(name)
}

func (a *ServerWithRoles) UpsertProxy(ctx context.Context, s types.Server) error {
	if err := a.action(apidefaults.Namespace, types.KindProxy, types.VerbCreate, types.VerbUpdate); err != nil {
		return trace.Wrap(err)
	}
	return a.authServer.UpsertProxy(ctx, s)
}

func (a *ServerWithRoles) GetProxies() ([]types.Server, error) {
	if err := a.action(apidefaults.Namespace, types.KindProxy, types.VerbList, types.VerbRead); err != nil {
		return nil, trace.Wrap(err)
	}
	return a.authServer.GetProxies()
}

// DeleteAllProxies deletes all proxies
func (a *ServerWithRoles) DeleteAllProxies() error {
	if err := a.action(apidefaults.Namespace, types.KindProxy, types.VerbDelete); err != nil {
		return trace.Wrap(err)
	}
	return a.authServer.DeleteAllProxies()
}

// DeleteProxy deletes proxy by name
func (a *ServerWithRoles) DeleteProxy(ctx context.Context, name string) error {
	if err := a.action(apidefaults.Namespace, types.KindProxy, types.VerbDelete); err != nil {
		return trace.Wrap(err)
	}
	return a.authServer.DeleteProxy(ctx, name)
}

func (a *ServerWithRoles) UpsertReverseTunnel(r types.ReverseTunnel) error {
	if err := a.action(apidefaults.Namespace, types.KindReverseTunnel, types.VerbCreate, types.VerbUpdate); err != nil {
		return trace.Wrap(err)
	}
	return a.authServer.UpsertReverseTunnel(r)
}

func (a *ServerWithRoles) GetReverseTunnel(name string, opts ...services.MarshalOption) (types.ReverseTunnel, error) {
	if err := a.action(apidefaults.Namespace, types.KindReverseTunnel, types.VerbRead); err != nil {
		return nil, trace.Wrap(err)
	}
	return a.authServer.GetReverseTunnel(name, opts...)
}

func (a *ServerWithRoles) GetReverseTunnels(ctx context.Context, opts ...services.MarshalOption) ([]types.ReverseTunnel, error) {
	if err := a.action(apidefaults.Namespace, types.KindReverseTunnel, types.VerbList, types.VerbRead); err != nil {
		return nil, trace.Wrap(err)
	}
	return a.authServer.GetReverseTunnels(ctx, opts...)
}

func (a *ServerWithRoles) DeleteReverseTunnel(domainName string) error {
	if err := a.action(apidefaults.Namespace, types.KindReverseTunnel, types.VerbDelete); err != nil {
		return trace.Wrap(err)
	}
	return a.authServer.DeleteReverseTunnel(domainName)
}

func (a *ServerWithRoles) DeleteToken(ctx context.Context, token string) error {
	if err := a.action(apidefaults.Namespace, types.KindToken, types.VerbDelete); err != nil {
		return trace.Wrap(err)
	}
	return a.authServer.DeleteToken(ctx, token)
}

func (a *ServerWithRoles) GetTokens(ctx context.Context) ([]types.ProvisionToken, error) {
	if err := a.action(apidefaults.Namespace, types.KindToken, types.VerbList, types.VerbRead); err != nil {
		return nil, trace.Wrap(err)
	}
	return a.authServer.GetTokens(ctx)
}

func (a *ServerWithRoles) GetToken(ctx context.Context, token string) (types.ProvisionToken, error) {
	// The Proxy has permission to look up tokens by name in order to validate
	// attempts to use the node join script.
	if isProxy := a.hasBuiltinRole(types.RoleProxy); !isProxy {
		if err := a.action(apidefaults.Namespace, types.KindToken, types.VerbRead); err != nil {
			return nil, trace.Wrap(err)
		}
	}
	return a.authServer.GetToken(ctx, token)
}

func enforceEnterpriseJoinMethodCreation(token types.ProvisionToken) error {
	if modules.GetModules().BuildType() == modules.BuildEnterprise {
		return nil
	}

	v, ok := token.(*types.ProvisionTokenV2)
	if !ok {
		return trace.BadParameter("unexpected token type %T", token)
	}

	if v.Spec.GitHub != nil && v.Spec.GitHub.EnterpriseServerHost != "" {
		return fmt.Errorf(
			"github enterprise server joining: %w",
			ErrRequiresEnterprise,
		)
	}
	return nil
}

// emitTokenEvent is called by Create/Upsert Token in order to emit any relevant
// events.
func emitTokenEvent(
	ctx context.Context,
	e apievents.Emitter,
	roles types.SystemRoles,
	joinMethod types.JoinMethod,
) {
	userMetadata := authz.ClientUserMetadata(ctx)
	if err := e.EmitAuditEvent(ctx, &apievents.ProvisionTokenCreate{
		Metadata: apievents.Metadata{
			Type: events.ProvisionTokenCreateEvent,
			Code: events.ProvisionTokenCreateCode,
		},
		UserMetadata: userMetadata,
		Roles:        roles,
		JoinMethod:   joinMethod,
	}); err != nil {
		log.WithError(err).Warn("Failed to emit join token create event.")
	}
}

func (a *ServerWithRoles) UpsertToken(ctx context.Context, token types.ProvisionToken) error {
	if err := a.action(apidefaults.Namespace, types.KindToken, types.VerbCreate, types.VerbUpdate); err != nil {
		return trace.Wrap(err)
	}
	if err := enforceEnterpriseJoinMethodCreation(token); err != nil {
		return trace.Wrap(err)
	}
	if err := a.authServer.UpsertToken(ctx, token); err != nil {
		return trace.Wrap(err)
	}
	emitTokenEvent(ctx, a.authServer.emitter, token.GetRoles(), token.GetJoinMethod())
	return nil
}

func (a *ServerWithRoles) CreateToken(ctx context.Context, token types.ProvisionToken) error {
	jm := token.GetJoinMethod()
	if err := a.action(apidefaults.Namespace, types.KindToken, types.VerbCreate); err != nil {
		return trace.Wrap(err)
	}
	if err := enforceEnterpriseJoinMethodCreation(token); err != nil {
		return trace.Wrap(err)
	}
	if err := a.authServer.CreateToken(ctx, token); err != nil {
		return trace.Wrap(err)
	}
	emitTokenEvent(ctx, a.authServer.emitter, token.GetRoles(), jm)
	return nil
}

// ChangePassword updates users password based on the old password.
func (a *ServerWithRoles) ChangePassword(
	ctx context.Context,
	req *proto.ChangePasswordRequest,
) error {
	if err := a.currentUserAction(req.User); err != nil {
		return trace.Wrap(err)
	}
	return a.authServer.ChangePassword(ctx, req)
}

func (a *ServerWithRoles) PreAuthenticatedSignIn(ctx context.Context, user string) (types.WebSession, error) {
	if err := a.currentUserAction(user); err != nil {
		return nil, trace.Wrap(err)
	}
	return a.authServer.PreAuthenticatedSignIn(ctx, user, a.context.Identity.GetIdentity())
}

// CreateWebSession creates a new web session for the specified user
func (a *ServerWithRoles) CreateWebSession(ctx context.Context, user string) (types.WebSession, error) {
	if err := a.currentUserAction(user); err != nil {
		return nil, trace.Wrap(err)
	}
	return a.authServer.CreateWebSession(ctx, user)
}

// ExtendWebSession creates a new web session for a user based on a valid previous session.
// Additional roles are appended to initial roles if there is an approved access request.
// The new session expiration time will not exceed the expiration time of the old session.
func (a *ServerWithRoles) ExtendWebSession(ctx context.Context, req WebSessionReq) (types.WebSession, error) {
	if err := a.currentUserAction(req.User); err != nil {
		return nil, trace.Wrap(err)
	}
	return a.authServer.ExtendWebSession(ctx, req, a.context.Identity.GetIdentity())
}

// GetWebSessionInfo returns the web session for the given user specified with sid.
// The session is stripped of any authentication details.
// Implements auth.WebUIService
func (a *ServerWithRoles) GetWebSessionInfo(ctx context.Context, user, sessionID string) (types.WebSession, error) {
	if err := a.currentUserAction(user); err != nil {
		return nil, trace.Wrap(err)
	}
	return a.authServer.GetWebSessionInfo(ctx, user, sessionID)
}

// GetWebSession returns the web session specified with req.
// Implements auth.ReadAccessPoint.
func (a *ServerWithRoles) GetWebSession(ctx context.Context, req types.GetWebSessionRequest) (types.WebSession, error) {
	return a.WebSessions().Get(ctx, req)
}

// WebSessions returns the web session manager.
// Implements services.WebSessionsGetter.
func (a *ServerWithRoles) WebSessions() types.WebSessionInterface {
	return &webSessionsWithRoles{c: a, ws: a.authServer.WebSessions()}
}

// Get returns the web session specified with req.
func (r *webSessionsWithRoles) Get(ctx context.Context, req types.GetWebSessionRequest) (types.WebSession, error) {
	if err := r.c.currentUserAction(req.User); err != nil {
		if err := r.c.action(apidefaults.Namespace, types.KindWebSession, types.VerbRead); err != nil {
			return nil, trace.Wrap(err)
		}
	}
	return r.ws.Get(ctx, req)
}

// List returns the list of all web sessions.
func (r *webSessionsWithRoles) List(ctx context.Context) ([]types.WebSession, error) {
	if err := r.c.action(apidefaults.Namespace, types.KindWebSession, types.VerbList); err != nil {
		return nil, trace.Wrap(err)
	}
	if err := r.c.action(apidefaults.Namespace, types.KindWebSession, types.VerbRead); err != nil {
		return nil, trace.Wrap(err)
	}
	return r.ws.List(ctx)
}

// Upsert creates a new or updates the existing web session from the specified session.
// TODO(dmitri): this is currently only implemented for local invocations. This needs to be
// moved into a more appropriate API
func (*webSessionsWithRoles) Upsert(ctx context.Context, session types.WebSession) error {
	return trace.NotImplemented(notImplementedMessage)
}

// Delete removes the web session specified with req.
func (r *webSessionsWithRoles) Delete(ctx context.Context, req types.DeleteWebSessionRequest) error {
	if err := r.c.canDeleteWebSession(req.User); err != nil {
		return trace.Wrap(err)
	}
	return r.ws.Delete(ctx, req)
}

// DeleteAll removes all web sessions.
func (r *webSessionsWithRoles) DeleteAll(ctx context.Context) error {
	if err := r.c.action(apidefaults.Namespace, types.KindWebSession, types.VerbList); err != nil {
		return trace.Wrap(err)
	}
	if err := r.c.action(apidefaults.Namespace, types.KindWebSession, types.VerbDelete); err != nil {
		return trace.Wrap(err)
	}
	return r.ws.DeleteAll(ctx)
}

// GetWebToken returns the web token specified with req.
// Implements auth.ReadAccessPoint.
func (a *ServerWithRoles) GetWebToken(ctx context.Context, req types.GetWebTokenRequest) (types.WebToken, error) {
	return a.WebTokens().Get(ctx, req)
}

type webSessionsWithRoles struct {
	c  accessChecker
	ws types.WebSessionInterface
}

// WebTokens returns the web token manager.
// Implements services.WebTokensGetter.
func (a *ServerWithRoles) WebTokens() types.WebTokenInterface {
	return &webTokensWithRoles{c: a, t: a.authServer.WebTokens()}
}

// Get returns the web token specified with req.
func (r *webTokensWithRoles) Get(ctx context.Context, req types.GetWebTokenRequest) (types.WebToken, error) {
	if err := r.c.currentUserAction(req.User); err != nil {
		if err := r.c.action(apidefaults.Namespace, types.KindWebToken, types.VerbRead); err != nil {
			return nil, trace.Wrap(err)
		}
	}
	return r.t.Get(ctx, req)
}

// List returns the list of all web tokens.
func (r *webTokensWithRoles) List(ctx context.Context) ([]types.WebToken, error) {
	if err := r.c.action(apidefaults.Namespace, types.KindWebToken, types.VerbList); err != nil {
		return nil, trace.Wrap(err)
	}
	return r.t.List(ctx)
}

// Upsert creates a new or updates the existing web token from the specified token.
// TODO(dmitri): this is currently only implemented for local invocations. This needs to be
// moved into a more appropriate API
func (*webTokensWithRoles) Upsert(ctx context.Context, session types.WebToken) error {
	return trace.NotImplemented(notImplementedMessage)
}

// Delete removes the web token specified with req.
func (r *webTokensWithRoles) Delete(ctx context.Context, req types.DeleteWebTokenRequest) error {
	if err := r.c.currentUserAction(req.User); err != nil {
		if err := r.c.action(apidefaults.Namespace, types.KindWebToken, types.VerbDelete); err != nil {
			return trace.Wrap(err)
		}
	}
	return r.t.Delete(ctx, req)
}

// DeleteAll removes all web tokens.
func (r *webTokensWithRoles) DeleteAll(ctx context.Context) error {
	if err := r.c.action(apidefaults.Namespace, types.KindWebToken, types.VerbList); err != nil {
		return trace.Wrap(err)
	}
	if err := r.c.action(apidefaults.Namespace, types.KindWebToken, types.VerbDelete); err != nil {
		return trace.Wrap(err)
	}
	return r.t.DeleteAll(ctx)
}

type webTokensWithRoles struct {
	c accessChecker
	t types.WebTokenInterface
}

type accessChecker interface {
	action(namespace, resource string, verbs ...string) error
	currentUserAction(user string) error
	canDeleteWebSession(username string) error
}

func (a *ServerWithRoles) GetAccessRequests(ctx context.Context, filter types.AccessRequestFilter) ([]types.AccessRequest, error) {
	// users can always view their own access requests
	if filter.User != "" && a.currentUserAction(filter.User) == nil {
		return a.authServer.GetAccessRequests(ctx, filter)
	}

	// users with read + list permissions can get all requests
	if a.withOptions(quietAction(true)).action(apidefaults.Namespace, types.KindAccessRequest, types.VerbList) == nil {
		if a.withOptions(quietAction(true)).action(apidefaults.Namespace, types.KindAccessRequest, types.VerbRead) == nil {
			return a.authServer.GetAccessRequests(ctx, filter)
		}
	}

	// user does not have read/list permissions and is not specifically requesting only
	// their own requests.  we therefore subselect the filter results to show only those requests
	// that the user *is* allowed to see (specifically, their own requests + requests that they
	// are allowed to review).

	checker, err := services.NewReviewPermissionChecker(ctx, a.authServer, a.context.User.GetName())
	if err != nil {
		return nil, trace.Wrap(err)
	}

	// unless the user has allow directives for reviewing, they will never be able to
	// see any requests other than their own.
	if !checker.HasAllowDirectives() {
		if filter.User != "" {
			// filter specifies a user, but it wasn't caught by the preceding exception,
			// so just return nothing.
			return nil, nil
		}
		filter.User = a.context.User.GetName()
		return a.authServer.GetAccessRequests(ctx, filter)
	}

	reqs, err := a.authServer.GetAccessRequests(ctx, filter)
	if err != nil {
		return nil, trace.Wrap(err)
	}

	// filter in place
	filtered := reqs[:0]
	for _, req := range reqs {
		if req.GetUser() == a.context.User.GetName() {
			filtered = append(filtered, req)
			continue
		}

		ok, err := checker.CanReviewRequest(req)
		if err != nil {
			return nil, trace.Wrap(err)
		}
		if ok {
			filtered = append(filtered, req)
			continue
		}
	}
	return filtered, nil
}

func (a *ServerWithRoles) CreateAccessRequestV2(ctx context.Context, req types.AccessRequest) (types.AccessRequest, error) {
	// An exception is made to allow users to create access *pending* requests for themselves.
	if !req.GetState().IsPending() || a.currentUserAction(req.GetUser()) != nil {
		if err := a.action(apidefaults.Namespace, types.KindAccessRequest, types.VerbCreate); err != nil {
			return nil, trace.Wrap(err)
		}
	}

	// ensure request ID is set server-side
	req.SetName(uuid.NewString())

	resp, err := a.authServer.CreateAccessRequestV2(ctx, req, a.context.Identity.GetIdentity())
	return resp, trace.Wrap(err)
}

func (a *ServerWithRoles) SetAccessRequestState(ctx context.Context, params types.AccessRequestUpdate) error {
	if err := a.action(apidefaults.Namespace, types.KindAccessRequest, types.VerbUpdate); err != nil {
		return trace.Wrap(err)
	}

	if params.State.IsPromoted() {
		return trace.BadParameter("state promoted can be only set when promoting to access list")
	}

	return a.authServer.SetAccessRequestState(ctx, params)
}

// AuthorizeAccessReviewRequest checks if the current user is allowed to submit the given access review request.
func AuthorizeAccessReviewRequest(context authz.Context, params types.AccessReviewSubmission) error {
	// review author must match calling user, except in the case of the builtin admin role. we make this
	// exception in order to allow for convenient testing with local tctl connections.
	if !authz.HasBuiltinRole(context, string(types.RoleAdmin)) {
		if params.Review.Author != context.User.GetName() {
			return trace.AccessDenied("user %q cannot submit reviews on behalf of %q", context.User.GetName(), params.Review.Author)
		}

		// MaybeCanReviewRequests returns false positives, but it will tell us
		// if the user definitely can't review requests, which saves a lot of work.
		if !context.Checker.MaybeCanReviewRequests() {
			return trace.AccessDenied("user %q cannot submit reviews", context.User.GetName())
		}
	}

	return nil
}

func (a *ServerWithRoles) SubmitAccessReview(ctx context.Context, submission types.AccessReviewSubmission) (types.AccessRequest, error) {
	// Prevent users from submitting access reviews with the "promoted" state.
	// Promotion is only allowed by SubmitAccessReviewAllowPromotion API in the Enterprise module.
	if submission.Review.ProposedState.IsPromoted() {
		return nil, trace.BadParameter("state promoted can be only set when promoting to access list")
	}

	// review author defaults to username of caller.
	if submission.Review.Author == "" {
		submission.Review.Author = a.context.User.GetName()
	}

	// Check if the current user is allowed to submit the given access review request.
	if err := AuthorizeAccessReviewRequest(a.context, submission); err != nil {
		return nil, trace.Wrap(err)
	}

	// note that we haven't actually enforced any access-control other than requiring
	// the author field to match the calling user.  fine-grained permissions are evaluated
	// under optimistic locking at the level of the backend service.  the correctness of the
	// author field is all that needs to be enforced at this level.

	return a.authServer.SubmitAccessReview(ctx, submission)
}

func (a *ServerWithRoles) GetAccessCapabilities(ctx context.Context, req types.AccessCapabilitiesRequest) (*types.AccessCapabilities, error) {
	// default to checking the capabilities of the caller
	if req.User == "" {
		req.User = a.context.User.GetName()
	}

	// all users can check their own capabilities
	if a.currentUserAction(req.User) != nil {
		if err := a.action(apidefaults.Namespace, types.KindUser, types.VerbRead); err != nil {
			return nil, trace.Wrap(err)
		}
		if err := a.action(apidefaults.Namespace, types.KindRole, types.VerbList, types.VerbRead); err != nil {
			return nil, trace.Wrap(err)
		}
	}

	return a.authServer.GetAccessCapabilities(ctx, req)
}

// GetPluginData loads all plugin data matching the supplied filter.
func (a *ServerWithRoles) GetPluginData(ctx context.Context, filter types.PluginDataFilter) ([]types.PluginData, error) {
	switch filter.Kind {
	case types.KindAccessRequest:
		// for backwards compatibility, we allow list/read against access requests to also grant list/read for
		// access request related plugin data.
		if a.withOptions(quietAction(true)).action(apidefaults.Namespace, types.KindAccessRequest, types.VerbList) != nil {
			if err := a.action(apidefaults.Namespace, types.KindAccessPluginData, types.VerbList); err != nil {
				return nil, trace.Wrap(err)
			}
		}
		if a.withOptions(quietAction(true)).action(apidefaults.Namespace, types.KindAccessRequest, types.VerbRead) != nil {
			if err := a.action(apidefaults.Namespace, types.KindAccessPluginData, types.VerbRead); err != nil {
				return nil, trace.Wrap(err)
			}
		}
		return a.authServer.GetPluginData(ctx, filter)
	default:
		return nil, trace.BadParameter("unsupported resource kind %q", filter.Kind)
	}
}

// UpdatePluginData updates a per-resource PluginData entry.
func (a *ServerWithRoles) UpdatePluginData(ctx context.Context, params types.PluginDataUpdateParams) error {
	switch params.Kind {
	case types.KindAccessRequest:
		// for backwards compatibility, we allow update against access requests to also grant update for
		// access request related plugin data.
		if a.withOptions(quietAction(true)).action(apidefaults.Namespace, types.KindAccessRequest, types.VerbUpdate) != nil {
			if err := a.action(apidefaults.Namespace, types.KindAccessPluginData, types.VerbUpdate); err != nil {
				return trace.Wrap(err)
			}
		}
		return a.authServer.UpdatePluginData(ctx, params)
	default:
		return trace.BadParameter("unsupported resource kind %q", params.Kind)
	}
}

// Ping gets basic info about the auth server.
func (a *ServerWithRoles) Ping(ctx context.Context) (proto.PingResponse, error) {
	// The Ping method does not require special permissions since it only returns
	// basic status information.  This is an intentional design choice.  Alternative
	// methods should be used for relaying any sensitive information.
	return a.authServer.Ping(ctx)
}

func (a *ServerWithRoles) DeleteAccessRequest(ctx context.Context, name string) error {
	if err := a.action(apidefaults.Namespace, types.KindAccessRequest, types.VerbDelete); err != nil {
		return trace.Wrap(err)
	}
	return a.authServer.DeleteAccessRequest(ctx, name)
}

func (a *ServerWithRoles) GetUsers(withSecrets bool) ([]types.User, error) {
	if withSecrets {
		// TODO(fspmarshall): replace admin requirement with VerbReadWithSecrets once we've
		// migrated to that model.
		if !a.hasBuiltinRole(types.RoleAdmin) {
			err := trace.AccessDenied("user %q requested access to all users with secrets", a.context.User.GetName())
			log.Warning(err)
			if err := a.authServer.emitter.EmitAuditEvent(a.authServer.closeCtx, &apievents.UserLogin{
				Metadata: apievents.Metadata{
					Type: events.UserLoginEvent,
					Code: events.UserLocalLoginFailureCode,
				},
				Method: events.LoginMethodClientCert,
				Status: apievents.Status{
					Success:     false,
					Error:       trace.Unwrap(err).Error(),
					UserMessage: err.Error(),
				},
			}); err != nil {
				log.WithError(err).Warn("Failed to emit local login failure event.")
			}
			return nil, trace.AccessDenied("this request can be only executed by an admin")
		}
	} else {
		if err := a.action(apidefaults.Namespace, types.KindUser, types.VerbList, types.VerbRead); err != nil {
			return nil, trace.Wrap(err)
		}
	}
	return a.authServer.GetUsers(withSecrets)
}

func (a *ServerWithRoles) GetUser(name string, withSecrets bool) (types.User, error) {
	if withSecrets {
		// TODO(fspmarshall): replace admin requirement with VerbReadWithSecrets once we've
		// migrated to that model.
		if !a.hasBuiltinRole(types.RoleAdmin) {
			err := trace.AccessDenied("user %q requested access to user %q with secrets", a.context.User.GetName(), name)
			log.Warning(err)
			if err := a.authServer.emitter.EmitAuditEvent(a.authServer.closeCtx, &apievents.UserLogin{
				Metadata: apievents.Metadata{
					Type: events.UserLoginEvent,
					Code: events.UserLocalLoginFailureCode,
				},
				Method: events.LoginMethodClientCert,
				Status: apievents.Status{
					Success:     false,
					Error:       trace.Unwrap(err).Error(),
					UserMessage: err.Error(),
				},
			}); err != nil {
				log.WithError(err).Warn("Failed to emit local login failure event.")
			}
			return nil, trace.AccessDenied("this request can be only executed by an admin")
		}
	} else {
		// if secrets are not being accessed, let users always read
		// their own info.
		if err := a.currentUserAction(name); err != nil {
			// not current user, perform normal permission check.
			if err := a.action(apidefaults.Namespace, types.KindUser, types.VerbRead); err != nil {
				return nil, trace.Wrap(err)
			}
		}
	}
	return a.authServer.GetUser(name, withSecrets)
}

// GetCurrentUser returns current user as seen by the server.
// Useful especially in the context of remote clusters which perform role and trait mapping.
func (a *ServerWithRoles) GetCurrentUser(ctx context.Context) (types.User, error) {
	// check access to roles
	for _, role := range a.context.User.GetRoles() {
		_, err := a.GetRole(ctx, role)
		if err != nil {
			return nil, trace.Wrap(err)
		}
	}

	usrRes := a.context.User.WithoutSecrets()
	if usr, ok := usrRes.(types.User); ok {
		return usr, nil
	}
	return nil, trace.BadParameter("expected types.User when fetching current user information, got %T", usrRes)
}

// GetCurrentUserRoles returns current user's roles.
func (a *ServerWithRoles) GetCurrentUserRoles(ctx context.Context) ([]types.Role, error) {
	roleNames := a.context.User.GetRoles()
	roles := make([]types.Role, 0, len(roleNames))
	for _, roleName := range roleNames {
		role, err := a.GetRole(ctx, roleName)
		if err != nil {
			return nil, trace.Wrap(err)
		}
		roles = append(roles, role)
	}
	return roles, nil
}

// DeleteUser deletes an existng user in a backend by username.
func (a *ServerWithRoles) DeleteUser(ctx context.Context, user string) error {
	if err := a.action(apidefaults.Namespace, types.KindUser, types.VerbDelete); err != nil {
		return trace.Wrap(err)
	}

	return a.authServer.DeleteUser(ctx, user)
}

func (a *ServerWithRoles) GenerateHostCert(
	ctx context.Context, key []byte, hostID, nodeName string, principals []string, clusterName string, role types.SystemRole, ttl time.Duration,
) ([]byte, error) {
	serviceContext := services.Context{
		User: a.context.User,
		HostCert: &services.HostCertContext{
			HostID:      hostID,
			NodeName:    nodeName,
			Principals:  principals,
			ClusterName: clusterName,
			Role:        role,
			TTL:         ttl,
		},
	}

	// Instead of the usual RBAC checks, we'll manually call CheckAccessToRule
	// here as we'll be evaluating `where` predicates with a custom RuleContext
	// to expose cert request fields.
	// We've only got a single verb to check so luckily it's pretty concise.
	if err := a.withOptions().context.Checker.CheckAccessToRule(
		&serviceContext, apidefaults.Namespace, types.KindHostCert, types.VerbCreate, false,
	); err != nil {
		return nil, trace.Wrap(err)
	}

	return a.authServer.GenerateHostCert(ctx, key, hostID, nodeName, principals, clusterName, role, ttl)
}

// NewKeepAliver not implemented: can only be called locally.
func (a *ServerWithRoles) NewKeepAliver(ctx context.Context) (types.KeepAliver, error) {
	return nil, trace.NotImplemented(notImplementedMessage)
}

// desiredAccessInfo inspects the current request to determine which access
// information (roles, traits, and allowed resource IDs) the requesting user
// wants to be present on the resulting certificate. This does not attempt to
// determine if the user is allowed to assume the returned roles. Will set
// `req.AccessRequests` and potentially shorten `req.Expires` based on the
// access request expirations.
func (a *ServerWithRoles) desiredAccessInfo(ctx context.Context, req *proto.UserCertsRequest, user types.User) (*services.AccessInfo, error) {
	if req.Username != a.context.User.GetName() {
		if isRoleImpersonation(*req) {
			err := trace.AccessDenied("User %v tried to issue a cert for %v and added role requests. This is not supported.", a.context.User.GetName(), req.Username)
			log.WithError(err).Warn()
			return nil, err
		}
		if len(req.AccessRequests) > 0 {
			err := trace.AccessDenied("User %v tried to issue a cert for %v and added access requests. This is not supported.", a.context.User.GetName(), req.Username)
			log.WithError(err).Warn()
			return nil, err
		}
		return a.desiredAccessInfoForImpersonation(req, user)
	}
	if isRoleImpersonation(*req) {
		if len(req.AccessRequests) > 0 {
			err := trace.AccessDenied("User %v tried to issue a cert with both role and access requests. This is not supported.", a.context.User.GetName())
			log.WithError(err).Warn()
			return nil, err
		}
		return a.desiredAccessInfoForRoleRequest(req, user.GetTraits())
	}
	return a.desiredAccessInfoForUser(ctx, req, user)
}

// desiredAccessInfoForImpersonation returns the desired AccessInfo for an
// impersonation request.
func (a *ServerWithRoles) desiredAccessInfoForImpersonation(req *proto.UserCertsRequest, user types.User) (*services.AccessInfo, error) {
	return &services.AccessInfo{
		Username: req.Username,
		Roles:    user.GetRoles(),
		Traits:   user.GetTraits(),
	}, nil
}

// desiredAccessInfoForRoleRequest returns the desired roles for a role request.
func (a *ServerWithRoles) desiredAccessInfoForRoleRequest(req *proto.UserCertsRequest, traits wrappers.Traits) (*services.AccessInfo, error) {
	// If UseRoleRequests is set, make sure we don't return unusable certs: an
	// identity without roles can't be parsed.
	if len(req.RoleRequests) == 0 {
		return nil, trace.BadParameter("at least one role request is required")
	}

	// If role requests are provided, attempt to satisfy them instead of
	// pulling them directly from the logged in identity. Role requests
	// are intended to reduce allowed permissions so we'll accept them
	// as-is for now (and ensure the user is allowed to assume them
	// later).
	//
	// Traits are copied across from the impersonating user so that role
	// variables within the impersonated role behave as expected.
	return &services.AccessInfo{
		Username: req.Username,
		Roles:    req.RoleRequests,
		Traits:   traits,
	}, nil
}

// desiredAccessInfoForUser returns the desired AccessInfo
// cert request which may contain access requests.
func (a *ServerWithRoles) desiredAccessInfoForUser(ctx context.Context, req *proto.UserCertsRequest, user types.User) (*services.AccessInfo, error) {
	currentIdentity := a.context.Identity.GetIdentity()

	// Start with the base AccessInfo for current logged-in identity, before
	// considering new or dropped access requests. This will include roles from
	// currently assumed role access requests, and allowed resources from
	// currently assumed resource access requests.
	accessInfo, err := services.AccessInfoFromLocalIdentity(currentIdentity, a)
	if err != nil {
		return nil, trace.Wrap(err)
	}

	if dropAnyRequests := len(req.DropAccessRequests) > 0; dropAnyRequests {
		// Reset to the base roles and traits stored in the backend user,
		// currently active requests (not being dropped) and new access requests
		// will be filled in below.
		accessInfo = services.AccessInfoFromUser(user)

		// Check for ["*"] as special case to drop all requests.
		if len(req.DropAccessRequests) == 1 && req.DropAccessRequests[0] == "*" {
			// Removing all access requests from cert, return early with base roles
			// for the user. Make sure to clear req.AccessRequests, or these will be
			// encoded in the cert.
			req.AccessRequests = nil
			return accessInfo, nil
		}
	}

	// Build a list of access request IDs which we need to fetch and apply to
	// the new cert request.
	var finalRequestIDs []string
	for _, requestList := range [][]string{currentIdentity.ActiveRequests, req.AccessRequests} {
		for _, reqID := range requestList {
			if !slices.Contains(req.DropAccessRequests, reqID) {
				finalRequestIDs = append(finalRequestIDs, reqID)
			}
		}
	}
	finalRequestIDs = apiutils.Deduplicate(finalRequestIDs)

	// Replace req.AccessRequests with final filtered values, these will be
	// encoded into the cert.
	req.AccessRequests = finalRequestIDs

	// Reset the resource restrictions, we are going to iterate all access
	// requests below, if there are any resource requests this will be set.
	accessInfo.AllowedResourceIDs = nil
	accessInfo.Username = req.Username
	for _, reqID := range finalRequestIDs {
		// Fetch and validate the access request for this user.
		accessRequest, err := a.authServer.getValidatedAccessRequest(ctx, currentIdentity, req.Username, reqID)
		if err != nil {
			return nil, trace.Wrap(err)
		}

		// Cannot generate a cert that would outlive the access request.
		if accessRequest.GetAccessExpiry().Before(req.Expires) {
			req.Expires = accessRequest.GetAccessExpiry()
		}

		// Merge requested roles from all access requests.
		accessInfo.Roles = append(accessInfo.Roles, accessRequest.GetRoles()...)

		// Make sure only 1 access request includes resource restrictions. There
		// is not a logical way to merge resource access requests, e.g. if a
		// user requested "node1" with role "user" and "node2" with role "admin".
		if requestedResourceIDs := accessRequest.GetRequestedResourceIDs(); len(requestedResourceIDs) > 0 {
			if len(accessInfo.AllowedResourceIDs) > 0 {
				return nil, trace.BadParameter("cannot generate certificate with multiple resource access requests")
			}
			accessInfo.AllowedResourceIDs = requestedResourceIDs
		}
	}
	accessInfo.Roles = apiutils.Deduplicate(accessInfo.Roles)

	return accessInfo, nil
}

// GenerateUserCerts generates users certificates
func (a *ServerWithRoles) GenerateUserCerts(ctx context.Context, req proto.UserCertsRequest) (*proto.Certs, error) {
	identity := a.context.Identity.GetIdentity()
	return a.generateUserCerts(
		ctx, req,
		certRequestDeviceExtensions(identity.DeviceExtensions),
	)
}

func isRoleImpersonation(req proto.UserCertsRequest) bool {
	// For now, either req.UseRoleRequests or len(req.RoleRequests) > 0
	// indicates that role impersonation is being used.
	// In Teleport 14.0.0, make using len(req.RoleRequests) > 0 without
	// req.UseRoleRequests an error. This will simplify logic throughout
	// by having a clear indicator of whether role impersonation is in use
	// and make this helper redundant.
	return req.UseRoleRequests || len(req.RoleRequests) > 0
}

func (a *ServerWithRoles) generateUserCerts(ctx context.Context, req proto.UserCertsRequest, opts ...certRequestOption) (*proto.Certs, error) {
	// Device trust: authorize device before issuing certificates.
	authPref, err := a.authServer.GetAuthPreference(ctx)
	if err != nil {
		return nil, trace.Wrap(err)
	}
	if err := a.verifyUserDeviceForCertIssuance(req.Usage, authPref.GetDeviceTrust()); err != nil {
		return nil, trace.Wrap(err)
	}

	var verifiedMFADeviceID string
	if req.MFAResponse != nil {
		dev, _, err := a.authServer.validateMFAAuthResponse(
			ctx, req.GetMFAResponse(), req.Username, false /* passwordless */)
		if err != nil {
			return nil, trace.Wrap(err)
		}
		verifiedMFADeviceID = dev.Id
	}

	// this prevents clients who have no chance at getting a cert and impersonating anyone
	// from enumerating local users and hitting database
	if !a.hasBuiltinRole(types.RoleAdmin) && !a.context.Checker.CanImpersonateSomeone() && req.Username != a.context.User.GetName() {
		return nil, trace.AccessDenied("access denied: impersonation is not allowed")
	}

	if a.context.Identity.GetIdentity().DisallowReissue {
		return nil, trace.AccessDenied("access denied: identity is not allowed to reissue certificates")
	}

	// Prohibit recursive impersonation behavior:
	//
	// Alice can impersonate Bob
	// Bob can impersonate Grace <- this code block prohibits the escape
	//
	// Allow cases:
	//
	// Alice can impersonate Bob
	//
	// Bob (impersonated by Alice) can renew the cert with route to cluster
	//
	// Similarly, for role requests, Alice is allowed to request roles `access`
	// and `ci`, however these impersonated identities, Alice(access) and
	// Alice(ci), should not be able to issue any new certificates.
	//
	if a.context.Identity != nil && a.context.Identity.GetIdentity().Impersonator != "" {
		if len(req.AccessRequests) > 0 {
			return nil, trace.AccessDenied("access denied: impersonated user can not request new roles")
		}
		if isRoleImpersonation(req) {
			// Note: technically this should never be needed as all role
			// impersonated certs should have the DisallowReissue set.
			return nil, trace.AccessDenied("access denied: impersonated roles can not request other roles")
		}
		if req.Username != a.context.User.GetName() {
			return nil, trace.AccessDenied("access denied: impersonated user can not impersonate anyone else")
		}
	}

	// Extract the user and role set for whom the certificate will be generated.
	// This should be safe since this is typically done against a local user.
	//
	// This call bypasses RBAC check for users read on purpose.
	// Users who are allowed to impersonate other users might not have
	// permissions to read user data.
	user, err := a.authServer.GetUser(req.Username, false)
	if err != nil {
		log.WithError(err).Debugf("Could not impersonate user %v. The user could not be fetched from local store.", req.Username)
		return nil, trace.AccessDenied("access denied")
	}

	// Do not allow SSO users to be impersonated.
	if req.Username != a.context.User.GetName() && user.GetUserType() == types.UserTypeSSO {
		log.Warningf("User %v tried to issue a cert for externally managed user %v, this is not supported.", a.context.User.GetName(), req.Username)
		return nil, trace.AccessDenied("access denied")
	}

	// For users renewing certificates limit the TTL to the duration of the session, to prevent
	// users renewing certificates forever.
	if req.Username == a.context.User.GetName() {
		identity := a.context.Identity.GetIdentity()
		sessionExpires := identity.Expires
		if sessionExpires.IsZero() {
			log.Warningf("Encountered identity with no expiry: %v and denied request. Must be internal logic error.", a.context.Identity)
			return nil, trace.AccessDenied("access denied")
		}
		if req.Expires.Before(a.authServer.GetClock().Now()) {
			return nil, trace.AccessDenied("access denied: client credentials have expired, please relogin.")
		}

		if identity.Renewable || isRoleImpersonation(req) {
			// Bot self-renewal or role impersonation can request certs with an
			// expiry up to the global maximum allowed value.
			if max := a.authServer.GetClock().Now().Add(defaults.MaxRenewableCertTTL); req.Expires.After(max) {
				req.Expires = max
			}
		} else {
			// Standard user impersonation has an expiry limited to the expiry
			// of the current session. This prevents a user renewing their
			// own certificates indefinitely to avoid re-authenticating.
			if req.Expires.After(sessionExpires) {
				req.Expires = sessionExpires
			}
		}
	}

	// we're going to extend the roles list based on the access requests, so we
	// ensure that all the current requests are added to the new certificate
	// (and are checked again)
	req.AccessRequests = append(req.AccessRequests, a.context.Identity.GetIdentity().ActiveRequests...)
	if req.Username != a.context.User.GetName() && len(req.AccessRequests) > 0 {
		return nil, trace.AccessDenied("user %q requested cert for %q and included access requests, this is not supported.", a.context.User.GetName(), req.Username)
	}

	accessInfo, err := a.desiredAccessInfo(ctx, &req, user)
	if err != nil {
		return nil, trace.Wrap(err)
	}

	parsedRoles, err := services.FetchRoleList(accessInfo.Roles, a.authServer, accessInfo.Traits)
	if err != nil {
		return nil, trace.Wrap(err)
	}
	// add implicit roles to the set and build a checker
	roleSet := services.NewRoleSet(parsedRoles...)
	clusterName, err := a.GetClusterName()
	if err != nil {
		return nil, trace.Wrap(err)
	}
	checker := services.NewAccessCheckerWithRoleSet(accessInfo, clusterName.GetClusterName(), roleSet)

	switch {
	case a.hasBuiltinRole(types.RoleAdmin):
		// builtin admins can impersonate anyone
		// this is required for local tctl commands to work
	case req.Username == a.context.User.GetName():
		// users can impersonate themselves, but role impersonation requests
		// must be checked.
		if isRoleImpersonation(req) {
			// Note: CheckImpersonateRoles() checks against the _stored_
			// impersonate roles for the user rather than the set available
			// to the current identity. If not explicitly denied (as above),
			// this could allow a role-impersonated certificate to request new
			// certificates with alternate RoleRequests.
			err = a.context.Checker.CheckImpersonateRoles(a.context.User, parsedRoles)
			if err != nil {
				log.Warning(err)
				err := trace.AccessDenied("user %q has requested role impersonation for %q", a.context.User.GetName(), accessInfo.Roles)
				if err := a.authServer.emitter.EmitAuditEvent(a.CloseContext(), &apievents.UserLogin{
					Metadata: apievents.Metadata{
						Type: events.UserLoginEvent,
						Code: events.UserLocalLoginFailureCode,
					},
					Method: events.LoginMethodClientCert,
					Status: apievents.Status{
						Success:     false,
						Error:       trace.Unwrap(err).Error(),
						UserMessage: err.Error(),
					},
				}); err != nil {
					log.WithError(err).Warn("Failed to emit local login failure event.")
				}
				return nil, trace.Wrap(err)
			}
		}
	default:
		// check if this user is allowed to impersonate other users
		err = a.context.Checker.CheckImpersonate(a.context.User, user, parsedRoles)
		// adjust session TTL based on the impersonated role set limit
		ttl := req.Expires.Sub(a.authServer.GetClock().Now())
		ttl = checker.AdjustSessionTTL(ttl)
		req.Expires = a.authServer.GetClock().Now().Add(ttl)
		if err != nil {
			log.Warning(err)
			err := trace.AccessDenied("user %q has requested to generate certs for %q.", a.context.User.GetName(), accessInfo.Roles)
			if err := a.authServer.emitter.EmitAuditEvent(a.CloseContext(), &apievents.UserLogin{
				Metadata: apievents.Metadata{
					Type: events.UserLoginEvent,
					Code: events.UserLocalLoginFailureCode,
				},
				Method: events.LoginMethodClientCert,
				Status: apievents.Status{
					Success:     false,
					Error:       trace.Unwrap(err).Error(),
					UserMessage: err.Error(),
				},
			}); err != nil {
				log.WithError(err).Warn("Failed to emit local login failure event.")
			}
			return nil, trace.Wrap(err)
		}
	}

	// Generate certificate, note that the roles TTL will be ignored because
	// the request is coming from "tctl auth sign" itself.
	certReq := certRequest{
		mfaVerified:       verifiedMFADeviceID,
		user:              user,
		ttl:               req.Expires.Sub(a.authServer.GetClock().Now()),
		compatibility:     req.Format,
		publicKey:         req.PublicKey,
		overrideRoleTTL:   a.hasBuiltinRole(types.RoleAdmin),
		routeToCluster:    req.RouteToCluster,
		kubernetesCluster: req.KubernetesCluster,
		dbService:         req.RouteToDatabase.ServiceName,
		dbProtocol:        req.RouteToDatabase.Protocol,
		dbUser:            req.RouteToDatabase.Username,
		dbName:            req.RouteToDatabase.Database,
		appName:           req.RouteToApp.Name,
		appSessionID:      req.RouteToApp.SessionID,
		appPublicAddr:     req.RouteToApp.PublicAddr,
		appClusterName:    req.RouteToApp.ClusterName,
		awsRoleARN:        req.RouteToApp.AWSRoleARN,
		azureIdentity:     req.RouteToApp.AzureIdentity,
		gcpServiceAccount: req.RouteToApp.GCPServiceAccount,
		checker:           checker,
		// Copy IP from current identity to the generated certificate, if present,
		// to avoid generateUserCerts() being used to drop IP pinning in the new certificates.
		loginIP: a.context.Identity.GetIdentity().LoginIP,
		traits:  accessInfo.Traits,
		activeRequests: services.RequestIDs{
			AccessRequests: req.AccessRequests,
		},
		connectionDiagnosticID: req.ConnectionDiagnosticID,
		attestationStatement:   keys.AttestationStatementFromProto(req.AttestationStatement),
	}
	if user.GetName() != a.context.User.GetName() {
		certReq.impersonator = a.context.User.GetName()
	} else if isRoleImpersonation(req) {
		// Role impersonation uses the user's own name as the impersonator value.
		certReq.impersonator = a.context.User.GetName()

		// Deny reissuing certs to prevent privilege re-escalation.
		certReq.disallowReissue = true
	} else if a.context.Identity != nil && a.context.Identity.GetIdentity().Impersonator != "" {
		// impersonating users can receive new certs
		certReq.impersonator = a.context.Identity.GetIdentity().Impersonator
	}
	switch req.Usage {
	case proto.UserCertsRequest_Database:
		certReq.usage = []string{teleport.UsageDatabaseOnly}
	case proto.UserCertsRequest_App:
		certReq.usage = []string{teleport.UsageAppsOnly}
	case proto.UserCertsRequest_Kubernetes:
		certReq.usage = []string{teleport.UsageKubeOnly}
	case proto.UserCertsRequest_SSH:
		// SSH certs are ssh-only by definition, certReq.usage only applies to
		// TLS certs.
	case proto.UserCertsRequest_All:
		// Unrestricted usage.
	case proto.UserCertsRequest_WindowsDesktop:
		// Desktop certs.
		certReq.usage = []string{teleport.UsageWindowsDesktopOnly}
	default:
		return nil, trace.BadParameter("unsupported cert usage %q", req.Usage)
	}
	for _, o := range opts {
		o(&certReq)
	}

	// If the user is renewing a renewable cert, make sure the renewable flag
	// remains for subsequent requests of the primary certificate. The
	// renewable flag should never be carried over for impersonation, role
	// requests, or when the disallow-reissue flag has already been set.
	if a.context.Identity.GetIdentity().Renewable &&
		req.Username == a.context.User.GetName() &&
		!isRoleImpersonation(req) &&
		!certReq.disallowReissue {
		certReq.renewable = true
	}

	// If the cert is renewable, process any certificate generation counter.
	if certReq.renewable {
		currentIdentityGeneration := a.context.Identity.GetIdentity().Generation
		if err := a.authServer.validateGenerationLabel(ctx, user.GetName(), &certReq, currentIdentityGeneration); err != nil {
			return nil, trace.Wrap(err)
		}
	}

	certs, err := a.authServer.generateUserCert(certReq)
	if err != nil {
		return nil, trace.Wrap(err)
	}

	return certs, nil
}

// GetAccessRequestAllowedPromotions returns a list of roles that the user can
// promote to, based on the given access requests.
func (a *ServerWithRoles) GetAccessRequestAllowedPromotions(ctx context.Context, req types.AccessRequest) (*types.AccessRequestAllowedPromotions, error) {
	promotions, err := a.authServer.GetAccessRequestAllowedPromotions(ctx, req)
	return promotions, trace.Wrap(err)
}

// verifyUserDeviceForCertIssuance verifies if the user device is a trusted
// device, in accordance to the certificate usage and the cluster's DeviceTrust
// settings. It's meant to be called before issuing new user certificates.
// Each Node (or access server) verifies the device independently, so this check
// is not paramount to the access system itself, but it stops bad attempts from
// progressing further and provides better feedback than other protocol-specific
// failures.
func (a *ServerWithRoles) verifyUserDeviceForCertIssuance(usage proto.UserCertsRequest_CertUsage, dt *types.DeviceTrust) error {
	// Ignore App or WindowsDeskop requests, they do not support device trust.
	if usage == proto.UserCertsRequest_App || usage == proto.UserCertsRequest_WindowsDesktop {
		return nil
	}

	identity := a.context.Identity.GetIdentity()
	return trace.Wrap(dtauthz.VerifyTLSUser(dt, identity))
}

// CreateBot creates a new certificate renewal bot and returns a join token.
func (a *ServerWithRoles) CreateBot(ctx context.Context, req *proto.CreateBotRequest) (*proto.CreateBotResponse, error) {
	// Note: this creates a role with role impersonation privileges for all
	// roles listed in the request and doesn't attempt to verify that the
	// current user has permissions for those embedded roles. We assume that
	// "create role" is effectively root already and validate only that.
	if err := a.action(apidefaults.Namespace, types.KindUser, types.VerbRead, types.VerbCreate); err != nil {
		return nil, trace.Wrap(err)
	}
	if err := a.action(apidefaults.Namespace, types.KindRole, types.VerbRead, types.VerbCreate); err != nil {
		return nil, trace.Wrap(err)
	}
	if err := a.action(apidefaults.Namespace, types.KindToken, types.VerbRead, types.VerbCreate); err != nil {
		return nil, trace.Wrap(err)
	}

	return a.authServer.createBot(ctx, req)
}

// DeleteBot removes a certificate renewal bot by name.
func (a *ServerWithRoles) DeleteBot(ctx context.Context, botName string) error {
	// Requires read + delete on users and roles. We do verify the user and
	// role are explicitly associated with a bot before doing anything (must
	// match bot-$name and have a matching teleport.dev/bot label set).
	if err := a.action(apidefaults.Namespace, types.KindUser, types.VerbRead, types.VerbDelete); err != nil {
		return trace.Wrap(err)
	}
	if err := a.action(apidefaults.Namespace, types.KindRole, types.VerbRead, types.VerbDelete); err != nil {
		return trace.Wrap(err)
	}
	return a.authServer.deleteBot(ctx, botName)
}

// GetBotUsers fetches all users with bot labels. It does not fetch users with
// secrets.
func (a *ServerWithRoles) GetBotUsers(ctx context.Context) ([]types.User, error) {
	if err := a.action(apidefaults.Namespace, types.KindUser, types.VerbList, types.VerbRead); err != nil {
		return nil, trace.Wrap(err)
	}

	return a.authServer.getBotUsers(ctx)
}

func (a *ServerWithRoles) CreateResetPasswordToken(ctx context.Context, req CreateUserTokenRequest) (types.UserToken, error) {
	if err := a.action(apidefaults.Namespace, types.KindUser, types.VerbUpdate); err != nil {
		return nil, trace.Wrap(err)
	}
	return a.authServer.CreateResetPasswordToken(ctx, req)
}

func (a *ServerWithRoles) GetResetPasswordToken(ctx context.Context, tokenID string) (types.UserToken, error) {
	// tokens are their own authz mechanism, no need to double check
	return a.authServer.getResetPasswordToken(ctx, tokenID)
}

// ChangeUserAuthentication is implemented by AuthService.ChangeUserAuthentication.
func (a *ServerWithRoles) ChangeUserAuthentication(ctx context.Context, req *proto.ChangeUserAuthenticationRequest) (*proto.ChangeUserAuthenticationResponse, error) {
	// Token is it's own authentication, no need to double check.
	return a.authServer.ChangeUserAuthentication(ctx, req)
}

// CreateUser inserts a new user entry in a backend.
func (a *ServerWithRoles) CreateUser(ctx context.Context, user types.User) error {
	if err := a.action(apidefaults.Namespace, types.KindUser, types.VerbCreate); err != nil {
		return trace.Wrap(err)
	}
	return a.authServer.CreateUser(ctx, user)
}

// UpdateUser updates an existing user in a backend.
// Captures the auth user who modified the user record.
func (a *ServerWithRoles) UpdateUser(ctx context.Context, user types.User) error {
	if err := a.action(apidefaults.Namespace, types.KindUser, types.VerbUpdate); err != nil {
		return trace.Wrap(err)
	}

	return a.authServer.UpdateUser(ctx, user)
}

func (a *ServerWithRoles) UpsertUser(u types.User) error {
	if err := a.action(apidefaults.Namespace, types.KindUser, types.VerbCreate, types.VerbUpdate); err != nil {
		return trace.Wrap(err)
	}

	createdBy := u.GetCreatedBy()
	if createdBy.IsEmpty() {
		u.SetCreatedBy(types.CreatedBy{
			User: types.UserRef{Name: a.context.User.GetName()},
		})
	}
	return a.authServer.UpsertUser(u)
}

// UpdateAndSwapUser exists on [ServerWithRoles] only for compatibility with
// [ClientI], it is not implemented here.
// See [local.IdentityService.UpdateAndSwapUser].
func (a *ServerWithRoles) UpdateAndSwapUser(ctx context.Context, user string, withSecrets bool, fn func(types.User) (changed bool, err error)) (types.User, error) {
	// To the reader: consider writing this function if it's useful to you.
	return nil, trace.NotImplemented("func UpdateAndSwapUser is not implemented by ServerWithRoles")
}

// CompareAndSwapUser updates an existing user in a backend, but fails if the
// backend's value does not match the expected value.
// Captures the auth user who modified the user record.
func (a *ServerWithRoles) CompareAndSwapUser(ctx context.Context, new, existing types.User) error {
	if err := a.action(apidefaults.Namespace, types.KindUser, types.VerbUpdate); err != nil {
		return trace.Wrap(err)
	}

	return a.authServer.CompareAndSwapUser(ctx, new, existing)
}

// UpsertOIDCConnector creates or updates an OIDC connector.
func (a *ServerWithRoles) UpsertOIDCConnector(ctx context.Context, connector types.OIDCConnector) error {
	if err := a.authConnectorAction(apidefaults.Namespace, types.KindOIDC, types.VerbCreate); err != nil {
		return trace.Wrap(err)
	}
	if err := a.authConnectorAction(apidefaults.Namespace, types.KindOIDC, types.VerbUpdate); err != nil {
		return trace.Wrap(err)
	}
	if !modules.GetModules().Features().OIDC {
		// TODO(zmb3): ideally we would wrap ErrRequiresEnterprise here, but
		// we can't currently propagate wrapped errors across the gRPC boundary,
		// and we want tctl to display a clean user-facing message in this case
		return trace.AccessDenied("OIDC is only available in Teleport Enterprise")
	}

	return a.authServer.UpsertOIDCConnector(ctx, connector)
}

func (a *ServerWithRoles) GetOIDCConnector(ctx context.Context, id string, withSecrets bool) (types.OIDCConnector, error) {
	if err := a.authConnectorAction(apidefaults.Namespace, types.KindOIDC, types.VerbReadNoSecrets); err != nil {
		return nil, trace.Wrap(err)
	}
	if withSecrets {
		if err := a.authConnectorAction(apidefaults.Namespace, types.KindOIDC, types.VerbRead); err != nil {
			return nil, trace.Wrap(err)
		}
	}
	return a.authServer.GetOIDCConnector(ctx, id, withSecrets)
}

func (a *ServerWithRoles) GetOIDCConnectors(ctx context.Context, withSecrets bool) ([]types.OIDCConnector, error) {
	if err := a.authConnectorAction(apidefaults.Namespace, types.KindOIDC, types.VerbList); err != nil {
		return nil, trace.Wrap(err)
	}
	if err := a.authConnectorAction(apidefaults.Namespace, types.KindOIDC, types.VerbReadNoSecrets); err != nil {
		return nil, trace.Wrap(err)
	}
	if withSecrets {
		if err := a.authConnectorAction(apidefaults.Namespace, types.KindOIDC, types.VerbRead); err != nil {
			return nil, trace.Wrap(err)
		}
	}
	return a.authServer.GetOIDCConnectors(ctx, withSecrets)
}

func (a *ServerWithRoles) CreateOIDCAuthRequest(ctx context.Context, req types.OIDCAuthRequest) (*types.OIDCAuthRequest, error) {
	if err := a.action(apidefaults.Namespace, types.KindOIDCRequest, types.VerbCreate); err != nil {
		return nil, trace.Wrap(err)
	}

	// require additional permissions for executing SSO test flow.
	if req.SSOTestFlow {
		if err := a.authConnectorAction(apidefaults.Namespace, types.KindOIDC, types.VerbCreate); err != nil {
			return nil, trace.Wrap(err)
		}
	}

	oidcReq, err := a.authServer.CreateOIDCAuthRequest(ctx, req)
	if err != nil {
		emitSSOLoginFailureEvent(a.CloseContext(), a.authServer.emitter, events.LoginMethodOIDC, err, req.SSOTestFlow)
		return nil, trace.Wrap(err)
	}

	return oidcReq, nil
}

// GetOIDCAuthRequest returns OIDC auth request if found.
func (a *ServerWithRoles) GetOIDCAuthRequest(ctx context.Context, id string) (*types.OIDCAuthRequest, error) {
	if err := a.action(apidefaults.Namespace, types.KindOIDCRequest, types.VerbRead); err != nil {
		return nil, trace.Wrap(err)
	}

	return a.authServer.GetOIDCAuthRequest(ctx, id)
}

func (a *ServerWithRoles) ValidateOIDCAuthCallback(ctx context.Context, q url.Values) (*OIDCAuthResponse, error) {
	// auth callback is it's own authz, no need to check extra permissions
	return a.authServer.ValidateOIDCAuthCallback(ctx, q)
}

func (a *ServerWithRoles) DeleteOIDCConnector(ctx context.Context, connectorID string) error {
	if err := a.authConnectorAction(apidefaults.Namespace, types.KindOIDC, types.VerbDelete); err != nil {
		return trace.Wrap(err)
	}
	return a.authServer.DeleteOIDCConnector(ctx, connectorID)
}

// UpsertSAMLConnector creates or updates a SAML connector.
func (a *ServerWithRoles) UpsertSAMLConnector(ctx context.Context, connector types.SAMLConnector) error {
	if !modules.GetModules().Features().SAML {
		return trace.Wrap(ErrSAMLRequiresEnterprise)
	}

	if err := a.authConnectorAction(apidefaults.Namespace, types.KindSAML, types.VerbCreate); err != nil {
		return trace.Wrap(err)
	}
	if err := a.authConnectorAction(apidefaults.Namespace, types.KindSAML, types.VerbUpdate); err != nil {
		return trace.Wrap(err)
	}

	return a.authServer.UpsertSAMLConnector(ctx, connector)
}

func (a *ServerWithRoles) GetSAMLConnector(ctx context.Context, id string, withSecrets bool) (types.SAMLConnector, error) {
	if err := a.authConnectorAction(apidefaults.Namespace, types.KindSAML, types.VerbReadNoSecrets); err != nil {
		return nil, trace.Wrap(err)
	}
	if withSecrets {
		if err := a.authConnectorAction(apidefaults.Namespace, types.KindSAML, types.VerbRead); err != nil {
			return nil, trace.Wrap(err)
		}
	}
	return a.authServer.GetSAMLConnector(ctx, id, withSecrets)
}

func (a *ServerWithRoles) GetSAMLConnectors(ctx context.Context, withSecrets bool) ([]types.SAMLConnector, error) {
	if err := a.authConnectorAction(apidefaults.Namespace, types.KindSAML, types.VerbList); err != nil {
		return nil, trace.Wrap(err)
	}
	if err := a.authConnectorAction(apidefaults.Namespace, types.KindSAML, types.VerbReadNoSecrets); err != nil {
		return nil, trace.Wrap(err)
	}
	if withSecrets {
		if err := a.authConnectorAction(apidefaults.Namespace, types.KindSAML, types.VerbRead); err != nil {
			return nil, trace.Wrap(err)
		}
	}
	return a.authServer.GetSAMLConnectors(ctx, withSecrets)
}

func (a *ServerWithRoles) CreateSAMLAuthRequest(ctx context.Context, req types.SAMLAuthRequest) (*types.SAMLAuthRequest, error) {
	if err := a.action(apidefaults.Namespace, types.KindSAMLRequest, types.VerbCreate); err != nil {
		return nil, trace.Wrap(err)
	}

	// require additional permissions for executing SSO test flow.
	if req.SSOTestFlow {
		if err := a.authConnectorAction(apidefaults.Namespace, types.KindSAML, types.VerbCreate); err != nil {
			return nil, trace.Wrap(err)
		}
	}

	samlReq, err := a.authServer.CreateSAMLAuthRequest(ctx, req)
	if err != nil {
		emitSSOLoginFailureEvent(a.CloseContext(), a.authServer.emitter, events.LoginMethodSAML, err, req.SSOTestFlow)
		return nil, trace.Wrap(err)
	}

	return samlReq, nil
}

// ValidateSAMLResponse validates SAML auth response.
func (a *ServerWithRoles) ValidateSAMLResponse(ctx context.Context, re string, connectorID string) (*SAMLAuthResponse, error) {
	// auth callback is it's own authz, no need to check extra permissions
	return a.authServer.ValidateSAMLResponse(ctx, re, connectorID)
}

// GetSAMLAuthRequest returns SAML auth request if found.
func (a *ServerWithRoles) GetSAMLAuthRequest(ctx context.Context, id string) (*types.SAMLAuthRequest, error) {
	if err := a.action(apidefaults.Namespace, types.KindSAMLRequest, types.VerbRead); err != nil {
		return nil, trace.Wrap(err)
	}

	return a.authServer.GetSAMLAuthRequest(ctx, id)
}

// GetSSODiagnosticInfo returns SSO diagnostic info records.
func (a *ServerWithRoles) GetSSODiagnosticInfo(ctx context.Context, authKind string, authRequestID string) (*types.SSODiagnosticInfo, error) {
	var resource string

	switch authKind {
	case types.KindSAML:
		resource = types.KindSAMLRequest
	case types.KindGithub:
		resource = types.KindGithubRequest
	case types.KindOIDC:
		resource = types.KindOIDCRequest
	default:
		return nil, trace.BadParameter("unsupported authKind %q", authKind)
	}

	if err := a.action(apidefaults.Namespace, resource, types.VerbRead); err != nil {
		return nil, trace.Wrap(err)
	}

	return a.authServer.GetSSODiagnosticInfo(ctx, authKind, authRequestID)
}

// DeleteSAMLConnector deletes a SAML connector by name.
func (a *ServerWithRoles) DeleteSAMLConnector(ctx context.Context, connectorID string) error {
	if err := a.authConnectorAction(apidefaults.Namespace, types.KindSAML, types.VerbDelete); err != nil {
		return trace.Wrap(err)
	}
	return a.authServer.DeleteSAMLConnector(ctx, connectorID)
}

func (a *ServerWithRoles) checkGithubConnector(connector types.GithubConnector) error {
	mapping := connector.GetTeamsToLogins()
	for _, team := range mapping {
		if len(team.KubeUsers) != 0 || len(team.KubeGroups) != 0 {
			return trace.BadParameter("since 6.0 teleport uses teams_to_logins to reference a role, use it instead of local kubernetes_users and kubernetes_groups ")
		}
		for _, localRole := range team.Logins {
			_, err := a.GetRole(context.TODO(), localRole)
			if err != nil {
				if trace.IsNotFound(err) {
					return trace.BadParameter("since 6.0 teleport uses teams_to_logins to reference a role, role %q referenced in mapping for organization %q is not found", localRole, team.Organization)
				}
				return trace.Wrap(err)
			}
		}
	}
	return nil
}

// UpsertGithubConnector creates or updates a Github connector.
func (a *ServerWithRoles) UpsertGithubConnector(ctx context.Context, connector types.GithubConnector) error {
	if err := a.authConnectorAction(apidefaults.Namespace, types.KindGithub, types.VerbCreate); err != nil {
		return trace.Wrap(err)
	}
	if err := a.authConnectorAction(apidefaults.Namespace, types.KindGithub, types.VerbUpdate); err != nil {
		return trace.Wrap(err)
	}
	if err := a.checkGithubConnector(connector); err != nil {
		return trace.Wrap(err)
	}
	return a.authServer.upsertGithubConnector(ctx, connector)
}

func (a *ServerWithRoles) GetGithubConnector(ctx context.Context, id string, withSecrets bool) (types.GithubConnector, error) {
	if err := a.authConnectorAction(apidefaults.Namespace, types.KindGithub, types.VerbReadNoSecrets); err != nil {
		return nil, trace.Wrap(err)
	}
	if withSecrets {
		if err := a.authConnectorAction(apidefaults.Namespace, types.KindGithub, types.VerbRead); err != nil {
			return nil, trace.Wrap(err)
		}
	}
	return a.authServer.GetGithubConnector(ctx, id, withSecrets)
}

func (a *ServerWithRoles) GetGithubConnectors(ctx context.Context, withSecrets bool) ([]types.GithubConnector, error) {
	if err := a.authConnectorAction(apidefaults.Namespace, types.KindGithub, types.VerbList); err != nil {
		return nil, trace.Wrap(err)
	}
	if err := a.authConnectorAction(apidefaults.Namespace, types.KindGithub, types.VerbReadNoSecrets); err != nil {
		return nil, trace.Wrap(err)
	}
	if withSecrets {
		if err := a.authConnectorAction(apidefaults.Namespace, types.KindGithub, types.VerbRead); err != nil {
			return nil, trace.Wrap(err)
		}
	}
	return a.authServer.GetGithubConnectors(ctx, withSecrets)
}

// DeleteGithubConnector deletes a Github connector by name.
func (a *ServerWithRoles) DeleteGithubConnector(ctx context.Context, connectorID string) error {
	if err := a.authConnectorAction(apidefaults.Namespace, types.KindGithub, types.VerbDelete); err != nil {
		return trace.Wrap(err)
	}
	return a.authServer.deleteGithubConnector(ctx, connectorID)
}

func (a *ServerWithRoles) CreateGithubAuthRequest(ctx context.Context, req types.GithubAuthRequest) (*types.GithubAuthRequest, error) {
	if err := a.action(apidefaults.Namespace, types.KindGithubRequest, types.VerbCreate); err != nil {
		return nil, trace.Wrap(err)
	}

	// require additional permissions for executing SSO test flow.
	if req.SSOTestFlow {
		if err := a.authConnectorAction(apidefaults.Namespace, types.KindGithub, types.VerbCreate); err != nil {
			return nil, trace.Wrap(err)
		}
	}

	githubReq, err := a.authServer.CreateGithubAuthRequest(ctx, req)
	if err != nil {
		emitSSOLoginFailureEvent(a.authServer.closeCtx, a.authServer.emitter, events.LoginMethodGithub, err, req.SSOTestFlow)
		return nil, trace.Wrap(err)
	}

	return githubReq, nil
}

// GetGithubAuthRequest returns Github auth request if found.
func (a *ServerWithRoles) GetGithubAuthRequest(ctx context.Context, stateToken string) (*types.GithubAuthRequest, error) {
	if err := a.action(apidefaults.Namespace, types.KindGithubRequest, types.VerbRead); err != nil {
		return nil, trace.Wrap(err)
	}

	return a.authServer.GetGithubAuthRequest(ctx, stateToken)
}

func (a *ServerWithRoles) ValidateGithubAuthCallback(ctx context.Context, q url.Values) (*GithubAuthResponse, error) {
	return a.authServer.ValidateGithubAuthCallback(ctx, q)
}

// EmitAuditEvent emits a single audit event
func (a *ServerWithRoles) EmitAuditEvent(ctx context.Context, event apievents.AuditEvent) error {
	if err := a.action(apidefaults.Namespace, types.KindEvent, types.VerbCreate); err != nil {
		return trace.Wrap(err)
	}
	role, ok := a.context.Identity.(authz.BuiltinRole)
	if !ok || !role.IsServer() {
		return trace.AccessDenied("this request can be only executed by a teleport built-in server")
	}
	err := events.ValidateServerMetadata(event, role.GetServerID(), a.hasBuiltinRole(types.RoleProxy))
	if err != nil {
		// TODO: this should be a proper audit event
		// notifying about access violation
		log.Warningf("Rejecting audit event %v(%q) from %q: %v. The client is attempting to "+
			"submit events for an identity other than the one on its x509 certificate.",
			event.GetType(), event.GetID(), role.GetServerID(), err)
		// this message is sparse on purpose to avoid conveying extra data to an attacker
		return trace.AccessDenied("failed to validate event metadata")
	}
	return a.authServer.emitter.EmitAuditEvent(ctx, event)
}

// CreateAuditStream creates audit event stream
func (a *ServerWithRoles) CreateAuditStream(ctx context.Context, sid session.ID) (apievents.Stream, error) {
	if err := a.action(apidefaults.Namespace, types.KindEvent, types.VerbCreate, types.VerbUpdate); err != nil {
		return nil, trace.Wrap(err)
	}
	role, ok := a.context.Identity.(authz.BuiltinRole)
	if !ok || !role.IsServer() {
		return nil, trace.AccessDenied("this request can be only executed by a Teleport server")
	}
	stream, err := a.authServer.CreateAuditStream(ctx, sid)
	if err != nil {
		return nil, trace.Wrap(err)
	}
	return &streamWithRoles{
		stream:   stream,
		a:        a,
		serverID: role.GetServerID(),
	}, nil
}

// ResumeAuditStream resumes the stream that has been created
func (a *ServerWithRoles) ResumeAuditStream(ctx context.Context, sid session.ID, uploadID string) (apievents.Stream, error) {
	if err := a.action(apidefaults.Namespace, types.KindEvent, types.VerbCreate, types.VerbUpdate); err != nil {
		return nil, trace.Wrap(err)
	}
	role, ok := a.context.Identity.(authz.BuiltinRole)
	if !ok || !role.IsServer() {
		return nil, trace.AccessDenied("this request can be only executed by a Teleport server")
	}
	stream, err := a.authServer.ResumeAuditStream(ctx, sid, uploadID)
	if err != nil {
		return nil, trace.Wrap(err)
	}
	return &streamWithRoles{
		stream:   stream,
		a:        a,
		serverID: role.GetServerID(),
	}, nil
}

type streamWithRoles struct {
	a        *ServerWithRoles
	serverID string
	stream   apievents.Stream
}

// Status returns channel receiving updates about stream status
// last event index that was uploaded and upload ID
func (s *streamWithRoles) Status() <-chan apievents.StreamStatus {
	return s.stream.Status()
}

// Done returns channel closed when streamer is closed
// should be used to detect sending errors
func (s *streamWithRoles) Done() <-chan struct{} {
	return s.stream.Done()
}

// Complete closes the stream and marks it finalized
func (s *streamWithRoles) Complete(ctx context.Context) error {
	return s.stream.Complete(ctx)
}

// Close flushes non-uploaded flight stream data without marking
// the stream completed and closes the stream instance
func (s *streamWithRoles) Close(ctx context.Context) error {
	return s.stream.Close(ctx)
}

func (s *streamWithRoles) RecordEvent(ctx context.Context, pe apievents.PreparedSessionEvent) error {
	event := pe.GetAuditEvent()
	err := events.ValidateServerMetadata(event, s.serverID, s.a.hasBuiltinRole(types.RoleProxy))
	if err != nil {
		// TODO: this should be a proper audit event
		// notifying about access violation
		log.Warningf("Rejecting audit event %v from %v: %v. A node is attempting to "+
			"submit events for an identity other than the one on its x509 certificate.",
			event.GetID(), s.serverID, err)
		// this message is sparse on purpose to avoid conveying extra data to an attacker
		return trace.AccessDenied("failed to validate event metadata")
	}
	return s.stream.RecordEvent(ctx, pe)
}

func (a *ServerWithRoles) GetSessionChunk(namespace string, sid session.ID, offsetBytes, maxBytes int) ([]byte, error) {
	if err := a.actionForKindSession(namespace, sid); err != nil {
		return nil, trace.Wrap(err)
	}

	return a.alog.GetSessionChunk(namespace, sid, offsetBytes, maxBytes)
}

func (a *ServerWithRoles) GetSessionEvents(namespace string, sid session.ID, afterN int) ([]events.EventFields, error) {
	if err := a.actionForKindSession(namespace, sid); err != nil {
		return nil, trace.Wrap(err)
	}

	// emit a session recording view event for the audit log
	if err := a.authServer.emitter.EmitAuditEvent(a.authServer.closeCtx, &apievents.SessionRecordingAccess{
		Metadata: apievents.Metadata{
			Type: events.SessionRecordingAccessEvent,
			Code: events.SessionRecordingAccessCode,
		},
		SessionID:    sid.String(),
		UserMetadata: a.context.Identity.GetIdentity().GetUserMetadata(),
	}); err != nil {
		return nil, trace.Wrap(err)
	}

	return a.alog.GetSessionEvents(namespace, sid, afterN)
}

func (a *ServerWithRoles) findSessionEndEvent(namespace string, sid session.ID) (apievents.AuditEvent, error) {
	sessionEvents, _, err := a.alog.SearchSessionEvents(context.TODO(), events.SearchSessionEventsRequest{
		From:  time.Time{},
		To:    a.authServer.clock.Now().UTC(),
		Limit: defaults.EventsIterationLimit,
		Order: types.EventOrderAscending,
		Cond: &types.WhereExpr{Equals: types.WhereExpr2{
			L: &types.WhereExpr{Field: events.SessionEventID},
			R: &types.WhereExpr{Literal: sid.String()},
		}},
		SessionID: sid.String(),
	})
	if err != nil {
		return nil, trace.Wrap(err)
	}
	if len(sessionEvents) == 1 {
		return sessionEvents[0], nil
	}

	return nil, trace.NotFound("session end event not found for session ID %q", sid)
}

// GetNamespaces returns a list of namespaces
func (a *ServerWithRoles) GetNamespaces() ([]types.Namespace, error) {
	if err := a.action(apidefaults.Namespace, types.KindNamespace, types.VerbList, types.VerbRead); err != nil {
		return nil, trace.Wrap(err)
	}
	return a.authServer.GetNamespaces()
}

// GetNamespace returns namespace by name
func (a *ServerWithRoles) GetNamespace(name string) (*types.Namespace, error) {
	if err := a.action(apidefaults.Namespace, types.KindNamespace, types.VerbRead); err != nil {
		return nil, trace.Wrap(err)
	}
	return a.authServer.GetNamespace(name)
}

// UpsertNamespace upserts namespace
func (a *ServerWithRoles) UpsertNamespace(ns types.Namespace) error {
	if err := a.action(apidefaults.Namespace, types.KindNamespace, types.VerbCreate, types.VerbUpdate); err != nil {
		return trace.Wrap(err)
	}
	return a.authServer.UpsertNamespace(ns)
}

// DeleteNamespace deletes namespace by name
func (a *ServerWithRoles) DeleteNamespace(name string) error {
	if err := a.action(apidefaults.Namespace, types.KindNamespace, types.VerbDelete); err != nil {
		return trace.Wrap(err)
	}
	return a.authServer.DeleteNamespace(name)
}

// GetRoles returns a list of roles
func (a *ServerWithRoles) GetRoles(ctx context.Context) ([]types.Role, error) {
	if err := a.action(apidefaults.Namespace, types.KindRole, types.VerbList, types.VerbRead); err != nil {
		return nil, trace.Wrap(err)
	}
	return a.authServer.GetRoles(ctx)
}

// CreateRole not implemented: can only be called locally.
func (a *ServerWithRoles) CreateRole(ctx context.Context, role types.Role) error {
	return trace.NotImplemented(notImplementedMessage)
}

// UpsertRole creates or updates role.
func (a *ServerWithRoles) UpsertRole(ctx context.Context, role types.Role) error {
	if err := a.action(apidefaults.Namespace, types.KindRole, types.VerbCreate, types.VerbUpdate); err != nil {
		return trace.Wrap(err)
	}

	if downgradeReason := role.GetMetadata().Labels[types.TeleportDowngradedLabel]; downgradeReason != "" {
		return trace.BadParameter("refusing to upsert role because %s label is set with reason %q",
			types.TeleportDowngradedLabel, downgradeReason)
	}

	// Some options are only available with enterprise subscription
	if err := checkRoleFeatureSupport(role); err != nil {
		return trace.Wrap(err)
	}

	// access predicate syntax is not checked as part of normal role validation in order
	// to allow the available namespaces to be extended without breaking compatibility with
	// older nodes/proxies (which do not need to ever evaluate said predicates).
	if err := services.ValidateAccessPredicates(role); err != nil {
		return trace.Wrap(err)
	}

	// check that the given RequireMFAType is supported in this build.
	switch role.GetOptions().RequireMFAType {
	case types.RequireMFAType_SESSION_AND_HARDWARE_KEY, types.RequireMFAType_HARDWARE_KEY_TOUCH:
		if modules.GetModules().BuildType() != modules.BuildEnterprise {
			return trace.AccessDenied("Hardware Key support is only available with an enterprise license")
		}
	}

	// Note: passing a.authServer.GetInventoryStatus here intentionally bypasses
	// the authz checks in a.GetInventoryStatus, for these reasons:
	// - We don't actually return the inventory status result, we're only using
	//   it internally to check for a misconfiguration and return a generic error.
	// - We don't want to require users to have new permissions to call UpsertRole.
	// - GetInventoryStatus currently only supports builtin roles.
	// - This user already has UpsertRole permissions and could give themselves
	//   arbitrary permissions if they wanted to.
	if err := checkInventorySupportsRole(ctx, role, api.Version, a.authServer.GetInventoryStatus); err != nil {
		return trace.Wrap(err)
	}

	return a.authServer.UpsertRole(ctx, role)
}

func checkRoleFeatureSupport(role types.Role) error {
	features := modules.GetModules().Features()
	options := role.GetOptions()
	allowReq, allowRev := role.GetAccessRequestConditions(types.Allow), role.GetAccessReviewConditions(types.Allow)

	// source IP pinning doesn't have a dedicated feature flag,
	// it is available to all enterprise users
	if modules.GetModules().BuildType() != modules.BuildEnterprise && role.GetOptions().PinSourceIP {
		return trace.AccessDenied("role option pin_source_ip is only available in enterprise subscriptions")
	}

	switch {
	case !features.AccessControls && options.MaxSessions > 0:
		return trace.AccessDenied(
			"role option max_sessions is only available in enterprise subscriptions")
	case !features.AdvancedAccessWorkflows &&
		(options.RequestAccess == types.RequestStrategyReason || options.RequestAccess == types.RequestStrategyAlways):
		return trace.AccessDenied(
			"role option request_access: %v is only available in enterprise subscriptions", options.RequestAccess)
	case !features.AdvancedAccessWorkflows && len(allowReq.Thresholds) != 0:
		return trace.AccessDenied(
			"role field allow.request.thresholds is only available in enterprise subscriptions")
	case !features.AdvancedAccessWorkflows && !allowRev.IsZero():
		return trace.AccessDenied(
			"role field allow.review_requests is only available in enterprise subscriptions")
	case modules.GetModules().BuildType() != modules.BuildEnterprise && len(allowReq.SearchAsRoles) != 0:
		return trace.AccessDenied(
			"role field allow.search_as_roles is only available in enterprise subscriptions")
	default:
		return nil
	}
}

type inventoryGetter func(context.Context, proto.InventoryStatusRequest) (proto.InventoryStatusSummary, error)

// checkInventorySupportsRole returns an error if any connected servers found in
// the inventory do not support some features enabled in [role]. This is only a
// best-effort check meant to prevent common user errors, since some unsupported
// servers may not be connected to this auth, or they may connect later.
func checkInventorySupportsRole(ctx context.Context, role types.Role, authVersion string, getInventory inventoryGetter) error {
	minRequiredVersion, msg, err := minRequiredVersionForRole(role)
	if err != nil {
		return trace.Wrap(err)
	}

	if safeToSkipInventoryCheck(*semver.New(authVersion), minRequiredVersion) {
		return nil
	}

	inventoryStatus, err := getInventory(ctx, proto.InventoryStatusRequest{Connected: true})
	if err != nil {
		return trace.Wrap(err)
	}
	for _, hello := range inventoryStatus.Connected {
		version, err := semver.NewVersion(hello.Version)
		if err != nil {
			log.Warnf("Connected server %q has unparseable version %q", hello.ServerID, hello.Version)
			continue
		}
		if version.LessThan(minRequiredVersion) {
			return trace.BadParameter(msg)
		}
	}
	return nil
}

func minRequiredVersionForRole(role types.Role) (semver.Version, string, error) {
	// DELETE IN 15.0.0
	// The label expression checks can be deleted in 15.0.0 since all servers
	// that don't support label expressions are on 13.x or older. If no other
	// feature checks have been added at that time, checkInventorySupportsRole
	// can be deleted entirely.
	for _, kind := range types.LabelMatcherKinds {
		for _, rct := range []types.RoleConditionType{types.Allow, types.Deny} {
			labelMatchers, err := role.GetLabelMatchers(rct, kind)
			if err != nil {
				return semver.Version{}, "", trace.Wrap(err)
			}
			if len(labelMatchers.Expression) != 0 {
				return minSupportedLabelExpressionVersion, fmt.Sprintf(
					"one or more connected servers is running a Teleport version "+
						"older than %s which does not support the label expressions used "+
						"in this role.", minSupportedLabelExpressionVersion), nil
			}
		}
	}
	// Return the zero version to indicate all server versions are supported.
	return semver.Version{}, "", nil
}

// safeToSkipInventoryCheck returns true if all possible versions *less than*
// [minRequiredVersion] are more than one major version behind [authVersion].
//
// In this case, any servers older than [minRequiredVersion] are already
// unsupported and shouldn't be connected, so it's safe to skip the inventory
// check as an optimization.
//
// This also covers the case where minRequiredVersionForRole returned
// the zero version.
//
// Examples:
// - (15.x.x, 13.1.1) -> true (anything older than 13.1.1 is >1 major behind v15)
// - (14.x.x, 13.1.1) -> false (13.0.9 is within one major of v14)
// - (14.x.x, 13.0.0) -> true (anything older than 13.0.0 is >1 major behind v14)
func safeToSkipInventoryCheck(authVersion, minRequiredVersion semver.Version) bool {
	return authVersion.Major > roundToNextMajor(minRequiredVersion)
}

// roundToNextMajor returns the next major version that is *not less than* [v].
//
// Examples:
// - 13.1.1 -> 14.0.0
// - 13.0.0 -> 13.0.0
// - 13.0.0-alpha -> 13.0.0
func roundToNextMajor(v semver.Version) int64 {
	if (semver.Version{Major: v.Major}).LessThan(v) {
		return v.Major + 1
	}
	return v.Major
}

// GetRole returns role by name
func (a *ServerWithRoles) GetRole(ctx context.Context, name string) (types.Role, error) {
	// Current-user exception: we always allow users to read roles
	// that they hold.  This requirement is checked first to avoid
	// misleading denial messages in the logs.
	if !slices.Contains(a.context.User.GetRoles(), name) {
		if err := a.action(apidefaults.Namespace, types.KindRole, types.VerbRead); err != nil {
			return nil, trace.Wrap(err)
		}
	}
	return a.authServer.GetRole(ctx, name)
}

// DeleteRole deletes role by name
func (a *ServerWithRoles) DeleteRole(ctx context.Context, name string) error {
	if err := a.action(apidefaults.Namespace, types.KindRole, types.VerbDelete); err != nil {
		return trace.Wrap(err)
	}
	// DELETE IN (7.0)
	// It's OK to delete this code alongside migrateOSS code in auth.
	// It prevents 6.0 from migrating resources multiple times
	// and the role is used for `tctl users add` code too.
	if modules.GetModules().BuildType() == modules.BuildOSS && name == teleport.AdminRoleName {
		return trace.AccessDenied("can not delete system role %q", name)
	}
	return a.authServer.DeleteRole(ctx, name)
}

// DeleteClusterName deletes cluster name
func (a *ServerWithRoles) DeleteClusterName() error {
	if err := a.action(apidefaults.Namespace, types.KindClusterName, types.VerbDelete); err != nil {
		return trace.Wrap(err)
	}
	return a.authServer.DeleteClusterName()
}

// GetClusterName gets the name of the cluster.
func (a *ServerWithRoles) GetClusterName(opts ...services.MarshalOption) (types.ClusterName, error) {
	if err := a.action(apidefaults.Namespace, types.KindClusterName, types.VerbRead); err != nil {
		return nil, trace.Wrap(err)
	}
	return a.authServer.GetClusterName()
}

// SetClusterName sets the name of the cluster. SetClusterName can only be called once.
func (a *ServerWithRoles) SetClusterName(c types.ClusterName) error {
	if err := a.action(apidefaults.Namespace, types.KindClusterName, types.VerbCreate, types.VerbUpdate); err != nil {
		return trace.Wrap(err)
	}
	return a.authServer.SetClusterName(c)
}

// UpsertClusterName sets the name of the cluster.
func (a *ServerWithRoles) UpsertClusterName(c types.ClusterName) error {
	if err := a.action(apidefaults.Namespace, types.KindClusterName, types.VerbCreate, types.VerbUpdate); err != nil {
		return trace.Wrap(err)
	}
	return a.authServer.UpsertClusterName(c)
}

// DeleteStaticTokens deletes static tokens
func (a *ServerWithRoles) DeleteStaticTokens() error {
	if err := a.action(apidefaults.Namespace, types.KindStaticTokens, types.VerbDelete); err != nil {
		return trace.Wrap(err)
	}
	return a.authServer.DeleteStaticTokens()
}

// GetStaticTokens gets the list of static tokens used to provision nodes.
func (a *ServerWithRoles) GetStaticTokens() (types.StaticTokens, error) {
	if err := a.action(apidefaults.Namespace, types.KindStaticTokens, types.VerbRead); err != nil {
		return nil, trace.Wrap(err)
	}
	return a.authServer.GetStaticTokens()
}

// SetStaticTokens sets the list of static tokens used to provision nodes.
func (a *ServerWithRoles) SetStaticTokens(s types.StaticTokens) error {
	if err := a.action(apidefaults.Namespace, types.KindStaticTokens, types.VerbCreate, types.VerbUpdate); err != nil {
		return trace.Wrap(err)
	}
	return a.authServer.SetStaticTokens(s)
}

// GetAuthPreference gets cluster auth preference.
func (a *ServerWithRoles) GetAuthPreference(ctx context.Context) (types.AuthPreference, error) {
	if err := a.action(apidefaults.Namespace, types.KindClusterAuthPreference, types.VerbRead); err != nil {
		return nil, trace.Wrap(err)
	}

	return a.authServer.GetAuthPreference(ctx)
}

func (a *ServerWithRoles) GetUIConfig(ctx context.Context) (types.UIConfig, error) {
	if err := a.action(apidefaults.Namespace, types.KindUIConfig, types.VerbRead); err != nil {
		return nil, trace.Wrap(err)
	}
	cfg, err := a.authServer.GetUIConfig(ctx)
	return cfg, trace.Wrap(err)
}

func (a *ServerWithRoles) SetUIConfig(ctx context.Context, uic types.UIConfig) error {
	if err := a.action(apidefaults.Namespace, types.KindUIConfig, types.VerbUpdate, types.VerbCreate); err != nil {
		return trace.Wrap(err)
	}
	return trace.Wrap(a.authServer.SetUIConfig(ctx, uic))
}

func (a *ServerWithRoles) DeleteUIConfig(ctx context.Context) error {
	if err := a.action(apidefaults.Namespace, types.KindUIConfig, types.VerbDelete); err != nil {
		return trace.Wrap(err)
	}
	return trace.Wrap(a.authServer.DeleteUIConfig(ctx))
}

// GetInstaller retrieves an installer script resource
func (a *ServerWithRoles) GetInstaller(ctx context.Context, name string) (types.Installer, error) {
	if err := a.action(apidefaults.Namespace, types.KindInstaller, types.VerbRead); err != nil {
		return nil, trace.Wrap(err)
	}
	return a.authServer.GetInstaller(ctx, name)
}

// GetInstallers gets all the installer resources.
func (a *ServerWithRoles) GetInstallers(ctx context.Context) ([]types.Installer, error) {
	if err := a.action(apidefaults.Namespace, types.KindInstaller, types.VerbRead, types.VerbList); err != nil {
		return nil, trace.Wrap(err)
	}
	return a.authServer.GetInstallers(ctx)
}

// SetInstaller sets an Installer script resource
func (a *ServerWithRoles) SetInstaller(ctx context.Context, inst types.Installer) error {
	if err := a.action(apidefaults.Namespace, types.KindInstaller, types.VerbUpdate, types.VerbCreate); err != nil {
		return trace.Wrap(err)
	}
	return trace.Wrap(a.authServer.SetInstaller(ctx, inst))
}

// DeleteInstaller removes an installer script resource
func (a *ServerWithRoles) DeleteInstaller(ctx context.Context, name string) error {
	if err := a.action(apidefaults.Namespace, types.KindInstaller, types.VerbDelete); err != nil {
		return trace.Wrap(err)
	}
	return trace.Wrap(a.authServer.DeleteInstaller(ctx, name))
}

// DeleteAllInstallers removes all installer script resources
func (a *ServerWithRoles) DeleteAllInstallers(ctx context.Context) error {
	if err := a.action(apidefaults.Namespace, types.KindInstaller, types.VerbDelete, types.VerbList); err != nil {
		return trace.Wrap(err)
	}
	return trace.Wrap(a.authServer.DeleteAllInstallers(ctx))
}

// SetAuthPreference sets cluster auth preference.
func (a *ServerWithRoles) SetAuthPreference(ctx context.Context, newAuthPref types.AuthPreference) error {
	storedAuthPref, err := a.authServer.GetAuthPreference(ctx)
	if err != nil {
		return trace.Wrap(err)
	}

	if err := a.action(apidefaults.Namespace, types.KindClusterAuthPreference, verbsToReplaceResourceWithOrigin(storedAuthPref)...); err != nil {
		return trace.Wrap(err)
	}

	// check that the given RequireMFAType is supported in this build.
	switch newAuthPref.GetRequireMFAType() {
	case types.RequireMFAType_SESSION_AND_HARDWARE_KEY, types.RequireMFAType_HARDWARE_KEY_TOUCH:
		if modules.GetModules().BuildType() != modules.BuildEnterprise {
			return trace.AccessDenied("Hardware Key support is only available with an enterprise license")
		}
	}

	if err := dtconfig.ValidateConfigAgainstModules(newAuthPref.GetDeviceTrust()); err != nil {
		return trace.Wrap(err)
	}

	return a.authServer.SetAuthPreference(ctx, newAuthPref)
}

// ResetAuthPreference resets cluster auth preference to defaults.
func (a *ServerWithRoles) ResetAuthPreference(ctx context.Context) error {
	storedAuthPref, err := a.authServer.GetAuthPreference(ctx)
	if err != nil {
		return trace.Wrap(err)
	}
	if storedAuthPref.Origin() == types.OriginConfigFile {
		return trace.BadParameter("config-file configuration cannot be reset")
	}

	if err := a.action(apidefaults.Namespace, types.KindClusterAuthPreference, types.VerbUpdate); err != nil {
		return trace.Wrap(err)
	}

	return a.authServer.SetAuthPreference(ctx, types.DefaultAuthPreference())
}

// DeleteAuthPreference not implemented: can only be called locally.
func (a *ServerWithRoles) DeleteAuthPreference(context.Context) error {
	return trace.NotImplemented(notImplementedMessage)
}

// GetClusterAuditConfig gets cluster audit configuration.
func (a *ServerWithRoles) GetClusterAuditConfig(ctx context.Context, opts ...services.MarshalOption) (types.ClusterAuditConfig, error) {
	if err := a.action(apidefaults.Namespace, types.KindClusterAuditConfig, types.VerbRead); err != nil {
		if err2 := a.action(apidefaults.Namespace, types.KindClusterConfig, types.VerbRead); err2 != nil {
			return nil, trace.Wrap(err)
		}
	}
	return a.authServer.GetClusterAuditConfig(ctx, opts...)
}

// SetClusterAuditConfig not implemented: can only be called locally.
func (a *ServerWithRoles) SetClusterAuditConfig(ctx context.Context, auditConfig types.ClusterAuditConfig) error {
	return trace.NotImplemented(notImplementedMessage)
}

// DeleteClusterAuditConfig not implemented: can only be called locally.
func (a *ServerWithRoles) DeleteClusterAuditConfig(ctx context.Context) error {
	return trace.NotImplemented(notImplementedMessage)
}

// GetClusterNetworkingConfig gets cluster networking configuration.
func (a *ServerWithRoles) GetClusterNetworkingConfig(ctx context.Context, opts ...services.MarshalOption) (types.ClusterNetworkingConfig, error) {
	if err := a.action(apidefaults.Namespace, types.KindClusterNetworkingConfig, types.VerbRead); err != nil {
		if err2 := a.action(apidefaults.Namespace, types.KindClusterConfig, types.VerbRead); err2 != nil {
			return nil, trace.Wrap(err)
		}
	}
	return a.authServer.GetClusterNetworkingConfig(ctx, opts...)
}

// SetClusterNetworkingConfig sets cluster networking configuration.
func (a *ServerWithRoles) SetClusterNetworkingConfig(ctx context.Context, newNetConfig types.ClusterNetworkingConfig) error {
	storedNetConfig, err := a.authServer.GetClusterNetworkingConfig(ctx)
	if err != nil {
		return trace.Wrap(err)
	}

	if err := a.action(apidefaults.Namespace, types.KindClusterNetworkingConfig, verbsToReplaceResourceWithOrigin(storedNetConfig)...); err != nil {
		if err2 := a.action(apidefaults.Namespace, types.KindClusterConfig, verbsToReplaceResourceWithOrigin(storedNetConfig)...); err2 != nil {
			return trace.Wrap(err)
		}
	}

	tst, err := newNetConfig.GetTunnelStrategyType()
	if err != nil {
		return trace.Wrap(err)
	}
	if tst == types.ProxyPeering &&
		modules.GetModules().BuildType() != modules.BuildEnterprise {
		return trace.AccessDenied("proxy peering is an enterprise-only feature")
	}

	return a.authServer.SetClusterNetworkingConfig(ctx, newNetConfig)
}

// ResetClusterNetworkingConfig resets cluster networking configuration to defaults.
func (a *ServerWithRoles) ResetClusterNetworkingConfig(ctx context.Context) error {
	storedNetConfig, err := a.authServer.GetClusterNetworkingConfig(ctx)
	if err != nil {
		return trace.Wrap(err)
	}
	if storedNetConfig.Origin() == types.OriginConfigFile {
		return trace.BadParameter("config-file configuration cannot be reset")
	}

	if err := a.action(apidefaults.Namespace, types.KindClusterNetworkingConfig, types.VerbUpdate); err != nil {
		if err2 := a.action(apidefaults.Namespace, types.KindClusterConfig, types.VerbUpdate); err2 != nil {
			return trace.Wrap(err)
		}
	}

	return a.authServer.SetClusterNetworkingConfig(ctx, types.DefaultClusterNetworkingConfig())
}

// DeleteClusterNetworkingConfig not implemented: can only be called locally.
func (a *ServerWithRoles) DeleteClusterNetworkingConfig(ctx context.Context) error {
	return trace.NotImplemented(notImplementedMessage)
}

// GetSessionRecordingConfig gets session recording configuration.
func (a *ServerWithRoles) GetSessionRecordingConfig(ctx context.Context, opts ...services.MarshalOption) (types.SessionRecordingConfig, error) {
	if err := a.action(apidefaults.Namespace, types.KindSessionRecordingConfig, types.VerbRead); err != nil {
		if err2 := a.action(apidefaults.Namespace, types.KindClusterConfig, types.VerbRead); err2 != nil {
			return nil, trace.Wrap(err)
		}
	}
	return a.authServer.GetSessionRecordingConfig(ctx, opts...)
}

// SetSessionRecordingConfig sets session recording configuration.
func (a *ServerWithRoles) SetSessionRecordingConfig(ctx context.Context, newRecConfig types.SessionRecordingConfig) error {
	storedRecConfig, err := a.authServer.GetSessionRecordingConfig(ctx)
	if err != nil {
		return trace.Wrap(err)
	}

	if err := a.action(apidefaults.Namespace, types.KindSessionRecordingConfig, verbsToReplaceResourceWithOrigin(storedRecConfig)...); err != nil {
		if err2 := a.action(apidefaults.Namespace, types.KindClusterConfig, verbsToReplaceResourceWithOrigin(storedRecConfig)...); err2 != nil {
			return trace.Wrap(err)
		}
	}

	return a.authServer.SetSessionRecordingConfig(ctx, newRecConfig)
}

// ResetSessionRecordingConfig resets session recording configuration to defaults.
func (a *ServerWithRoles) ResetSessionRecordingConfig(ctx context.Context) error {
	storedRecConfig, err := a.authServer.GetSessionRecordingConfig(ctx)
	if err != nil {
		return trace.Wrap(err)
	}
	if storedRecConfig.Origin() == types.OriginConfigFile {
		return trace.BadParameter("config-file configuration cannot be reset")
	}

	if err := a.action(apidefaults.Namespace, types.KindSessionRecordingConfig, types.VerbUpdate); err != nil {
		if err2 := a.action(apidefaults.Namespace, types.KindClusterConfig, types.VerbUpdate); err2 != nil {
			return trace.Wrap(err)
		}
	}

	return a.authServer.SetSessionRecordingConfig(ctx, types.DefaultSessionRecordingConfig())
}

// DeleteSessionRecordingConfig not implemented: can only be called locally.
func (a *ServerWithRoles) DeleteSessionRecordingConfig(ctx context.Context) error {
	return trace.NotImplemented(notImplementedMessage)
}

// DeleteAllTokens not implemented: can only be called locally.
func (a *ServerWithRoles) DeleteAllTokens() error {
	return trace.NotImplemented(notImplementedMessage)
}

// DeleteAllCertAuthorities not implemented: can only be called locally.
func (a *ServerWithRoles) DeleteAllCertAuthorities(caType types.CertAuthType) error {
	return trace.NotImplemented(notImplementedMessage)
}

// DeleteAllCertNamespaces not implemented: can only be called locally.
func (a *ServerWithRoles) DeleteAllNamespaces() error {
	return trace.NotImplemented(notImplementedMessage)
}

// DeleteAllReverseTunnels not implemented: can only be called locally.
func (a *ServerWithRoles) DeleteAllReverseTunnels() error {
	return trace.NotImplemented(notImplementedMessage)
}

// DeleteAllRoles not implemented: can only be called locally.
func (a *ServerWithRoles) DeleteAllRoles() error {
	return trace.NotImplemented(notImplementedMessage)
}

// DeleteAllUsers not implemented: can only be called locally.
func (a *ServerWithRoles) DeleteAllUsers() error {
	return trace.NotImplemented(notImplementedMessage)
}

// GetServerInfos returns a stream of ServerInfos.
func (a *ServerWithRoles) GetServerInfos(ctx context.Context) stream.Stream[types.ServerInfo] {
	if err := a.action(apidefaults.Namespace, types.KindServerInfo, types.VerbList, types.VerbRead); err != nil {
		return stream.Fail[types.ServerInfo](trace.Wrap(err))
	}

	return a.authServer.GetServerInfos(ctx)
}

// GetServerInfo returns a ServerInfo by name.
func (a *ServerWithRoles) GetServerInfo(ctx context.Context, name string) (types.ServerInfo, error) {
	if err := a.action(apidefaults.Namespace, types.KindServerInfo, types.VerbRead); err != nil {
		return nil, trace.Wrap(err)
	}

	info, err := a.authServer.GetServerInfo(ctx, name)
	return info, trace.Wrap(err)
}

// UpsertServerInfo upserts a ServerInfo.
func (a *ServerWithRoles) UpsertServerInfo(ctx context.Context, si types.ServerInfo) error {
	if err := a.action(apidefaults.Namespace, types.KindServerInfo, types.VerbCreate, types.VerbUpdate); err != nil {
		return trace.Wrap(err)
	}

	return trace.Wrap(a.authServer.UpsertServerInfo(ctx, si))
}

// DeleteServerInfo deletes a ServerInfo by name.
func (a *ServerWithRoles) DeleteServerInfo(ctx context.Context, name string) error {
	if err := a.action(apidefaults.Namespace, types.KindServerInfo, types.VerbDelete); err != nil {
		return trace.Wrap(err)
	}

	return trace.Wrap(a.authServer.DeleteServerInfo(ctx, name))
}

// DeleteAllServerInfos deletes all ServerInfos.
func (a *ServerWithRoles) DeleteAllServerInfos(ctx context.Context) error {
	if err := a.action(apidefaults.Namespace, types.KindServerInfo, types.VerbDelete); err != nil {
		return trace.Wrap(err)
	}

	return trace.Wrap(a.authServer.DeleteAllServerInfos(ctx))
}

func (a *ServerWithRoles) GetTrustedClusters(ctx context.Context) ([]types.TrustedCluster, error) {
	if err := a.action(apidefaults.Namespace, types.KindTrustedCluster, types.VerbList, types.VerbRead); err != nil {
		return nil, trace.Wrap(err)
	}

	return a.authServer.GetTrustedClusters(ctx)
}

func (a *ServerWithRoles) GetTrustedCluster(ctx context.Context, name string) (types.TrustedCluster, error) {
	if err := a.action(apidefaults.Namespace, types.KindTrustedCluster, types.VerbRead); err != nil {
		return nil, trace.Wrap(err)
	}

	return a.authServer.GetTrustedCluster(ctx, name)
}

// UpsertTrustedCluster creates or updates a trusted cluster.
func (a *ServerWithRoles) UpsertTrustedCluster(ctx context.Context, tc types.TrustedCluster) (types.TrustedCluster, error) {
	if err := a.action(apidefaults.Namespace, types.KindTrustedCluster, types.VerbCreate, types.VerbUpdate); err != nil {
		return nil, trace.Wrap(err)
	}

	return a.authServer.UpsertTrustedCluster(ctx, tc)
}

func (a *ServerWithRoles) ValidateTrustedCluster(ctx context.Context, validateRequest *ValidateTrustedClusterRequest) (*ValidateTrustedClusterResponse, error) {
	// Don't allow leaf clusters if running in Cloud.
	if modules.GetModules().Features().Cloud {
		return nil, trace.NotImplemented("cloud clusters do not support trusted cluster resources")
	}

	// the token provides it's own authorization and authentication
	return a.authServer.validateTrustedCluster(ctx, validateRequest)
}

// DeleteTrustedCluster deletes a trusted cluster by name.
func (a *ServerWithRoles) DeleteTrustedCluster(ctx context.Context, name string) error {
	if err := a.action(apidefaults.Namespace, types.KindTrustedCluster, types.VerbDelete); err != nil {
		return trace.Wrap(err)
	}

	return a.authServer.DeleteTrustedCluster(ctx, name)
}

func (a *ServerWithRoles) UpsertTunnelConnection(conn types.TunnelConnection) error {
	if err := a.action(apidefaults.Namespace, types.KindTunnelConnection, types.VerbCreate, types.VerbUpdate); err != nil {
		return trace.Wrap(err)
	}
	return a.authServer.UpsertTunnelConnection(conn)
}

func (a *ServerWithRoles) GetTunnelConnections(clusterName string, opts ...services.MarshalOption) ([]types.TunnelConnection, error) {
	if err := a.action(apidefaults.Namespace, types.KindTunnelConnection, types.VerbList); err != nil {
		return nil, trace.Wrap(err)
	}
	return a.authServer.GetTunnelConnections(clusterName, opts...)
}

func (a *ServerWithRoles) GetAllTunnelConnections(opts ...services.MarshalOption) ([]types.TunnelConnection, error) {
	if err := a.action(apidefaults.Namespace, types.KindTunnelConnection, types.VerbList); err != nil {
		return nil, trace.Wrap(err)
	}
	return a.authServer.GetAllTunnelConnections(opts...)
}

func (a *ServerWithRoles) DeleteTunnelConnection(clusterName string, connName string) error {
	if err := a.action(apidefaults.Namespace, types.KindTunnelConnection, types.VerbDelete); err != nil {
		return trace.Wrap(err)
	}
	return a.authServer.DeleteTunnelConnection(clusterName, connName)
}

func (a *ServerWithRoles) DeleteTunnelConnections(clusterName string) error {
	if err := a.action(apidefaults.Namespace, types.KindTunnelConnection, types.VerbList, types.VerbDelete); err != nil {
		return trace.Wrap(err)
	}
	return a.authServer.DeleteTunnelConnections(clusterName)
}

func (a *ServerWithRoles) DeleteAllTunnelConnections() error {
	if err := a.action(apidefaults.Namespace, types.KindTunnelConnection, types.VerbList, types.VerbDelete); err != nil {
		return trace.Wrap(err)
	}
	return a.authServer.DeleteAllTunnelConnections()
}

func (a *ServerWithRoles) CreateRemoteCluster(conn types.RemoteCluster) error {
	if err := a.action(apidefaults.Namespace, types.KindRemoteCluster, types.VerbCreate); err != nil {
		return trace.Wrap(err)
	}
	return a.authServer.CreateRemoteCluster(conn)
}

func (a *ServerWithRoles) UpdateRemoteCluster(ctx context.Context, rc types.RemoteCluster) error {
	if err := a.action(apidefaults.Namespace, types.KindRemoteCluster, types.VerbUpdate); err != nil {
		return trace.Wrap(err)
	}
	return a.authServer.UpdateRemoteCluster(ctx, rc)
}

func (a *ServerWithRoles) GetRemoteCluster(clusterName string) (types.RemoteCluster, error) {
	if err := a.action(apidefaults.Namespace, types.KindRemoteCluster, types.VerbRead); err != nil {
		return nil, trace.Wrap(err)
	}
	cluster, err := a.authServer.GetRemoteCluster(clusterName)
	if err != nil {
		return nil, trace.Wrap(err)
	}
	if err := a.context.Checker.CheckAccessToRemoteCluster(cluster); err != nil {
		return nil, utils.OpaqueAccessDenied(err)
	}
	return cluster, nil
}

func (a *ServerWithRoles) GetRemoteClusters(opts ...services.MarshalOption) ([]types.RemoteCluster, error) {
	if err := a.action(apidefaults.Namespace, types.KindRemoteCluster, types.VerbList); err != nil {
		return nil, trace.Wrap(err)
	}
	remoteClusters, err := a.authServer.GetRemoteClusters(opts...)
	if err != nil {
		return nil, trace.Wrap(err)
	}
	return a.filterRemoteClustersForUser(remoteClusters)
}

// filterRemoteClustersForUser filters remote clusters based on what the current user is authorized to access
func (a *ServerWithRoles) filterRemoteClustersForUser(remoteClusters []types.RemoteCluster) ([]types.RemoteCluster, error) {
	filteredClusters := make([]types.RemoteCluster, 0, len(remoteClusters))
	for _, rc := range remoteClusters {
		if err := a.context.Checker.CheckAccessToRemoteCluster(rc); err != nil {
			if trace.IsAccessDenied(err) {
				continue
			}
			return nil, trace.Wrap(err)
		}
		filteredClusters = append(filteredClusters, rc)
	}
	return filteredClusters, nil
}

func (a *ServerWithRoles) DeleteRemoteCluster(ctx context.Context, clusterName string) error {
	if err := a.action(apidefaults.Namespace, types.KindRemoteCluster, types.VerbDelete); err != nil {
		return trace.Wrap(err)
	}
	return a.authServer.DeleteRemoteCluster(ctx, clusterName)
}

func (a *ServerWithRoles) DeleteAllRemoteClusters() error {
	if err := a.action(apidefaults.Namespace, types.KindRemoteCluster, types.VerbList, types.VerbDelete); err != nil {
		return trace.Wrap(err)
	}
	return a.authServer.DeleteAllRemoteClusters()
}

// AcquireSemaphore acquires lease with requested resources from semaphore.
func (a *ServerWithRoles) AcquireSemaphore(ctx context.Context, params types.AcquireSemaphoreRequest) (*types.SemaphoreLease, error) {
	if err := a.action(apidefaults.Namespace, types.KindSemaphore, types.VerbCreate, types.VerbUpdate); err != nil {
		return nil, trace.Wrap(err)
	}
	return a.authServer.AcquireSemaphore(ctx, params)
}

// KeepAliveSemaphoreLease updates semaphore lease.
func (a *ServerWithRoles) KeepAliveSemaphoreLease(ctx context.Context, lease types.SemaphoreLease) error {
	if err := a.action(apidefaults.Namespace, types.KindSemaphore, types.VerbUpdate); err != nil {
		return trace.Wrap(err)
	}
	return a.authServer.KeepAliveSemaphoreLease(ctx, lease)
}

// CancelSemaphoreLease cancels semaphore lease early.
func (a *ServerWithRoles) CancelSemaphoreLease(ctx context.Context, lease types.SemaphoreLease) error {
	if err := a.action(apidefaults.Namespace, types.KindSemaphore, types.VerbUpdate); err != nil {
		return trace.Wrap(err)
	}
	return a.authServer.CancelSemaphoreLease(ctx, lease)
}

// GetSemaphores returns a list of all semaphores matching the supplied filter.
func (a *ServerWithRoles) GetSemaphores(ctx context.Context, filter types.SemaphoreFilter) ([]types.Semaphore, error) {
	if err := a.action(apidefaults.Namespace, types.KindSemaphore, types.VerbReadNoSecrets, types.VerbList); err != nil {
		return nil, trace.Wrap(err)
	}
	return a.authServer.GetSemaphores(ctx, filter)
}

// DeleteSemaphore deletes a semaphore matching the supplied filter.
func (a *ServerWithRoles) DeleteSemaphore(ctx context.Context, filter types.SemaphoreFilter) error {
	if err := a.action(apidefaults.Namespace, types.KindSemaphore, types.VerbDelete); err != nil {
		return trace.Wrap(err)
	}
	return a.authServer.DeleteSemaphore(ctx, filter)
}

// ProcessKubeCSR processes CSR request against Kubernetes CA, returns
// signed certificate if successful.
func (a *ServerWithRoles) ProcessKubeCSR(req KubeCSR) (*KubeCSRResponse, error) {
	// limits the requests types to proxies to make it harder to break
	if !a.hasBuiltinRole(types.RoleProxy) {
		return nil, trace.AccessDenied("this request can be only executed by a proxy")
	}
	return a.authServer.ProcessKubeCSR(req)
}

// GetDatabaseServers returns all registered database servers.
func (a *ServerWithRoles) GetDatabaseServers(ctx context.Context, namespace string, opts ...services.MarshalOption) ([]types.DatabaseServer, error) {
	if err := a.action(namespace, types.KindDatabaseServer, types.VerbList, types.VerbRead); err != nil {
		return nil, trace.Wrap(err)
	}
	servers, err := a.authServer.GetDatabaseServers(ctx, namespace, opts...)
	if err != nil {
		return nil, trace.Wrap(err)
	}
	// Filter out databases the caller doesn't have access to.
	var filtered []types.DatabaseServer
	for _, server := range servers {
		err := a.checkAccessToDatabase(server.GetDatabase())
		if err != nil && !trace.IsAccessDenied(err) {
			return nil, trace.Wrap(err)
		} else if err == nil {
			filtered = append(filtered, server)
		}
	}
	return filtered, nil
}

// UpsertDatabaseServer creates or updates a new database proxy server.
func (a *ServerWithRoles) UpsertDatabaseServer(ctx context.Context, server types.DatabaseServer) (*types.KeepAlive, error) {
	if err := a.action(server.GetNamespace(), types.KindDatabaseServer, types.VerbCreate, types.VerbUpdate); err != nil {
		return nil, trace.Wrap(err)
	}
	return a.authServer.UpsertDatabaseServer(ctx, server)
}

// DeleteDatabaseServer removes the specified database proxy server.
func (a *ServerWithRoles) DeleteDatabaseServer(ctx context.Context, namespace, hostID, name string) error {
	if err := a.action(namespace, types.KindDatabaseServer, types.VerbDelete); err != nil {
		return trace.Wrap(err)
	}
	return a.authServer.DeleteDatabaseServer(ctx, namespace, hostID, name)
}

// DeleteAllDatabaseServers removes all registered database proxy servers.
func (a *ServerWithRoles) DeleteAllDatabaseServers(ctx context.Context, namespace string) error {
	if err := a.action(namespace, types.KindDatabaseServer, types.VerbList, types.VerbDelete); err != nil {
		return trace.Wrap(err)
	}
	return a.authServer.DeleteAllDatabaseServers(ctx, namespace)
}

// UpsertDatabaseService creates or updates a new DatabaseService resource.
func (a *ServerWithRoles) UpsertDatabaseService(ctx context.Context, service types.DatabaseService) (*types.KeepAlive, error) {
	if err := a.action(service.GetNamespace(), types.KindDatabaseService, types.VerbCreate, types.VerbUpdate); err != nil {
		return nil, trace.Wrap(err)
	}
	return a.authServer.UpsertDatabaseService(ctx, service)
}

// DeleteAllDatabaseServices removes all DatabaseService resources.
func (a *ServerWithRoles) DeleteAllDatabaseServices(ctx context.Context) error {
	if err := a.action(apidefaults.Namespace, types.KindDatabaseService, types.VerbList, types.VerbDelete); err != nil {
		return trace.Wrap(err)
	}
	return a.authServer.DeleteAllDatabaseServices(ctx)
}

// DeleteDatabaseService removes a specific DatabaseService resource.
func (a *ServerWithRoles) DeleteDatabaseService(ctx context.Context, name string) error {
	if err := a.action(apidefaults.Namespace, types.KindDatabaseService, types.VerbDelete); err != nil {
		return trace.Wrap(err)
	}
	return a.authServer.DeleteDatabaseService(ctx, name)
}

// SignDatabaseCSR generates a client certificate used by proxy when talking
// to a remote database service.
func (a *ServerWithRoles) SignDatabaseCSR(ctx context.Context, req *proto.DatabaseCSRRequest) (*proto.DatabaseCSRResponse, error) {
	// Only proxy is allowed to request this certificate when proxying
	// database client connection to a remote database service.
	if !a.hasBuiltinRole(types.RoleProxy) {
		return nil, trace.AccessDenied("this request can only be executed by a proxy service")
	}
	return a.authServer.SignDatabaseCSR(ctx, req)
}

// GenerateDatabaseCert generates a certificate used by a database service
// to authenticate with the database instance.
//
// This certificate can be requested by:
//
//   - Cluster administrator using "tctl auth sign --format=db" command locally
//     on the auth server to produce a certificate for configuring a self-hosted
//     database.
//   - Remote user using "tctl auth sign --format=db" command with a remote
//     proxy (e.g. Teleport Cloud), as long as they can impersonate system
//     role Db.
//   - Database service when initiating connection to a database instance to
//     produce a client certificate.
//   - Proxy service when generating mTLS files to a database
func (a *ServerWithRoles) GenerateDatabaseCert(ctx context.Context, req *proto.DatabaseCertRequest) (*proto.DatabaseCertResponse, error) {
	// Check if the User can `create` DatabaseCertificates
	err := a.action(apidefaults.Namespace, types.KindDatabaseCertificate, types.VerbCreate)
	if err != nil {
		if !trace.IsAccessDenied(err) {
			return nil, trace.Wrap(err)
		}

		// Err is access denied, trying the old way

		// Check if this is a local cluster admin, or a database service, or a
		// user that is allowed to impersonate database service.
		if !a.hasBuiltinRole(types.RoleDatabase, types.RoleAdmin) {
			if err := a.canImpersonateBuiltinRole(types.RoleDatabase); err != nil {
				log.WithError(err).Warnf("User %v tried to generate database certificate but does not have '%s' permission for '%s' kind, nor is allowed to impersonate %q system role",
					a.context.User.GetName(), types.VerbCreate, types.KindDatabaseCertificate, types.RoleDatabase)
				return nil, trace.AccessDenied(fmt.Sprintf("access denied. User must have '%s' permission for '%s' kind to generate the certificate ", types.VerbCreate, types.KindDatabaseCertificate))
			}
		}
	}
	return a.authServer.GenerateDatabaseCert(ctx, req)
}

// GenerateSnowflakeJWT generates JWT in the Snowflake required format.
func (a *ServerWithRoles) GenerateSnowflakeJWT(ctx context.Context, req *proto.SnowflakeJWTRequest) (*proto.SnowflakeJWTResponse, error) {
	// Check if this is a local cluster admin, or a database service, or a
	// user that is allowed to impersonate database service.
	if !a.hasBuiltinRole(types.RoleDatabase, types.RoleAdmin) {
		if err := a.canImpersonateBuiltinRole(types.RoleDatabase); err != nil {
			log.WithError(err).Warnf("User %v tried to generate database certificate but is not allowed to impersonate %q system role.",
				a.context.User.GetName(), types.RoleDatabase)
			return nil, trace.AccessDenied(`access denied. The user must be able to impersonate the builtin role and user "Db" in order to generate database certificates, for more info see https://goteleport.com/docs/database-access/reference/cli/#tctl-auth-sign.`)
		}
	}
	return a.authServer.GenerateSnowflakeJWT(ctx, req)
}

// canImpersonateBuiltinRole checks if the current user can impersonate the
// provided system role.
func (a *ServerWithRoles) canImpersonateBuiltinRole(role types.SystemRole) error {
	roleCtx, err := authz.NewBuiltinRoleContext(role)
	if err != nil {
		return trace.Wrap(err)
	}
	roleSet := services.RoleSet(roleCtx.Checker.Roles())
	err = a.context.Checker.CheckImpersonate(a.context.User, roleCtx.User, roleSet.WithoutImplicit())
	if err != nil {
		return trace.Wrap(err)
	}
	return nil
}

func (a *ServerWithRoles) checkAccessToApp(app types.Application) error {
	return a.context.Checker.CheckAccess(
		app,
		// MFA is not required for operations on app resources but
		// will be enforced at the connection time.
		services.AccessState{MFAVerified: true})
}

// GetApplicationServers returns all registered application servers.
func (a *ServerWithRoles) GetApplicationServers(ctx context.Context, namespace string) ([]types.AppServer, error) {
	if err := a.action(namespace, types.KindAppServer, types.VerbList, types.VerbRead); err != nil {
		return nil, trace.Wrap(err)
	}
	servers, err := a.authServer.GetApplicationServers(ctx, namespace)
	if err != nil {
		return nil, trace.Wrap(err)
	}
	// Filter out apps the caller doesn't have access to.
	var filtered []types.AppServer
	for _, server := range servers {
		err := a.checkAccessToApp(server.GetApp())
		if err != nil && !trace.IsAccessDenied(err) {
			return nil, trace.Wrap(err)
		} else if err == nil {
			filtered = append(filtered, server)
		}
	}
	return filtered, nil
}

// GetAppServersAndSAMLIdPServiceProviders returns a list containing all registered AppServers and SAMLIdPServiceProviders.
func (a *ServerWithRoles) GetAppServersAndSAMLIdPServiceProviders(ctx context.Context, namespace string) ([]types.AppServerOrSAMLIdPServiceProvider, error) {
	appservers, err := a.GetApplicationServers(ctx, namespace)
	if err != nil {
		return nil, trace.Wrap(err)
	}

	var appsAndSPs []types.AppServerOrSAMLIdPServiceProvider
	// Convert the AppServers to AppServerOrSAMLIdPServiceProviders.
	for _, appserver := range appservers {
		appServerV3 := appserver.(*types.AppServerV3)
		appAndSP := &types.AppServerOrSAMLIdPServiceProviderV1{
			Resource: &types.AppServerOrSAMLIdPServiceProviderV1_AppServer{
				AppServer: appServerV3,
			},
		}
		appsAndSPs = append(appsAndSPs, appAndSP)
	}

	// Only add SAMLIdPServiceProviders to the list if the caller has an enterprise license since this is an enteprise-only feature.
	if modules.GetModules().BuildType() == modules.BuildEnterprise {
		// Only attempt to list SAMLIdPServiceProviders if the caller has the permission to.
		if err := a.action(namespace, types.KindSAMLIdPServiceProvider, types.VerbList); err == nil {
			serviceProviders, _, err := a.authServer.ListSAMLIdPServiceProviders(ctx, 0, "")
			if err != nil {
				return nil, trace.Wrap(err)
			}
			for _, sp := range serviceProviders {
				spV1 := sp.(*types.SAMLIdPServiceProviderV1)
				appAndSP := &types.AppServerOrSAMLIdPServiceProviderV1{
					Resource: &types.AppServerOrSAMLIdPServiceProviderV1_SAMLIdPServiceProvider{
						SAMLIdPServiceProvider: spV1,
					},
				}
				appsAndSPs = append(appsAndSPs, appAndSP)
			}
		}
	}

	return appsAndSPs, nil
}

// UpsertApplicationServer registers an application server.
func (a *ServerWithRoles) UpsertApplicationServer(ctx context.Context, server types.AppServer) (*types.KeepAlive, error) {
	if err := a.action(server.GetNamespace(), types.KindAppServer, types.VerbCreate, types.VerbUpdate); err != nil {
		return nil, trace.Wrap(err)
	}
	return a.authServer.UpsertApplicationServer(ctx, server)
}

// DeleteApplicationServer deletes specified application server.
func (a *ServerWithRoles) DeleteApplicationServer(ctx context.Context, namespace, hostID, name string) error {
	if err := a.action(namespace, types.KindAppServer, types.VerbDelete); err != nil {
		return trace.Wrap(err)
	}
	return a.authServer.DeleteApplicationServer(ctx, namespace, hostID, name)
}

// DeleteAllApplicationServers deletes all registered application servers.
func (a *ServerWithRoles) DeleteAllApplicationServers(ctx context.Context, namespace string) error {
	if err := a.action(namespace, types.KindAppServer, types.VerbList, types.VerbDelete); err != nil {
		return trace.Wrap(err)
	}
	return a.authServer.DeleteAllApplicationServers(ctx, namespace)
}

// GetAppSession gets an application web session.
func (a *ServerWithRoles) GetAppSession(ctx context.Context, req types.GetAppSessionRequest) (types.WebSession, error) {
	session, err := a.authServer.GetAppSession(ctx, req)
	if err != nil {
		return nil, trace.Wrap(err)
	}
	// Users can only fetch their own app sessions.
	if err := a.currentUserAction(session.GetUser()); err != nil {
		if err := a.action(apidefaults.Namespace, types.KindWebSession, types.VerbRead); err != nil {
			return nil, trace.Wrap(err)
		}
	}
	return session, nil
}

// GetSnowflakeSession gets a Snowflake web session.
func (a *ServerWithRoles) GetSnowflakeSession(ctx context.Context, req types.GetSnowflakeSessionRequest) (types.WebSession, error) {
	session, err := a.authServer.GetSnowflakeSession(ctx, req)
	if err != nil {
		return nil, trace.Wrap(err)
	}
	if session.GetSubKind() != types.KindSnowflakeSession {
		return nil, trace.AccessDenied("GetSnowflakeSession only allows reading sessions with SubKind Snowflake")
	}
	// Check if this a database service.
	if !a.hasBuiltinRole(types.RoleDatabase) {
		// Users can only fetch their own web sessions.
		if err := a.currentUserAction(session.GetUser()); err != nil {
			if err := a.action(apidefaults.Namespace, types.KindWebSession, types.VerbRead); err != nil {
				return nil, trace.Wrap(err)
			}
		}
	}
	return session, nil
}

// GetSAMLIdPSession gets a SAML IdP session.
func (a *ServerWithRoles) GetSAMLIdPSession(ctx context.Context, req types.GetSAMLIdPSessionRequest) (types.WebSession, error) {
	session, err := a.authServer.GetSAMLIdPSession(ctx, req)
	if err != nil {
		return nil, trace.Wrap(err)
	}
	if session.GetSubKind() != types.KindSAMLIdPSession {
		return nil, trace.AccessDenied("GetSAMLIdPSession only allows reading sessions with SubKind SAMLIdpSession")
	}
	// Users can only fetch their own web sessions or the proxy can fetch all web sessions.
	if err := a.currentUserAction(session.GetUser()); err != nil {
		if err := a.action(apidefaults.Namespace, types.KindWebSession, types.VerbRead); err != nil {
			return nil, trace.Wrap(err)
		}
	}
	return session, nil
}

// ListAppSessions gets a paginated list of application web sessions.
func (a *ServerWithRoles) ListAppSessions(ctx context.Context, pageSize int, pageToken, user string) ([]types.WebSession, string, error) {
	if err := a.action(apidefaults.Namespace, types.KindWebSession, types.VerbList, types.VerbRead); err != nil {
		return nil, "", trace.Wrap(err)
	}

	sessions, nextKey, err := a.authServer.ListAppSessions(ctx, pageSize, pageToken, user)
	return sessions, nextKey, trace.Wrap(err)
}

// GetSnowflakeSessions gets all Snowflake web sessions.
func (a *ServerWithRoles) GetSnowflakeSessions(ctx context.Context) ([]types.WebSession, error) {
	// Check if this a database service.
	if !a.hasBuiltinRole(types.RoleDatabase) {
		if err := a.action(apidefaults.Namespace, types.KindWebSession, types.VerbList, types.VerbRead); err != nil {
			return nil, trace.Wrap(err)
		}
	}

	sessions, err := a.authServer.GetSnowflakeSessions(ctx)
	if err != nil {
		return nil, trace.Wrap(err)
	}
	return sessions, nil
}

// ListSAMLIdPSessions gets a paginated list of SAML IdP sessions.
func (a *ServerWithRoles) ListSAMLIdPSessions(ctx context.Context, pageSize int, pageToken, user string) ([]types.WebSession, string, error) {
	if err := a.action(apidefaults.Namespace, types.KindWebSession, types.VerbList, types.VerbRead); err != nil {
		return nil, "", trace.Wrap(err)
	}

	sessions, nextKey, err := a.authServer.ListSAMLIdPSessions(ctx, pageSize, pageToken, user)
	return sessions, nextKey, trace.Wrap(err)
}

// CreateAppSession creates an application web session. Application web
// sessions represent a browser session the client holds.
func (a *ServerWithRoles) CreateAppSession(ctx context.Context, req types.CreateAppSessionRequest) (types.WebSession, error) {
	if err := a.currentUserAction(req.Username); err != nil {
		return nil, trace.Wrap(err)
	}

	uls, err := a.authServer.GetUserOrLoginState(ctx, a.context.User.GetName())
	if err != nil {
		return nil, trace.Wrap(err)
	}

	session, err := a.authServer.CreateAppSession(ctx, req, uls, a.context.Identity.GetIdentity(), a.context.Checker)
	if err != nil {
		return nil, trace.Wrap(err)
	}
	return session, nil
}

// CreateSnowflakeSession creates a Snowflake web session.
func (a *ServerWithRoles) CreateSnowflakeSession(ctx context.Context, req types.CreateSnowflakeSessionRequest) (types.WebSession, error) {
	// Check if this a database service.
	if !a.hasBuiltinRole(types.RoleDatabase) {
		if err := a.currentUserAction(req.Username); err != nil {
			return nil, trace.Wrap(err)
		}
	}

	snowflakeSession, err := a.authServer.CreateSnowflakeSession(ctx, req, a.context.Identity.GetIdentity(), a.context.Checker)
	if err != nil {
		return nil, trace.Wrap(err)
	}
	return snowflakeSession, nil
}

// CreateSAMLIdPSession creates a SAML IdP session.
func (a *ServerWithRoles) CreateSAMLIdPSession(ctx context.Context, req types.CreateSAMLIdPSessionRequest) (types.WebSession, error) {
	// Check if this a proxy service.
	if !a.hasBuiltinRole(types.RoleProxy) {
		if err := a.currentUserAction(req.Username); err != nil {
			return nil, trace.Wrap(err)
		}
	}

	samlSession, err := a.authServer.CreateSAMLIdPSession(ctx, req, a.context.Identity.GetIdentity(), a.context.Checker)
	if err != nil {
		return nil, trace.Wrap(err)
	}
	return samlSession, nil
}

// UpsertAppSession not implemented: can only be called locally.
func (a *ServerWithRoles) UpsertAppSession(ctx context.Context, session types.WebSession) error {
	return trace.NotImplemented(notImplementedMessage)
}

// UpsertSnowflakeSession not implemented: can only be called locally.
func (a *ServerWithRoles) UpsertSnowflakeSession(_ context.Context, _ types.WebSession) error {
	return trace.NotImplemented(notImplementedMessage)
}

// UpsertSAMLIdPSession not implemented: can only be called locally.
func (a *ServerWithRoles) UpsertSAMLIdPSession(_ context.Context, _ types.WebSession) error {
	return trace.NotImplemented(notImplementedMessage)
}

// DeleteAppSession removes an application web session.
func (a *ServerWithRoles) DeleteAppSession(ctx context.Context, req types.DeleteAppSessionRequest) error {
	session, err := a.authServer.GetAppSession(ctx, types.GetAppSessionRequest(req))
	if err != nil {
		return trace.Wrap(err)
	}
	// Check if user can delete this web session.
	if err := a.canDeleteWebSession(session.GetUser()); err != nil {
		return trace.Wrap(err)
	}
	if err := a.authServer.DeleteAppSession(ctx, req); err != nil {
		return trace.Wrap(err)
	}
	return nil
}

// DeleteSnowflakeSession removes a Snowflake web session.
func (a *ServerWithRoles) DeleteSnowflakeSession(ctx context.Context, req types.DeleteSnowflakeSessionRequest) error {
	snowflakeSession, err := a.authServer.GetSnowflakeSession(ctx, types.GetSnowflakeSessionRequest(req))
	if err != nil {
		return trace.Wrap(err)
	}
	// Check if user can delete this web session.
	if !a.hasBuiltinRole(types.RoleDatabase) {
		if err := a.canDeleteWebSession(snowflakeSession.GetUser()); err != nil {
			return trace.Wrap(err)
		}
	}
	if err := a.authServer.DeleteSnowflakeSession(ctx, req); err != nil {
		return trace.Wrap(err)
	}
	return nil
}

// DeleteSAMLIdPSession removes a SAML IdP session.
func (a *ServerWithRoles) DeleteSAMLIdPSession(ctx context.Context, req types.DeleteSAMLIdPSessionRequest) error {
	samlSession, err := a.authServer.GetSAMLIdPSession(ctx, types.GetSAMLIdPSessionRequest(req))
	if err != nil {
		return trace.Wrap(err)
	}
	// Check if user can delete this web session.
	if err := a.canDeleteWebSession(samlSession.GetUser()); err != nil {
		return trace.Wrap(err)
	}
	if err := a.authServer.DeleteSAMLIdPSession(ctx, req); err != nil {
		return trace.Wrap(err)
	}
	return nil
}

// DeleteAllSnowflakeSessions removes all Snowflake web sessions.
func (a *ServerWithRoles) DeleteAllSnowflakeSessions(ctx context.Context) error {
	if !a.hasBuiltinRole(types.RoleDatabase) {
		if err := a.action(apidefaults.Namespace, types.KindWebSession, types.VerbList, types.VerbDelete); err != nil {
			return trace.Wrap(err)
		}
	}

	if err := a.authServer.DeleteAllSnowflakeSessions(ctx); err != nil {
		return trace.Wrap(err)
	}
	return nil
}

// DeleteAllAppSessions removes all application web sessions.
func (a *ServerWithRoles) DeleteAllAppSessions(ctx context.Context) error {
	if err := a.action(apidefaults.Namespace, types.KindWebSession, types.VerbList, types.VerbDelete); err != nil {
		return trace.Wrap(err)
	}

	if err := a.authServer.DeleteAllAppSessions(ctx); err != nil {
		return trace.Wrap(err)
	}
	return nil
}

// DeleteUserAppSessions deletes all user’s application sessions.
func (a *ServerWithRoles) DeleteUserAppSessions(ctx context.Context, req *proto.DeleteUserAppSessionsRequest) error {
	// First, check if the current user can delete the request user sessions.
	if err := a.canDeleteWebSession(req.Username); err != nil {
		return trace.Wrap(err)
	}

	if err := a.authServer.DeleteUserAppSessions(ctx, req); err != nil {
		return trace.Wrap(err)
	}

	return nil
}

// DeleteAllSAMLIdPSessions removes all SAML IdP sessions.
func (a *ServerWithRoles) DeleteAllSAMLIdPSessions(ctx context.Context) error {
	if err := a.action(apidefaults.Namespace, types.KindWebSession, types.VerbList, types.VerbDelete); err != nil {
		return trace.Wrap(err)
	}

	if err := a.authServer.DeleteAllSAMLIdPSessions(ctx); err != nil {
		return trace.Wrap(err)
	}
	return nil
}

// DeleteUserSAMLIdPSessions deletes all of a user's SAML IdP sessions.
func (a *ServerWithRoles) DeleteUserSAMLIdPSessions(ctx context.Context, username string) error {
	// First, check if the current user can delete the request user sessions.
	if err := a.canDeleteWebSession(username); err != nil {
		return trace.Wrap(err)
	}

	if err := a.authServer.DeleteUserSAMLIdPSessions(ctx, username); err != nil {
		return trace.Wrap(err)
	}

	return nil
}

// canDeleteWebSession checks if the current user can delete
// WebSessions from the provided `username`.
func (a *ServerWithRoles) canDeleteWebSession(username string) error {
	if err := a.currentUserAction(username); err != nil {
		if err := a.action(apidefaults.Namespace, types.KindWebSession, types.VerbList, types.VerbDelete); err != nil {
			return trace.Wrap(err)
		}
	}

	return nil
}

// GenerateAppToken creates a JWT token with application access.
func (a *ServerWithRoles) GenerateAppToken(ctx context.Context, req types.GenerateAppTokenRequest) (string, error) {
	if err := a.action(apidefaults.Namespace, types.KindJWT, types.VerbCreate); err != nil {
		return "", trace.Wrap(err)
	}

	session, err := a.authServer.generateAppToken(ctx, req.Username, req.Roles, req.Traits, req.URI, req.Expires)
	if err != nil {
		return "", trace.Wrap(err)
	}
	return session, nil
}

func (a *ServerWithRoles) Close() error {
	return a.authServer.Close()
}

func (a *ServerWithRoles) checkAccessToKubeCluster(cluster types.KubeCluster) error {
	return a.context.Checker.CheckAccess(
		cluster,
		// MFA is not required for operations on kube clusters resources but
		// will be enforced at the connection time.
		services.AccessState{MFAVerified: true})
}

// GetKubernetesServers returns all registered kubernetes servers.
func (a *ServerWithRoles) GetKubernetesServers(ctx context.Context) ([]types.KubeServer, error) {
	if err := a.action(apidefaults.Namespace, types.KindKubeServer, types.VerbList, types.VerbRead); err != nil {
		return nil, trace.Wrap(err)
	}

	servers, err := a.authServer.GetKubernetesServers(ctx)
	if err != nil {
		return nil, trace.Wrap(err)
	}
	// Filter out kube servers the caller doesn't have access to.
	var filtered []types.KubeServer
	for _, server := range servers {
		err := a.checkAccessToKubeCluster(server.GetCluster())
		if err != nil && !trace.IsAccessDenied(err) {
			return nil, trace.Wrap(err)
		} else if err == nil {
			filtered = append(filtered, server)
		}
	}

	return filtered, nil
}

// UpsertKubernetesServer creates or updates a Server representing a teleport
// kubernetes server.
func (a *ServerWithRoles) UpsertKubernetesServer(ctx context.Context, s types.KubeServer) (*types.KeepAlive, error) {
	if err := a.action(apidefaults.Namespace, types.KindKubeServer, types.VerbCreate, types.VerbUpdate); err != nil {
		return nil, trace.Wrap(err)
	}
	return a.authServer.UpsertKubernetesServer(ctx, s)
}

// DeleteKubernetesServer deletes specified kubernetes server.
func (a *ServerWithRoles) DeleteKubernetesServer(ctx context.Context, hostID, name string) error {
	if err := a.action(apidefaults.Namespace, types.KindKubeServer, types.VerbDelete); err != nil {
		return trace.Wrap(err)
	}
	return a.authServer.DeleteKubernetesServer(ctx, hostID, name)
}

// DeleteAllKubernetesServers deletes all registered kubernetes servers.
func (a *ServerWithRoles) DeleteAllKubernetesServers(ctx context.Context) error {
	if err := a.action(apidefaults.Namespace, types.KindKubeServer, types.VerbList, types.VerbDelete); err != nil {
		return trace.Wrap(err)
	}
	return a.authServer.DeleteAllKubernetesServers(ctx)
}

// GetNetworkRestrictions retrieves all the network restrictions (allow/deny lists).
func (a *ServerWithRoles) GetNetworkRestrictions(ctx context.Context) (types.NetworkRestrictions, error) {
	if err := a.action(apidefaults.Namespace, types.KindNetworkRestrictions, types.VerbRead); err != nil {
		return nil, trace.Wrap(err)
	}
	return a.authServer.GetNetworkRestrictions(ctx)
}

// SetNetworkRestrictions updates the network restrictions.
func (a *ServerWithRoles) SetNetworkRestrictions(ctx context.Context, nr types.NetworkRestrictions) error {
	if err := a.action(apidefaults.Namespace, types.KindNetworkRestrictions, types.VerbCreate, types.VerbUpdate); err != nil {
		return trace.Wrap(err)
	}
	return a.authServer.SetNetworkRestrictions(ctx, nr)
}

// DeleteNetworkRestrictions deletes the network restrictions.
func (a *ServerWithRoles) DeleteNetworkRestrictions(ctx context.Context) error {
	if err := a.action(apidefaults.Namespace, types.KindNetworkRestrictions, types.VerbDelete); err != nil {
		return trace.Wrap(err)
	}
	return a.authServer.DeleteNetworkRestrictions(ctx)
}

// GetMFADevices returns a list of MFA devices.
func (a *ServerWithRoles) GetMFADevices(ctx context.Context, req *proto.GetMFADevicesRequest) (*proto.GetMFADevicesResponse, error) {
	return a.authServer.GetMFADevices(ctx, req)
}

// TODO(awly): decouple auth.ClientI from auth.ServerWithRoles, they exist on
// opposite sides of the connection.

// AddMFADevice exists to satisfy auth.ClientI but is not implemented here.
// Use auth.GRPCServer.AddMFADevice or client.Client.AddMFADevice instead.
func (a *ServerWithRoles) AddMFADevice(ctx context.Context) (proto.AuthService_AddMFADeviceClient, error) {
	return nil, trace.NotImplemented("bug: AddMFADevice must not be called on auth.ServerWithRoles")
}

// DeleteMFADevice exists to satisfy auth.ClientI but is not implemented here.
// Use auth.GRPCServer.DeleteMFADevice or client.Client.DeleteMFADevice instead.
func (a *ServerWithRoles) DeleteMFADevice(ctx context.Context) (proto.AuthService_DeleteMFADeviceClient, error) {
	return nil, trace.NotImplemented("bug: DeleteMFADevice must not be called on auth.ServerWithRoles")
}

// AddMFADeviceSync is implemented by AuthService.AddMFADeviceSync.
func (a *ServerWithRoles) AddMFADeviceSync(ctx context.Context, req *proto.AddMFADeviceSyncRequest) (*proto.AddMFADeviceSyncResponse, error) {
	switch {
	case req.TokenID != "":
	default: // ContextUser
		if !authz.IsLocalOrRemoteUser(a.context) {
			return nil, trace.BadParameter("only end users are allowed to register devices using ContextUser")
		}
	}

	// The following serve as means of authentication for this RPC:
	//   - privilege token (or equivalent)
	//   - authenticated user using non-Proxy identity
	resp, err := a.authServer.AddMFADeviceSync(ctx, req)
	return resp, trace.Wrap(err)
}

// DeleteMFADeviceSync is implemented by AuthService.DeleteMFADeviceSync.
func (a *ServerWithRoles) DeleteMFADeviceSync(ctx context.Context, req *proto.DeleteMFADeviceSyncRequest) error {
	switch {
	case req.TokenID != "":
		// OK. Token holds the user.
	case req.ExistingMFAResponse != nil:
		// Sanity check: caller must be an end user.
		if !authz.IsLocalOrRemoteUser(a.context) {
			return trace.BadParameter("only end users are allowed to delete devices using an MFA authentication challenge")
		}
	default:
		// Let Server.DeleteMFADeviceSync handle the failure.
	}

	return a.authServer.DeleteMFADeviceSync(ctx, req)
}

// GenerateUserSingleUseCerts exists to satisfy auth.ClientI but is not
// implemented here.
//
// Use auth.GRPCServer.GenerateUserSingleUseCerts or
// client.Client.GenerateUserSingleUseCerts instead.
func (a *ServerWithRoles) GenerateUserSingleUseCerts(ctx context.Context) (proto.AuthService_GenerateUserSingleUseCertsClient, error) {
	return nil, trace.NotImplemented("bug: GenerateUserSingleUseCerts must not be called on auth.ServerWithRoles")
}

// GetResources exists to satisfy auth.ClientI but is not
// implemented here. It is a client only interface to make
// interacting with ListResources friendlier.
func (a *ServerWithRoles) GetResources(ctx context.Context, req *proto.ListResourcesRequest) (*proto.ListResourcesResponse, error) {
	return nil, trace.NotImplemented("bug: GetResources must not be called on auth.ServerWithRoles")
}

func (a *ServerWithRoles) IsMFARequired(ctx context.Context, req *proto.IsMFARequiredRequest) (*proto.IsMFARequiredResponse, error) {
	if !hasLocalUserRole(a.context) && !hasRemoteUserRole(a.context) {
		return nil, trace.AccessDenied("only a user role can call IsMFARequired, got %T", a.context.Checker)
	}

	// Certain hardware-key based private key policies are treated as MFA verification.
	if a.context.Identity.GetIdentity().PrivateKeyPolicy.MFAVerified() {
		return &proto.IsMFARequiredResponse{
			Required:    false,
			MFARequired: proto.MFARequired_MFA_REQUIRED_NO,
		}, nil
	}

	return a.authServer.isMFARequired(ctx, a.context.Checker, req)
}

// SearchEvents allows searching audit events with pagination support.
func (a *ServerWithRoles) SearchEvents(ctx context.Context, req events.SearchEventsRequest) (outEvents []apievents.AuditEvent, lastKey string, err error) {
	if err := a.action(apidefaults.Namespace, types.KindEvent, types.VerbList); err != nil {
		return nil, "", trace.Wrap(err)
	}

	outEvents, lastKey, err = a.alog.SearchEvents(ctx, req)
	if err != nil {
		return nil, "", trace.Wrap(err)
	}

	return outEvents, lastKey, nil
}

// SearchSessionEvents allows searching session audit events with pagination support.
func (a *ServerWithRoles) SearchSessionEvents(ctx context.Context, req events.SearchSessionEventsRequest) (outEvents []apievents.AuditEvent, lastKey string, err error) {
	if req.Cond != nil {
		return nil, "", trace.BadParameter("cond is an internal parameter, should not be set by client")
	}

	cond, err := a.actionForListWithCondition(apidefaults.Namespace, types.KindSession, services.SessionIdentifier)
	if err != nil {
		return nil, "", trace.Wrap(err)
	}

	// TODO(codingllama): Refactor cond out of SearchSessionEvents and simplify signature.
	req.Cond = cond
	outEvents, lastKey, err = a.alog.SearchSessionEvents(ctx, req)
	if err != nil {
		return nil, "", trace.Wrap(err)
	}

	return outEvents, lastKey, nil
}

// GetLock gets a lock by name.
func (a *ServerWithRoles) GetLock(ctx context.Context, name string) (types.Lock, error) {
	if err := a.action(apidefaults.Namespace, types.KindLock, types.VerbRead); err != nil {
		return nil, trace.Wrap(err)
	}
	return a.authServer.GetLock(ctx, name)
}

// GetLocks gets all/in-force locks that match at least one of the targets when specified.
func (a *ServerWithRoles) GetLocks(ctx context.Context, inForceOnly bool, targets ...types.LockTarget) ([]types.Lock, error) {
	if err := a.action(apidefaults.Namespace, types.KindLock, types.VerbList, types.VerbRead); err != nil {
		return nil, trace.Wrap(err)
	}
	return a.authServer.GetLocks(ctx, inForceOnly, targets...)
}

// UpsertLock upserts a lock.
func (a *ServerWithRoles) UpsertLock(ctx context.Context, lock types.Lock) error {
	if err := a.action(apidefaults.Namespace, types.KindLock, types.VerbCreate, types.VerbUpdate); err != nil {
		return trace.Wrap(err)
	}

	if lock.CreatedBy() == "" {
		hasAdmin := a.hasBuiltinRole(types.RoleAdmin)
		createdBy := string(types.RoleAdmin)
		if !hasAdmin {
			createdBy = a.context.User.GetName()
		}
		lock.SetCreatedBy(createdBy)
	}

	if lock.CreatedAt().IsZero() {
		lock.SetCreatedAt(a.authServer.clock.Now().UTC())
	}

	return a.authServer.UpsertLock(ctx, lock)
}

// DeleteLock deletes a lock.
func (a *ServerWithRoles) DeleteLock(ctx context.Context, name string) error {
	if err := a.action(apidefaults.Namespace, types.KindLock, types.VerbDelete); err != nil {
		return trace.Wrap(err)
	}
	return a.authServer.DeleteLock(ctx, name)
}

// DeleteAllLocks not implemented: can only be called locally.
func (a *ServerWithRoles) DeleteAllLocks(context.Context) error {
	return trace.NotImplemented(notImplementedMessage)
}

// ReplaceRemoteLocks replaces the set of locks associated with a remote cluster.
func (a *ServerWithRoles) ReplaceRemoteLocks(ctx context.Context, clusterName string, locks []types.Lock) error {
	role, ok := a.context.Identity.(authz.RemoteBuiltinRole)
	if !a.hasRemoteBuiltinRole(string(types.RoleRemoteProxy)) || !ok || role.ClusterName != clusterName {
		return trace.AccessDenied("this request can be only executed by a remote proxy of cluster %q", clusterName)
	}
	return a.authServer.ReplaceRemoteLocks(ctx, clusterName, locks)
}

// StreamSessionEvents streams all events from a given session recording. An error is returned on the first
// channel if one is encountered. Otherwise the event channel is closed when the stream ends.
// The event channel is not closed on error to prevent race conditions in downstream select statements.
func (a *ServerWithRoles) StreamSessionEvents(ctx context.Context, sessionID session.ID, startIndex int64) (chan apievents.AuditEvent, chan error) {
	createErrorChannel := func(err error) (chan apievents.AuditEvent, chan error) {
		e := make(chan error, 1)
		e <- trace.Wrap(err)
		return nil, e
	}

	err := a.localServerAction()
	isTeleportServer := err == nil

	if !isTeleportServer {
		if err := a.actionForKindSession(apidefaults.Namespace, sessionID); err != nil {
			c, e := make(chan apievents.AuditEvent), make(chan error, 1)
			e <- trace.Wrap(err)
			return c, e
		}
	}

	// StreamSessionEvents can be called internally, and when that happens we don't want to emit an event.
	shouldEmitAuditEvent := !isTeleportServer
	if shouldEmitAuditEvent {
		if err := a.authServer.emitter.EmitAuditEvent(a.authServer.closeCtx, &apievents.SessionRecordingAccess{
			Metadata: apievents.Metadata{
				Type: events.SessionRecordingAccessEvent,
				Code: events.SessionRecordingAccessCode,
			},
			SessionID:    sessionID.String(),
			UserMetadata: a.context.Identity.GetIdentity().GetUserMetadata(),
		}); err != nil {
			return createErrorChannel(err)
		}
	}

	return a.alog.StreamSessionEvents(ctx, sessionID, startIndex)
}

// CreateApp creates a new application resource.
func (a *ServerWithRoles) CreateApp(ctx context.Context, app types.Application) error {
	if err := a.action(apidefaults.Namespace, types.KindApp, types.VerbCreate); err != nil {
		return trace.Wrap(err)
	}
	// Don't allow users create apps they wouldn't have access to (e.g.
	// non-matching labels).
	if err := a.checkAccessToApp(app); err != nil {
		return trace.Wrap(err)
	}
	return trace.Wrap(a.authServer.CreateApp(ctx, app))
}

// UpdateApp updates existing application resource.
func (a *ServerWithRoles) UpdateApp(ctx context.Context, app types.Application) error {
	if err := a.action(apidefaults.Namespace, types.KindApp, types.VerbUpdate); err != nil {
		return trace.Wrap(err)
	}
	// Don't allow users update apps they don't have access to (e.g.
	// non-matching labels). Make sure to check existing app too.
	existing, err := a.authServer.GetApp(ctx, app.GetName())
	if err != nil {
		return trace.Wrap(err)
	}
	if err := a.checkAccessToApp(existing); err != nil {
		return trace.Wrap(err)
	}
	if err := a.checkAccessToApp(app); err != nil {
		return trace.Wrap(err)
	}
	return trace.Wrap(a.authServer.UpdateApp(ctx, app))
}

// GetApp returns specified application resource.
func (a *ServerWithRoles) GetApp(ctx context.Context, name string) (types.Application, error) {
	if err := a.action(apidefaults.Namespace, types.KindApp, types.VerbRead); err != nil {
		return nil, trace.Wrap(err)
	}
	app, err := a.authServer.GetApp(ctx, name)
	if err != nil {
		return nil, trace.Wrap(err)
	}
	if err := a.checkAccessToApp(app); err != nil {
		return nil, trace.Wrap(err)
	}
	return app, nil
}

// GetApps returns all application resources.
func (a *ServerWithRoles) GetApps(ctx context.Context) (result []types.Application, err error) {
	if err := a.action(apidefaults.Namespace, types.KindApp, types.VerbList, types.VerbRead); err != nil {
		return nil, trace.Wrap(err)
	}
	// Filter out apps user doesn't have access to.
	apps, err := a.authServer.GetApps(ctx)
	if err != nil {
		return nil, trace.Wrap(err)
	}
	for _, app := range apps {
		if err := a.checkAccessToApp(app); err == nil {
			result = append(result, app)
		}
	}
	return result, nil
}

// DeleteApp removes the specified application resource.
func (a *ServerWithRoles) DeleteApp(ctx context.Context, name string) error {
	if err := a.action(apidefaults.Namespace, types.KindApp, types.VerbDelete); err != nil {
		return trace.Wrap(err)
	}
	// Make sure user has access to the application before deleting.
	app, err := a.authServer.GetApp(ctx, name)
	if err != nil {
		return trace.Wrap(err)
	}
	if err := a.checkAccessToApp(app); err != nil {
		return trace.Wrap(err)
	}
	return trace.Wrap(a.authServer.DeleteApp(ctx, name))
}

// DeleteAllApps removes all application resources.
func (a *ServerWithRoles) DeleteAllApps(ctx context.Context) error {
	if err := a.action(apidefaults.Namespace, types.KindApp, types.VerbList, types.VerbDelete); err != nil {
		return trace.Wrap(err)
	}
	// Make sure to only delete apps user has access to.
	apps, err := a.authServer.GetApps(ctx)
	if err != nil {
		return trace.Wrap(err)
	}
	for _, app := range apps {
		if err := a.checkAccessToApp(app); err == nil {
			if err := a.authServer.DeleteApp(ctx, app.GetName()); err != nil {
				return trace.Wrap(err)
			}
		}
	}
	return nil
}

// CreateKubernetesCluster creates a new kubernetes cluster resource.
func (a *ServerWithRoles) CreateKubernetesCluster(ctx context.Context, cluster types.KubeCluster) error {
	if err := a.action(apidefaults.Namespace, types.KindKubernetesCluster, types.VerbCreate); err != nil {
		return trace.Wrap(err)
	}
	// Don't allow users create clusters they wouldn't have access to (e.g.
	// non-matching labels).
	if err := a.checkAccessToKubeCluster(cluster); err != nil {
		return trace.Wrap(err)
	}
	// Don't allow discovery service to create clusters with dynamic labels.
	if a.hasBuiltinRole(types.RoleDiscovery) && len(cluster.GetDynamicLabels()) > 0 {
		return trace.AccessDenied("discovered kubernetes cluster must not have dynamic labels")
	}
	return trace.Wrap(a.authServer.CreateKubernetesCluster(ctx, cluster))
}

// UpdateKubernetesCluster updates existing kubernetes cluster resource.
func (a *ServerWithRoles) UpdateKubernetesCluster(ctx context.Context, cluster types.KubeCluster) error {
	if err := a.action(apidefaults.Namespace, types.KindKubernetesCluster, types.VerbUpdate); err != nil {
		return trace.Wrap(err)
	}
	// Don't allow users update clusters they don't have access to (e.g.
	// non-matching labels). Make sure to check existing cluster too.
	existing, err := a.authServer.GetKubernetesCluster(ctx, cluster.GetName())
	if err != nil {
		return trace.Wrap(err)
	}
	if err := a.checkAccessToKubeCluster(existing); err != nil {
		return trace.Wrap(err)
	}
	if err := a.checkAccessToKubeCluster(cluster); err != nil {
		return trace.Wrap(err)
	}
	// Don't allow discovery service to create clusters with dynamic labels.
	if a.hasBuiltinRole(types.RoleDiscovery) && len(cluster.GetDynamicLabels()) > 0 {
		return trace.AccessDenied("discovered kubernetes cluster must not have dynamic labels")
	}
	return trace.Wrap(a.authServer.UpdateKubernetesCluster(ctx, cluster))
}

// GetKubernetesCluster returns specified kubernetes cluster resource.
func (a *ServerWithRoles) GetKubernetesCluster(ctx context.Context, name string) (types.KubeCluster, error) {
	if err := a.action(apidefaults.Namespace, types.KindKubernetesCluster, types.VerbRead); err != nil {
		return nil, trace.Wrap(err)
	}
	kubeCluster, err := a.authServer.GetKubernetesCluster(ctx, name)
	if err != nil {
		return nil, trace.Wrap(err)
	}
	if err := a.checkAccessToKubeCluster(kubeCluster); err != nil {
		return nil, trace.Wrap(err)
	}
	return kubeCluster, nil
}

// GetKubernetesClusters returns all kubernetes cluster resources.
func (a *ServerWithRoles) GetKubernetesClusters(ctx context.Context) (result []types.KubeCluster, err error) {
	if err := a.action(apidefaults.Namespace, types.KindKubernetesCluster, types.VerbList, types.VerbRead); err != nil {
		return nil, trace.Wrap(err)
	}
	// Filter out kube clusters user doesn't have access to.
	clusters, err := a.authServer.GetKubernetesClusters(ctx)
	if err != nil {
		return nil, trace.Wrap(err)
	}
	for _, cluster := range clusters {
		if err := a.checkAccessToKubeCluster(cluster); err == nil {
			result = append(result, cluster)
		}
	}
	return result, nil
}

// DeleteKubernetesCluster removes the specified kubernetes cluster resource.
func (a *ServerWithRoles) DeleteKubernetesCluster(ctx context.Context, name string) error {
	if err := a.action(apidefaults.Namespace, types.KindKubernetesCluster, types.VerbDelete); err != nil {
		return trace.Wrap(err)
	}
	// Make sure user has access to the kubernetes cluster before deleting.
	cluster, err := a.authServer.GetKubernetesCluster(ctx, name)
	if err != nil {
		return trace.Wrap(err)
	}
	if err := a.checkAccessToKubeCluster(cluster); err != nil {
		return trace.Wrap(err)
	}
	return trace.Wrap(a.authServer.DeleteKubernetesCluster(ctx, name))
}

// DeleteAllKubernetesClusters removes all kubernetes cluster resources.
func (a *ServerWithRoles) DeleteAllKubernetesClusters(ctx context.Context) error {
	if err := a.action(apidefaults.Namespace, types.KindKubernetesCluster, types.VerbList, types.VerbDelete); err != nil {
		return trace.Wrap(err)
	}
	// Make sure to only delete kubernetes cluster user has access to.
	clusters, err := a.authServer.GetKubernetesClusters(ctx)
	if err != nil {
		return trace.Wrap(err)
	}
	for _, cluster := range clusters {
		if err := a.checkAccessToKubeCluster(cluster); err == nil {
			if err := a.authServer.DeleteKubernetesCluster(ctx, cluster.GetName()); err != nil {
				return trace.Wrap(err)
			}
		}
	}
	return nil
}

func (a *ServerWithRoles) checkAccessToNode(node types.Server) error {
	// For certain built-in roles, continue to allow full access and return
	// the full set of nodes to not break existing clusters during migration.
	//
	// In addition, allow proxy (and remote proxy) to access all nodes for its
	// smart resolution address resolution. Once the smart resolution logic is
	// moved to the auth server, this logic can be removed.
	builtinRole := authz.HasBuiltinRole(a.context, string(types.RoleAdmin)) ||
		authz.HasBuiltinRole(a.context, string(types.RoleProxy)) ||
		HasRemoteBuiltinRole(a.context, string(types.RoleRemoteProxy))

	if builtinRole {
		return nil
	}

	return a.context.Checker.CheckAccess(node,
		// MFA is not required for operations on node resources but
		// will be enforced at the connection time.
		services.AccessState{MFAVerified: true})
}

func (a *ServerWithRoles) checkAccessToDatabase(database types.Database) error {
	return a.context.Checker.CheckAccess(database,
		// MFA is not required for operations on database resources but
		// will be enforced at the connection time.
		services.AccessState{MFAVerified: true})
}

// CreateDatabase creates a new database resource.
func (a *ServerWithRoles) CreateDatabase(ctx context.Context, database types.Database) error {
	if err := a.action(apidefaults.Namespace, types.KindDatabase, types.VerbCreate); err != nil {
		return trace.Wrap(err)
	}
	// Don't allow users create databases they wouldn't have access to (e.g.
	// non-matching labels).
	if err := a.checkAccessToDatabase(database); err != nil {
		return trace.Wrap(err)
	}
	// Don't allow discovery service to create databases with dynamic labels.
	if a.hasBuiltinRole(types.RoleDiscovery) && len(database.GetDynamicLabels()) > 0 {
		return trace.AccessDenied("discovered database must not have dynamic labels")
	}
	return trace.Wrap(a.authServer.CreateDatabase(ctx, database))
}

// UpdateDatabase updates existing database resource.
func (a *ServerWithRoles) UpdateDatabase(ctx context.Context, database types.Database) error {
	if err := a.action(apidefaults.Namespace, types.KindDatabase, types.VerbUpdate); err != nil {
		return trace.Wrap(err)
	}
	// Don't allow users update databases they don't have access to (e.g.
	// non-matching labels). Make sure to check existing database too.
	existing, err := a.authServer.GetDatabase(ctx, database.GetName())
	if err != nil {
		return trace.Wrap(err)
	}
	if err := a.checkAccessToDatabase(existing); err != nil {
		return trace.Wrap(err)
	}
	if err := a.checkAccessToDatabase(database); err != nil {
		return trace.Wrap(err)
	}
	// Don't allow discovery service to create databases with dynamic labels.
	if a.hasBuiltinRole(types.RoleDiscovery) && len(database.GetDynamicLabels()) > 0 {
		return trace.AccessDenied("discovered database must not have dynamic labels")
	}
	return trace.Wrap(a.authServer.UpdateDatabase(ctx, database))
}

// GetDatabase returns specified database resource.
func (a *ServerWithRoles) GetDatabase(ctx context.Context, name string) (types.Database, error) {
	if err := a.action(apidefaults.Namespace, types.KindDatabase, types.VerbRead); err != nil {
		return nil, trace.Wrap(err)
	}
	database, err := a.authServer.GetDatabase(ctx, name)
	if err != nil {
		return nil, trace.Wrap(err)
	}
	if err := a.checkAccessToDatabase(database); err != nil {
		return nil, trace.Wrap(err)
	}
	return database, nil
}

// GetDatabases returns all database resources.
func (a *ServerWithRoles) GetDatabases(ctx context.Context) (result []types.Database, err error) {
	if err := a.action(apidefaults.Namespace, types.KindDatabase, types.VerbList, types.VerbRead); err != nil {
		return nil, trace.Wrap(err)
	}
	// Filter out databases user doesn't have access to.
	databases, err := a.authServer.GetDatabases(ctx)
	if err != nil {
		return nil, trace.Wrap(err)
	}
	for _, database := range databases {
		if err := a.checkAccessToDatabase(database); err == nil {
			result = append(result, database)
		}
	}
	return result, nil
}

// DeleteDatabase removes the specified database resource.
func (a *ServerWithRoles) DeleteDatabase(ctx context.Context, name string) error {
	if err := a.action(apidefaults.Namespace, types.KindDatabase, types.VerbDelete); err != nil {
		return trace.Wrap(err)
	}
	// Make sure user has access to the database before deleting.
	database, err := a.authServer.GetDatabase(ctx, name)
	if err != nil {
		return trace.Wrap(err)
	}
	if err := a.checkAccessToDatabase(database); err != nil {
		return trace.Wrap(err)
	}
	return trace.Wrap(a.authServer.DeleteDatabase(ctx, name))
}

// DeleteAllDatabases removes all database resources.
func (a *ServerWithRoles) DeleteAllDatabases(ctx context.Context) error {
	if err := a.action(apidefaults.Namespace, types.KindDatabase, types.VerbList, types.VerbDelete); err != nil {
		return trace.Wrap(err)
	}
	// Make sure to only delete databases user has access to.
	databases, err := a.authServer.GetDatabases(ctx)
	if err != nil {
		return trace.Wrap(err)
	}
	for _, database := range databases {
		if err := a.checkAccessToDatabase(database); err == nil {
			if err := a.authServer.DeleteDatabase(ctx, database.GetName()); err != nil {
				return trace.Wrap(err)
			}
		}
	}
	return nil
}

// GetWindowsDesktopServices returns all registered windows desktop services.
func (a *ServerWithRoles) GetWindowsDesktopServices(ctx context.Context) ([]types.WindowsDesktopService, error) {
	if err := a.action(apidefaults.Namespace, types.KindWindowsDesktopService, types.VerbList, types.VerbRead); err != nil {
		return nil, trace.Wrap(err)
	}
	services, err := a.authServer.GetWindowsDesktopServices(ctx)
	if err != nil {
		return nil, trace.Wrap(err)
	}
	return services, nil
}

// GetWindowsDesktopService returns a registered windows desktop service by name.
func (a *ServerWithRoles) GetWindowsDesktopService(ctx context.Context, name string) (types.WindowsDesktopService, error) {
	if err := a.action(apidefaults.Namespace, types.KindWindowsDesktopService, types.VerbList, types.VerbRead); err != nil {
		return nil, trace.Wrap(err)
	}
	service, err := a.authServer.GetWindowsDesktopService(ctx, name)
	if err != nil {
		return nil, trace.Wrap(err)
	}
	return service, nil
}

// UpsertWindowsDesktopService creates or updates a new windows desktop service.
func (a *ServerWithRoles) UpsertWindowsDesktopService(ctx context.Context, s types.WindowsDesktopService) (*types.KeepAlive, error) {
	if err := a.action(apidefaults.Namespace, types.KindWindowsDesktopService, types.VerbCreate, types.VerbUpdate); err != nil {
		return nil, trace.Wrap(err)
	}
	return a.authServer.UpsertWindowsDesktopService(ctx, s)
}

// DeleteWindowsDesktopService removes the specified windows desktop service.
func (a *ServerWithRoles) DeleteWindowsDesktopService(ctx context.Context, name string) error {
	if err := a.action(apidefaults.Namespace, types.KindWindowsDesktopService, types.VerbDelete); err != nil {
		return trace.Wrap(err)
	}
	return a.authServer.DeleteWindowsDesktopService(ctx, name)
}

// DeleteAllWindowsDesktopServices removes all registered windows desktop services.
func (a *ServerWithRoles) DeleteAllWindowsDesktopServices(ctx context.Context) error {
	if err := a.action(apidefaults.Namespace, types.KindWindowsDesktopService, types.VerbList, types.VerbDelete); err != nil {
		return trace.Wrap(err)
	}
	return a.authServer.DeleteAllWindowsDesktopServices(ctx)
}

// GetWindowsDesktops returns all registered windows desktop hosts.
func (a *ServerWithRoles) GetWindowsDesktops(ctx context.Context, filter types.WindowsDesktopFilter) ([]types.WindowsDesktop, error) {
	if err := a.action(apidefaults.Namespace, types.KindWindowsDesktop, types.VerbList, types.VerbRead); err != nil {
		return nil, trace.Wrap(err)
	}
	hosts, err := a.authServer.GetWindowsDesktops(ctx, filter)
	if err != nil {
		return nil, trace.Wrap(err)
	}
	filtered, err := a.filterWindowsDesktops(hosts)
	if err != nil {
		return nil, trace.Wrap(err)
	}
	return filtered, nil
}

// CreateWindowsDesktop creates a new windows desktop host.
func (a *ServerWithRoles) CreateWindowsDesktop(ctx context.Context, s types.WindowsDesktop) error {
	if err := a.action(apidefaults.Namespace, types.KindWindowsDesktop, types.VerbCreate); err != nil {
		return trace.Wrap(err)
	}
	return a.authServer.CreateWindowsDesktop(ctx, s)
}

// UpdateWindowsDesktop updates an existing windows desktop host.
func (a *ServerWithRoles) UpdateWindowsDesktop(ctx context.Context, s types.WindowsDesktop) error {
	if err := a.action(apidefaults.Namespace, types.KindWindowsDesktop, types.VerbUpdate); err != nil {
		return trace.Wrap(err)
	}

	existing, err := a.authServer.GetWindowsDesktops(ctx,
		types.WindowsDesktopFilter{HostID: s.GetHostID(), Name: s.GetName()})
	if err != nil {
		return trace.Wrap(err)
	}
	if len(existing) == 0 {
		return trace.NotFound("no windows desktops with HostID %s and Name %s",
			s.GetHostID(), s.GetName())
	}

	if err := a.checkAccessToWindowsDesktop(existing[0]); err != nil {
		return trace.Wrap(err)
	}
	if err := a.checkAccessToWindowsDesktop(s); err != nil {
		return trace.Wrap(err)
	}
	return a.authServer.UpdateWindowsDesktop(ctx, s)
}

// UpsertWindowsDesktop updates a windows desktop resource, creating it if it doesn't exist.
func (a *ServerWithRoles) UpsertWindowsDesktop(ctx context.Context, s types.WindowsDesktop) error {
	// Ensure caller has both Create and Update permissions.
	if err := a.action(apidefaults.Namespace, types.KindWindowsDesktop, types.VerbCreate, types.VerbUpdate); err != nil {
		return trace.Wrap(err)
	}

	if s.GetHostID() == "" {
		// dont try to insert desktops with empty hostIDs
		return nil
	}

	// If the desktop exists, check access,
	// if it doesn't, continue.
	existing, err := a.authServer.GetWindowsDesktops(ctx,
		types.WindowsDesktopFilter{HostID: s.GetHostID(), Name: s.GetName()})
	if err == nil && len(existing) != 0 {
		if err := a.checkAccessToWindowsDesktop(existing[0]); err != nil {
			return trace.Wrap(err)
		}
	} else if err != nil && !trace.IsNotFound(err) {
		return trace.Wrap(err)
	}

	if err := a.checkAccessToWindowsDesktop(s); err != nil {
		return trace.Wrap(err)
	}
	return a.authServer.UpsertWindowsDesktop(ctx, s)
}

// DeleteWindowsDesktop removes the specified Windows desktop host.
// Note: unlike GetWindowsDesktops, this will delete at-most one desktop.
// Passing an empty host ID will not trigger "delete all" behavior. To delete
// all desktops, use DeleteAllWindowsDesktops.
func (a *ServerWithRoles) DeleteWindowsDesktop(ctx context.Context, hostID, name string) error {
	if err := a.action(apidefaults.Namespace, types.KindWindowsDesktop, types.VerbDelete); err != nil {
		return trace.Wrap(err)
	}
	desktop, err := a.authServer.GetWindowsDesktops(ctx,
		types.WindowsDesktopFilter{HostID: hostID, Name: name})
	if err != nil {
		return trace.Wrap(err)
	}
	if len(desktop) == 0 {
		return trace.NotFound("no windows desktops with HostID %s and Name %s",
			hostID, name)
	}
	if err := a.checkAccessToWindowsDesktop(desktop[0]); err != nil {
		return trace.Wrap(err)
	}
	return a.authServer.DeleteWindowsDesktop(ctx, hostID, name)
}

// DeleteAllWindowsDesktops removes all registered windows desktop hosts.
func (a *ServerWithRoles) DeleteAllWindowsDesktops(ctx context.Context) error {
	if err := a.action(apidefaults.Namespace, types.KindWindowsDesktop, types.VerbList, types.VerbDelete); err != nil {
		return trace.Wrap(err)
	}
	// Only delete the desktops the user has access to.
	desktops, err := a.authServer.GetWindowsDesktops(ctx, types.WindowsDesktopFilter{})
	if err != nil {
		return trace.Wrap(err)
	}
	for _, desktop := range desktops {
		if err := a.checkAccessToWindowsDesktop(desktop); err == nil {
			if err := a.authServer.DeleteWindowsDesktop(ctx, desktop.GetHostID(), desktop.GetName()); err != nil {
				return trace.Wrap(err)
			}
		}
	}
	return nil
}

func (a *ServerWithRoles) filterWindowsDesktops(desktops []types.WindowsDesktop) ([]types.WindowsDesktop, error) {
	// For certain built-in roles allow full access
	if a.hasBuiltinRole(types.RoleAdmin, types.RoleProxy, types.RoleWindowsDesktop) {
		return desktops, nil
	}

	filtered := make([]types.WindowsDesktop, 0, len(desktops))
	for _, desktop := range desktops {
		if err := a.checkAccessToWindowsDesktop(desktop); err == nil {
			filtered = append(filtered, desktop)
		}
	}

	return filtered, nil
}

func (a *ServerWithRoles) checkAccessToWindowsDesktop(w types.WindowsDesktop) error {
	return a.context.Checker.CheckAccess(w,
		// MFA is not required for operations on desktop resources
		services.AccessState{MFAVerified: true},
		// Note: we don't use the Windows login matcher here, as we won't know what OS user
		// the user is trying to log in as until they initiate the connection.
	)
}

// GenerateWindowsDesktopCert generates a certificate for Windows RDP or SQL Server
// authentication.
func (a *ServerWithRoles) GenerateWindowsDesktopCert(ctx context.Context, req *proto.WindowsDesktopCertRequest) (*proto.WindowsDesktopCertResponse, error) {
	// Only windows_desktop_service should be requesting Windows certificates.
	// (We also allow RoleAdmin for tctl auth sign)
	if !a.hasBuiltinRole(types.RoleWindowsDesktop, types.RoleAdmin) {
		return nil, trace.AccessDenied("access denied")
	}
	return a.authServer.GenerateWindowsDesktopCert(ctx, req)
}

// GetConnectionDiagnostic returns the connection diagnostic with the matching name
func (a *ServerWithRoles) GetConnectionDiagnostic(ctx context.Context, name string) (types.ConnectionDiagnostic, error) {
	if err := a.action(apidefaults.Namespace, types.KindConnectionDiagnostic, types.VerbRead); err != nil {
		return nil, trace.Wrap(err)
	}

	connectionsDiagnostic, err := a.authServer.GetConnectionDiagnostic(ctx, name)
	if err != nil {
		return nil, trace.Wrap(err)
	}

	return connectionsDiagnostic, nil
}

// CreateConnectionDiagnostic creates a new connection diagnostic.
func (a *ServerWithRoles) CreateConnectionDiagnostic(ctx context.Context, connectionDiagnostic types.ConnectionDiagnostic) error {
	if err := a.action(apidefaults.Namespace, types.KindConnectionDiagnostic, types.VerbCreate); err != nil {
		return trace.Wrap(err)
	}

	if err := a.authServer.CreateConnectionDiagnostic(ctx, connectionDiagnostic); err != nil {
		return trace.Wrap(err)
	}

	return nil
}

// UpdateConnectionDiagnostic updates a connection diagnostic.
func (a *ServerWithRoles) UpdateConnectionDiagnostic(ctx context.Context, connectionDiagnostic types.ConnectionDiagnostic) error {
	if err := a.action(apidefaults.Namespace, types.KindConnectionDiagnostic, types.VerbUpdate); err != nil {
		return trace.Wrap(err)
	}

	if err := a.authServer.UpdateConnectionDiagnostic(ctx, connectionDiagnostic); err != nil {
		return trace.Wrap(err)
	}

	return nil
}

// AppendDiagnosticTrace adds a new trace for the given ConnectionDiagnostic.
func (a *ServerWithRoles) AppendDiagnosticTrace(ctx context.Context, name string, t *types.ConnectionDiagnosticTrace) (types.ConnectionDiagnostic, error) {
	if err := a.action(apidefaults.Namespace, types.KindConnectionDiagnostic, types.VerbUpdate); err != nil {
		return nil, trace.Wrap(err)
	}

	return a.authServer.AppendDiagnosticTrace(ctx, name, t)
}

// StartAccountRecovery is implemented by AuthService.StartAccountRecovery.
func (a *ServerWithRoles) StartAccountRecovery(ctx context.Context, req *proto.StartAccountRecoveryRequest) (types.UserToken, error) {
	return a.authServer.StartAccountRecovery(ctx, req)
}

// VerifyAccountRecovery is implemented by AuthService.VerifyAccountRecovery.
func (a *ServerWithRoles) VerifyAccountRecovery(ctx context.Context, req *proto.VerifyAccountRecoveryRequest) (types.UserToken, error) {
	// The token provides its own authorization and authentication.
	return a.authServer.VerifyAccountRecovery(ctx, req)
}

// CompleteAccountRecovery is implemented by AuthService.CompleteAccountRecovery.
func (a *ServerWithRoles) CompleteAccountRecovery(ctx context.Context, req *proto.CompleteAccountRecoveryRequest) error {
	// The token provides its own authorization and authentication.
	return a.authServer.CompleteAccountRecovery(ctx, req)
}

// CreateAccountRecoveryCodes is implemented by AuthService.CreateAccountRecoveryCodes.
func (a *ServerWithRoles) CreateAccountRecoveryCodes(ctx context.Context, req *proto.CreateAccountRecoveryCodesRequest) (*proto.RecoveryCodes, error) {
	return a.authServer.CreateAccountRecoveryCodes(ctx, req)
}

// GetAccountRecoveryToken is implemented by AuthService.GetAccountRecoveryToken.
func (a *ServerWithRoles) GetAccountRecoveryToken(ctx context.Context, req *proto.GetAccountRecoveryTokenRequest) (types.UserToken, error) {
	return a.authServer.GetAccountRecoveryToken(ctx, req)
}

// CreateAuthenticateChallenge is implemented by AuthService.CreateAuthenticateChallenge.
func (a *ServerWithRoles) CreateAuthenticateChallenge(ctx context.Context, req *proto.CreateAuthenticateChallengeRequest) (*proto.MFAAuthenticateChallenge, error) {
	isLocalOrRemoteUser := authz.IsLocalOrRemoteUser(a.context)

	// Run preliminary user checks first.
	switch req.GetRequest().(type) {
	case *proto.CreateAuthenticateChallengeRequest_UserCredentials:
	case *proto.CreateAuthenticateChallengeRequest_RecoveryStartTokenID:
	case *proto.CreateAuthenticateChallengeRequest_Passwordless:
	default: // nil or *proto.CreateAuthenticateChallengeRequest_ContextUser:
		if !isLocalOrRemoteUser {
			return nil, trace.BadParameter("only end users are allowed to issue authentication challenges using ContextUser")
		}
	}

	// Have we been asked to check if MFA is necessary? Resolve that first.
	//
	// We run the check in this layer, instead of under Server.IsMFARequired,
	// because the ServerWithRoles.IsMFARequired variant adds logic of its own.
	var mfaRequired proto.MFARequired
	if req.MFARequiredCheck != nil {
		// Return a nicer error message.
		if !isLocalOrRemoteUser {
			return nil, trace.BadParameter("only end users are allowed to supply MFARequiredCheck")
		}

		mfaRequiredResp, err := a.IsMFARequired(ctx, req.MFARequiredCheck)
		if err != nil {
			return nil, trace.Wrap(err)
		}

		// Exit early if we are certain that MFA is not necessary.
		if !mfaRequiredResp.Required {
			return &proto.MFAAuthenticateChallenge{
				// No challenges provided.
				MFARequired: mfaRequiredResp.MFARequired,
			}, nil
		}
		mfaRequired = mfaRequiredResp.MFARequired
	}

	// The following serve as means of authentication for this RPC:
	//   - username + password, anyone who has user's password can generate a sign request
	//   - token provide its own auth
	//   - the user extracted from context can create their own challenges
	authnChal, err := a.authServer.CreateAuthenticateChallenge(ctx, req)
	if err != nil {
		return nil, trace.Wrap(err)
	}

	// Set MFA requirement queried above, if any.
	authnChal.MFARequired = mfaRequired
	return authnChal, nil
}

// CreatePrivilegeToken is implemented by AuthService.CreatePrivilegeToken.
func (a *ServerWithRoles) CreatePrivilegeToken(ctx context.Context, req *proto.CreatePrivilegeTokenRequest) (*types.UserTokenV3, error) {
	return a.authServer.CreatePrivilegeToken(ctx, req)
}

// CreateRegisterChallenge is implemented by AuthService.CreateRegisterChallenge.
func (a *ServerWithRoles) CreateRegisterChallenge(ctx context.Context, req *proto.CreateRegisterChallengeRequest) (*proto.MFARegisterChallenge, error) {
	switch {
	case req.TokenID != "":
	case req.ExistingMFAResponse != nil:
		if !authz.IsLocalOrRemoteUser(a.context) {
			return nil, trace.BadParameter("only end users are allowed issue registration challenges without a privilege token")
		}
	}

	// The following serve as means of authentication for this RPC:
	//   - privilege token (or equivalent)
	//   - authenticated user using non-Proxy identity
	return a.authServer.CreateRegisterChallenge(ctx, req)
}

// GetAccountRecoveryCodes is implemented by AuthService.GetAccountRecoveryCodes.
func (a *ServerWithRoles) GetAccountRecoveryCodes(ctx context.Context, req *proto.GetAccountRecoveryCodesRequest) (*proto.RecoveryCodes, error) {
	// User in context can retrieve their own recovery codes.
	return a.authServer.GetAccountRecoveryCodes(ctx, req)
}

// GenerateCertAuthorityCRL generates an empty CRL for a CA.
//
// This CRL can be requested by:
//
//   - Windows desktop service when updating the certificate authority contents
//     on LDAP.
//   - Cluster administrator using "tctl auth crl --type=db" command locally
//     on the auth server to produce revocation list used to be configured on
//     external services such as Windows certificate store.
//   - Remote user using "tctl auth crl --type=db" command with a remote
//     proxy (e.g. Teleport Cloud), as long as they have permission to read
//     certificate authorities.
func (a *ServerWithRoles) GenerateCertAuthorityCRL(ctx context.Context, caType types.CertAuthType) ([]byte, error) {
	// Assume this is a user request, check if the user has permission to read CAs.
	err := a.action(apidefaults.Namespace, types.KindCertAuthority, types.VerbReadNoSecrets)
	if err != nil {
		// An error means the user doesn't have permission to read CAs, or this
		// is an admin on the auth server or the windows desktop service. We
		// expect to see an access denied error in any of those cases.
		if !trace.IsAccessDenied(err) {
			return nil, trace.Wrap(err)
		}

		// If this is an admin on the auth server (types.RoleAdmin) or the
		// windows desktop service (types.RoleWindowsDesktop), allow the
		// request. Otherwise, return the access denied error.
		if !a.hasBuiltinRole(types.RoleAdmin, types.RoleWindowsDesktop) {
			return nil, trace.AccessDenied("access denied")
		}
	}

	crl, err := a.authServer.GenerateCertAuthorityCRL(ctx, caType)
	if err != nil {
		return nil, trace.Wrap(err)
	}
	return crl, nil
}

// UpdatePresence is coupled to the service layer and must exist here but is never actually called
// since it's handled by the session presence task. This is never valid to call.
func (a *ServerWithRoles) UpdatePresence(ctx context.Context, sessionID, user string) error {
	return trace.NotImplemented(notImplementedMessage)
}

// UpdatePresence is coupled to the service layer and must exist here but is never actually called
// since it's handled by the session presence task. This is never valid to call.
func (a *ServerWithRoles) MaintainSessionPresence(ctx context.Context) (proto.AuthService_MaintainSessionPresenceClient, error) {
	return nil, trace.NotImplemented(notImplementedMessage)
}

// SubmitUsageEvent submits an external usage event.
func (a *ServerWithRoles) SubmitUsageEvent(ctx context.Context, req *proto.SubmitUsageEventRequest) error {
	if err := a.action(apidefaults.Namespace, types.KindUsageEvent, types.VerbCreate); err != nil {
		return trace.Wrap(err)
	}

	if err := a.authServer.SubmitUsageEvent(ctx, req); err != nil {
		return trace.Wrap(err)
	}

	return nil
}

// GetLicense returns the license used to start the auth server
func (a *ServerWithRoles) GetLicense(ctx context.Context) (string, error) {
	if err := a.action(apidefaults.Namespace, types.KindLicense, types.VerbRead); err != nil {
		return "", trace.Wrap(err)
	}
	return a.authServer.GetLicense(ctx)
}

// ListReleases return Teleport Enterprise releases
func (a *ServerWithRoles) ListReleases(ctx context.Context) ([]*types.Release, error) {
	if err := a.action(apidefaults.Namespace, types.KindDownload, types.VerbList); err != nil {
		return nil, trace.Wrap(err)
	}

	return a.authServer.releaseService.ListReleases(ctx)
}

// ListSAMLIdPServiceProviders returns a paginated list of SAML IdP service provider resources.
func (a *ServerWithRoles) ListSAMLIdPServiceProviders(ctx context.Context, pageSize int, nextToken string) ([]types.SAMLIdPServiceProvider, string, error) {
	if err := a.action(apidefaults.Namespace, types.KindSAMLIdPServiceProvider, types.VerbList); err != nil {
		return nil, "", trace.Wrap(err)
	}

	return a.authServer.ListSAMLIdPServiceProviders(ctx, pageSize, nextToken)
}

// GetSAMLIdPServiceProvider returns the specified SAML IdP service provider resources.
func (a *ServerWithRoles) GetSAMLIdPServiceProvider(ctx context.Context, name string) (types.SAMLIdPServiceProvider, error) {
	if err := a.action(apidefaults.Namespace, types.KindSAMLIdPServiceProvider, types.VerbRead); err != nil {
		return nil, trace.Wrap(err)
	}

	return a.authServer.GetSAMLIdPServiceProvider(ctx, name)
}

// CreateSAMLIdPServiceProvider creates a new SAML IdP service provider resource.
func (a *ServerWithRoles) CreateSAMLIdPServiceProvider(ctx context.Context, sp types.SAMLIdPServiceProvider) error {
	code := events.SAMLIdPServiceProviderCreateFailureCode
	var err error
	if err = a.action(apidefaults.Namespace, types.KindSAMLIdPServiceProvider, types.VerbCreate); err == nil {
		err = a.authServer.CreateSAMLIdPServiceProvider(ctx, sp)
		if err == nil {
			code = events.SAMLIdPServiceProviderCreateCode
		}
	}

	if emitErr := a.authServer.emitter.EmitAuditEvent(a.authServer.closeCtx, &apievents.SAMLIdPServiceProviderCreate{
		Metadata: apievents.Metadata{
			Type: events.SAMLIdPServiceProviderCreateEvent,
			Code: code,
		},
		ResourceMetadata: apievents.ResourceMetadata{
			Name:      sp.GetName(),
			UpdatedBy: authz.ClientUsername(ctx),
		},
		SAMLIdPServiceProviderMetadata: apievents.SAMLIdPServiceProviderMetadata{
			ServiceProviderEntityID: sp.GetEntityID(),
		},
	}); emitErr != nil {
		log.WithError(trace.NewAggregate(emitErr, err)).Warn("Failed to emit SAML IdP service provider created event.")
	}

	return trace.Wrap(err)
}

// UpdateSAMLIdPServiceProvider updates an existing SAML IdP service provider resource.
func (a *ServerWithRoles) UpdateSAMLIdPServiceProvider(ctx context.Context, sp types.SAMLIdPServiceProvider) error {
	code := events.SAMLIdPServiceProviderUpdateFailureCode
	var err error
	if err = a.action(apidefaults.Namespace, types.KindSAMLIdPServiceProvider, types.VerbUpdate); err == nil {
		err = a.authServer.UpdateSAMLIdPServiceProvider(ctx, sp)
		if err == nil {
			code = events.SAMLIdPServiceProviderUpdateCode
		}
	}

	if emitErr := a.authServer.emitter.EmitAuditEvent(a.authServer.closeCtx, &apievents.SAMLIdPServiceProviderUpdate{
		Metadata: apievents.Metadata{
			Type: events.SAMLIdPServiceProviderUpdateEvent,
			Code: code,
		},
		ResourceMetadata: apievents.ResourceMetadata{
			Name:      sp.GetName(),
			UpdatedBy: authz.ClientUsername(ctx),
		},
		SAMLIdPServiceProviderMetadata: apievents.SAMLIdPServiceProviderMetadata{
			ServiceProviderEntityID: sp.GetEntityID(),
		},
	}); emitErr != nil {
		log.WithError(trace.NewAggregate(emitErr, err)).Warn("Failed to emit SAML IdP service provider updated event.")
	}

	return trace.Wrap(err)
}

// DeleteSAMLIdPServiceProvider removes the specified SAML IdP service provider resource.
func (a *ServerWithRoles) DeleteSAMLIdPServiceProvider(ctx context.Context, name string) error {
	var entityID string
	code := events.SAMLIdPServiceProviderDeleteFailureCode
	var err error
	if err = a.action(apidefaults.Namespace, types.KindSAMLIdPServiceProvider, types.VerbDelete); err == nil {
		var sp types.SAMLIdPServiceProvider
		// Get the service provider so we can emit its entity ID later.
		sp, err = a.authServer.GetSAMLIdPServiceProvider(ctx, name)
		if err == nil {
			name = sp.GetName()
			entityID = sp.GetEntityID()

			// Delete the actual service provider.
			err = a.authServer.DeleteSAMLIdPServiceProvider(ctx, name)
			if err == nil {
				code = events.SAMLIdPServiceProviderDeleteCode
			}
		}
	}

	if emitErr := a.authServer.emitter.EmitAuditEvent(a.authServer.closeCtx, &apievents.SAMLIdPServiceProviderDelete{
		Metadata: apievents.Metadata{
			Type: events.SAMLIdPServiceProviderDeleteEvent,
			Code: code,
		},
		ResourceMetadata: apievents.ResourceMetadata{
			Name:      name,
			UpdatedBy: authz.ClientUsername(ctx),
		},
		SAMLIdPServiceProviderMetadata: apievents.SAMLIdPServiceProviderMetadata{
			ServiceProviderEntityID: entityID,
		},
	}); emitErr != nil {
		log.WithError(trace.NewAggregate(emitErr, err)).Warn("Failed to emit SAML IdP service provider deleted event.")
	}

	return trace.Wrap(err)
}

// DeleteAllSAMLIdPServiceProviders removes all SAML IdP service providers.
func (a *ServerWithRoles) DeleteAllSAMLIdPServiceProviders(ctx context.Context) error {
	code := events.SAMLIdPServiceProviderDeleteAllFailureCode
	var err error
	if err = a.action(apidefaults.Namespace, types.KindSAMLIdPServiceProvider, types.VerbDelete); err == nil {
		err = a.authServer.DeleteAllSAMLIdPServiceProviders(ctx)
		if err == nil {
			code = events.SAMLIdPServiceProviderDeleteAllCode
		}
	}

	if emitErr := a.authServer.emitter.EmitAuditEvent(a.authServer.closeCtx, &apievents.SAMLIdPServiceProviderDeleteAll{
		Metadata: apievents.Metadata{
			Type: events.SAMLIdPServiceProviderDeleteAllEvent,
			Code: code,
		},
		ResourceMetadata: apievents.ResourceMetadata{
			UpdatedBy: authz.ClientUsername(ctx),
		},
	}); emitErr != nil {
		log.WithError(trace.NewAggregate(emitErr, err)).Warn("Failed to emit SAML IdP service provider deleted all event.")
	}

	return trace.Wrap(err)
}

func (a *ServerWithRoles) checkAccessToUserGroup(userGroup types.UserGroup) error {
	return a.context.Checker.CheckAccess(
		userGroup,
		// MFA is not required for operations on user group resources.
		services.AccessState{MFAVerified: true})
}

// ListUserGroups returns a paginated list of user group resources.
func (a *ServerWithRoles) ListUserGroups(ctx context.Context, pageSize int, nextToken string) ([]types.UserGroup, string, error) {
	if err := a.action(apidefaults.Namespace, types.KindUserGroup, types.VerbList); err != nil {
		return nil, "", trace.Wrap(err)
	}

	// We have to set a default here.
	if pageSize == 0 {
		pageSize = local.GroupMaxPageSize
	}

	// Because access to user groups is determined by label, we'll need to calculate the entire list of
	// user groups and then check access to those user groups.
	var filteredUserGroups []types.UserGroup

	// Use the default page size since we're assembling our pages manually here.
	userGroups, nextToken, err := a.authServer.ListUserGroups(ctx, 0, nextToken)
	for {
		if err != nil {
			return nil, "", trace.Wrap(err)
		}

		for _, userGroup := range userGroups {
			err := a.checkAccessToUserGroup(userGroup)
			if err != nil && !trace.IsAccessDenied(err) {
				return nil, "", trace.Wrap(err)
			} else if err == nil {
				filteredUserGroups = append(filteredUserGroups, userGroup)
			}
		}

		if nextToken == "" {
			break
		}

		userGroups, nextToken, err = a.authServer.ListUserGroups(ctx, 0, nextToken)
	}

	numUserGroups := len(filteredUserGroups)
	if numUserGroups <= pageSize {
		return filteredUserGroups, "", nil
	}

	return filteredUserGroups[:pageSize], backend.NextPaginationKey(filteredUserGroups[pageSize-1]), nil
}

// GetUserGroup returns the specified user group resources.
func (a *ServerWithRoles) GetUserGroup(ctx context.Context, name string) (types.UserGroup, error) {
	if err := a.action(apidefaults.Namespace, types.KindUserGroup, types.VerbRead); err != nil {
		return nil, trace.Wrap(err)
	}

	userGroup, err := a.authServer.GetUserGroup(ctx, name)
	if err != nil {
		return nil, trace.Wrap(err)
	}

	if err := a.checkAccessToUserGroup(userGroup); err != nil {
		return nil, trace.Wrap(err)
	}

	return userGroup, nil
}

// CreateUserGroup creates a new user group resource.
func (a *ServerWithRoles) CreateUserGroup(ctx context.Context, userGroup types.UserGroup) error {
	if err := a.action(apidefaults.Namespace, types.KindUserGroup, types.VerbCreate); err != nil {
		return trace.Wrap(err)
	}

	if err := a.checkAccessToUserGroup(userGroup); err != nil {
		return trace.Wrap(err)
	}

	return a.authServer.CreateUserGroup(ctx, userGroup)
}

// UpdateUserGroup updates an existing user group resource.
func (a *ServerWithRoles) UpdateUserGroup(ctx context.Context, userGroup types.UserGroup) error {
	if err := a.action(apidefaults.Namespace, types.KindUserGroup, types.VerbUpdate); err != nil {
		return trace.Wrap(err)
	}

	previousUserGroup, err := a.authServer.GetUserGroup(ctx, userGroup.GetName())
	if err != nil {
		return trace.Wrap(err)
	}

	if err := a.checkAccessToUserGroup(previousUserGroup); err != nil {
		return trace.Wrap(err)
	}

	return a.authServer.UpdateUserGroup(ctx, userGroup)
}

// DeleteUserGroup removes the specified user group resource.
func (a *ServerWithRoles) DeleteUserGroup(ctx context.Context, name string) error {
	if err := a.action(apidefaults.Namespace, types.KindUserGroup, types.VerbDelete); err != nil {
		return trace.Wrap(err)
	}

	previousUserGroup, err := a.authServer.GetUserGroup(ctx, name)
	if err != nil {
		return trace.Wrap(err)
	}

	if err := a.checkAccessToUserGroup(previousUserGroup); err != nil {
		return trace.Wrap(err)
	}

	return a.authServer.DeleteUserGroup(ctx, name)
}

// DeleteAllUserGroups removes all user groups.
func (a *ServerWithRoles) DeleteAllUserGroups(ctx context.Context) error {
	if err := a.action(apidefaults.Namespace, types.KindUserGroup, types.VerbDelete); err != nil {
		return trace.Wrap(err)
	}

	return a.authServer.DeleteAllUserGroups(ctx)
}

// GetHeadlessAuthentication gets a headless authentication from the backend.
func (a *ServerWithRoles) GetHeadlessAuthentication(ctx context.Context, name string) (*types.HeadlessAuthentication, error) {
	if !hasLocalUserRole(a.context) {
		return nil, trace.AccessDenied("non-local user roles cannot get headless authentication resources")
	}
	username := a.context.User.GetName()

	headlessAuthn, err := a.authServer.GetHeadlessAuthentication(ctx, username, name)
	if err != nil {
		return nil, trace.Wrap(err)
	}
	return headlessAuthn, nil
}

// GetHeadlessAuthenticationFromWatcher gets a headless authentication from the headless
// authentication watcher.
func (a *ServerWithRoles) GetHeadlessAuthenticationFromWatcher(ctx context.Context, name string) (*types.HeadlessAuthentication, error) {
	if !hasLocalUserRole(a.context) {
		return nil, trace.AccessDenied("non-local user roles cannot get headless authentication resources")
	}
	username := a.context.User.GetName()

	headlessAuthn, err := a.authServer.GetHeadlessAuthenticationFromWatcher(ctx, username, name)
	if err != nil {
		return nil, trace.Wrap(err)
	}

	return headlessAuthn, nil
}

// UpsertHeadlessAuthenticationStub creates a headless authentication stub for the user
// that will expire after the standard callback timeout. Headless login processes will
// look for this stub before inserting the headless authentication resource into the
// backend as a form of indirect authorization.
func (a *ServerWithRoles) UpsertHeadlessAuthenticationStub(ctx context.Context) error {
	if !hasLocalUserRole(a.context) {
		return trace.AccessDenied("non-local user roles cannot create headless authentication stubs")
	}
	username := a.context.User.GetName()

	err := a.authServer.UpsertHeadlessAuthenticationStub(ctx, username)
	return trace.Wrap(err)
}

// UpdateHeadlessAuthenticationState updates a headless authentication state.
func (a *ServerWithRoles) UpdateHeadlessAuthenticationState(ctx context.Context, name string, state types.HeadlessAuthenticationState, mfaResp *proto.MFAAuthenticateResponse) error {
	if !hasLocalUserRole(a.context) {
		return trace.AccessDenied("non-local user roles cannot approve or deny headless authentication resources")
	}
	username := a.context.User.GetName()

	headlessAuthn, err := a.authServer.GetHeadlessAuthentication(ctx, username, name)
	if err != nil {
		return trace.Wrap(err)
	}

	if !headlessAuthn.State.IsPending() {
		return trace.AccessDenied("cannot update a headless authentication state from a non-pending state")
	}

	// Shallow copy headless authn for compare and swap below.
	replaceHeadlessAuthn := *headlessAuthn
	replaceHeadlessAuthn.State = state

	switch state {
	case types.HeadlessAuthenticationState_HEADLESS_AUTHENTICATION_STATE_APPROVED:
		// The user must authenticate with MFA to change the state to approved.
		if mfaResp == nil {
			return trace.BadParameter("expected MFA auth challenge response")
		}

		// Only WebAuthn is supported in headless login flow for superior phishing prevention.
		if _, ok := mfaResp.Response.(*proto.MFAAuthenticateResponse_Webauthn); !ok {
			return trace.BadParameter("expected WebAuthn challenge response, but got %T", mfaResp.Response)
		}

		mfaDevice, _, err := a.authServer.validateMFAAuthResponse(ctx, mfaResp, headlessAuthn.User, false /* passwordless */)
		if err != nil {
			return trace.Wrap(err)
		}

		replaceHeadlessAuthn.MfaDevice = mfaDevice
	case types.HeadlessAuthenticationState_HEADLESS_AUTHENTICATION_STATE_DENIED:
		// continue to compare and swap without MFA.
	default:
		return trace.AccessDenied("cannot update a headless authentication state to %v", state.String())
	}

	_, err = a.authServer.CompareAndSwapHeadlessAuthentication(ctx, headlessAuthn, &replaceHeadlessAuthn)
	return trace.Wrap(err)
}

// MaintainHeadlessAuthenticationStub maintains a headless authentication stub for the user.
// Headless login processes will look for this stub before inserting the headless authentication
// resource into the backend as a form of indirect authorization.
func (a *ServerWithRoles) MaintainHeadlessAuthenticationStub(ctx context.Context) error {
	if !hasLocalUserRole(a.context) {
		return trace.AccessDenied("non-local user roles cannot create headless authentication stubs")
	}
	username := a.context.User.GetName()

	// Create a stub and re-create it each time it expires.
	// Authorization is handled by UpsertHeadlessAuthenticationStub.
	if err := a.authServer.UpsertHeadlessAuthenticationStub(ctx, username); err != nil {
		return trace.Wrap(err)
	}

	ticker := time.NewTicker(defaults.CallbackTimeout)
	defer ticker.Stop()

	for {
		select {
		case <-ticker.C:
			if err := a.authServer.UpsertHeadlessAuthenticationStub(ctx, username); err != nil {
				return trace.Wrap(err)
			}
		case <-ctx.Done():
			return nil
		}
	}
}

// WatchPendingHeadlessAuthentications creates a watcher for pending headless authentication for the current user.
func (a *ServerWithRoles) WatchPendingHeadlessAuthentications(ctx context.Context) (types.Watcher, error) {
	if !hasLocalUserRole(a.context) {
		return nil, trace.AccessDenied("non-local user roles cannot watch headless authentications")
	}
	username := a.context.User.GetName()

	// Authorization is handled by NewWatcher.
	filter := types.HeadlessAuthenticationFilter{
		Username: username,
		State:    types.HeadlessAuthenticationState_HEADLESS_AUTHENTICATION_STATE_PENDING,
	}

	return a.NewWatcher(ctx, types.Watch{
		Name: username,
		Kinds: []types.WatchKind{{
			Kind:   types.KindHeadlessAuthentication,
			Filter: filter.IntoMap(),
		}},
	})
}

// CreateAssistantConversation creates a new conversation entry in the backend.
func (a *ServerWithRoles) CreateAssistantConversation(ctx context.Context, req *assist.CreateAssistantConversationRequest) (*assist.CreateAssistantConversationResponse, error) {
	return nil, trace.NotImplemented("CreateAssistantConversation must not be called on auth.ServerWithRoles")
}

// GetAssistantConversations returns all conversations started by a user.
func (a *ServerWithRoles) GetAssistantConversations(ctx context.Context, request *assist.GetAssistantConversationsRequest) (*assist.GetAssistantConversationsResponse, error) {
	return nil, trace.NotImplemented("GetAssistantConversations must not be called on auth.ServerWithRoles")
}

// GetAssistantMessages returns all messages with given conversation ID.
func (a *ServerWithRoles) GetAssistantMessages(ctx context.Context, req *assist.GetAssistantMessagesRequest) (*assist.GetAssistantMessagesResponse, error) {
	return nil, trace.NotImplemented("GetAssistantMessages must not be called on auth.ServerWithRoles")
}

// DeleteAssistantConversation deletes a conversation by ID.
func (a *ServerWithRoles) DeleteAssistantConversation(ctx context.Context, req *assist.DeleteAssistantConversationRequest) error {
	return trace.NotImplemented("DeleteAssistantConversation must not be called on auth.ServerWithRoles")
}

// IsAssistEnabled returns true if the assist is enabled or not on the auth level.
func (a *ServerWithRoles) IsAssistEnabled(ctx context.Context) (*assist.IsAssistEnabledResponse, error) {
	return nil, trace.NotImplemented("IsAssistEnabled must not be called on auth.ServerWithRoles")
}

// CreateAssistantMessage adds the message to the backend.
func (a *ServerWithRoles) CreateAssistantMessage(ctx context.Context, msg *assist.CreateAssistantMessageRequest) error {
	return trace.NotImplemented("CreateAssistantMessage must not be called on auth.ServerWithRoles")
}

// UpdateAssistantConversationInfo updates the conversation info.
func (a *ServerWithRoles) UpdateAssistantConversationInfo(ctx context.Context, msg *assist.UpdateAssistantConversationInfoRequest) error {
	return trace.NotImplemented("UpdateAssistantConversationInfo must not be called on auth.ServerWithRoles")
}

// GetUserPreferences returns the user preferences for a given user.
func (a *ServerWithRoles) GetUserPreferences(ctx context.Context, req *userpreferencespb.GetUserPreferencesRequest) (*userpreferencespb.GetUserPreferencesResponse, error) {
	return nil, trace.NotImplemented("GetUserPreferences must not be called on auth.ServerWithRoles")
}

// UpsertUserPreferences creates or updates user preferences for a given username.
func (a *ServerWithRoles) UpsertUserPreferences(ctx context.Context, req *userpreferencespb.UpsertUserPreferencesRequest) error {
	return trace.NotImplemented("UpsertUserPreferences must not be called on auth.ServerWithRoles")
}

// CloneHTTPClient creates a new HTTP client with the same configuration.
func (a *ServerWithRoles) CloneHTTPClient(params ...roundtrip.ClientParam) (*HTTPClient, error) {
	return nil, trace.NotImplemented("not implemented")
}

// ExportUpgradeWindows is used to load derived upgrade window values for agents that
// need to export schedules to external upgraders.
func (a *ServerWithRoles) ExportUpgradeWindows(ctx context.Context, req proto.ExportUpgradeWindowsRequest) (proto.ExportUpgradeWindowsResponse, error) {
	// Ensure that caller is a teleport server
	role, ok := a.context.Identity.(authz.BuiltinRole)
	if !ok || !role.IsServer() {
		return proto.ExportUpgradeWindowsResponse{}, trace.AccessDenied("agent maintenance schedule is only accessible to teleport built-in servers")
	}

	return a.authServer.ExportUpgradeWindows(ctx, req)
}

// GetClusterMaintenanceConfig gets the current maintenance config singleton.
func (a *ServerWithRoles) GetClusterMaintenanceConfig(ctx context.Context) (types.ClusterMaintenanceConfig, error) {
	if err := a.action(apidefaults.Namespace, types.KindClusterMaintenanceConfig, types.VerbRead); err != nil {
		return nil, trace.Wrap(err)
	}

	return a.authServer.GetClusterMaintenanceConfig(ctx)
}

// UpdateClusterMaintenanceConfig updates the current maintenance config singleton.
func (a *ServerWithRoles) UpdateClusterMaintenanceConfig(ctx context.Context, cmc types.ClusterMaintenanceConfig) error {
	if err := a.action(apidefaults.Namespace, types.KindClusterMaintenanceConfig, types.VerbCreate, types.VerbUpdate); err != nil {
		return trace.Wrap(err)
	}

	if modules.GetModules().Features().Cloud {
		// maintenance configuration in cloud is derived from values stored in
		// an external cloud-specific database.
		return trace.NotImplemented("cloud clusters do not support custom cluster maintenance resources")
	}

	return a.authServer.UpdateClusterMaintenanceConfig(ctx, cmc)
}

func (a *ServerWithRoles) DeleteClusterMaintenanceConfig(ctx context.Context) error {
	if err := a.action(apidefaults.Namespace, types.KindClusterMaintenanceConfig, types.VerbDelete); err != nil {
		return trace.Wrap(err)
	}
	if modules.GetModules().Features().Cloud {
		// maintenance configuration in cloud is derived from values stored in
		// an external cloud-specific database.
		return trace.NotImplemented("cloud clusters do not support custom cluster maintenance resources")
	}

	return a.authServer.DeleteClusterMaintenanceConfig(ctx)
}

// NewAdminAuthServer returns auth server authorized as admin,
// used for auth server cached access
func NewAdminAuthServer(authServer *Server, alog events.AuditLogSessionStreamer) (ClientI, error) {
	ctx, err := authz.NewAdminContext()
	if err != nil {
		return nil, trace.Wrap(err)
	}
	return &ServerWithRoles{
		authServer: authServer,
		context:    *ctx,
		alog:       alog,
	}, nil
}

func emitSSOLoginFailureEvent(ctx context.Context, emitter apievents.Emitter, method string, err error, testFlow bool) {
	code := events.UserSSOLoginFailureCode
	if testFlow {
		code = events.UserSSOTestFlowLoginFailureCode
	}

	emitErr := emitter.EmitAuditEvent(ctx, &apievents.UserLogin{
		Metadata: apievents.Metadata{
			Type: events.UserLoginEvent,
			Code: code,
		},
		Method: method,
		Status: apievents.Status{
			Success:     false,
			Error:       trace.Unwrap(err).Error(),
			UserMessage: err.Error(),
		},
	})

	if emitErr != nil {
		log.WithError(err).Warnf("Failed to emit %v login failure event.", method)
	}
}

// verbsToReplaceResourceWithOrigin determines the verbs/actions required of a role
// to replace the resource currently stored in the backend.
func verbsToReplaceResourceWithOrigin(stored types.ResourceWithOrigin) []string {
	verbs := []string{types.VerbUpdate}
	if stored.Origin() == types.OriginConfigFile {
		verbs = append(verbs, types.VerbCreate)
	}
	return verbs
}<|MERGE_RESOLUTION|>--- conflicted
+++ resolved
@@ -1501,116 +1501,6 @@
 	return node, nil
 }
 
-<<<<<<< HEAD
-func (s *ServerWithRoles) MakePaginatedResources(requestType string, resources []types.ResourceWithLabels) ([]*proto.PaginatedResource, error) {
-	paginatedResources := make([]*proto.PaginatedResource, 0, len(resources))
-	for _, resource := range resources {
-		var protoResource *proto.PaginatedResource
-		resourceKind := requestType
-		if requestType == types.KindUnifiedResource {
-			resourceKind = resource.GetKind()
-		}
-		switch resourceKind {
-		case types.KindDatabaseServer:
-			database, ok := resource.(*types.DatabaseServerV3)
-			if !ok {
-				return nil, trace.BadParameter("%s has invalid type %T", resourceKind, resource)
-			}
-
-			protoResource = &proto.PaginatedResource{Resource: &proto.PaginatedResource_DatabaseServer{DatabaseServer: database}}
-		case types.KindDatabaseService:
-			databaseService, ok := resource.(*types.DatabaseServiceV1)
-			if !ok {
-				return nil, trace.BadParameter("%s has invalid type %T", resourceKind, resource)
-			}
-
-			protoResource = &proto.PaginatedResource{Resource: &proto.PaginatedResource_DatabaseService{DatabaseService: databaseService}}
-		case types.KindAppServer:
-			app, ok := resource.(*types.AppServerV3)
-			if !ok {
-				return nil, trace.BadParameter("%s has invalid type %T", resourceKind, resource)
-			}
-
-			protoResource = &proto.PaginatedResource{Resource: &proto.PaginatedResource_AppServer{AppServer: app}}
-		case types.KindNode:
-			srv, ok := resource.(*types.ServerV2)
-			if !ok {
-				return nil, trace.BadParameter("%s has invalid type %T", resourceKind, resource)
-			}
-
-			protoResource = &proto.PaginatedResource{Resource: &proto.PaginatedResource_Node{Node: srv}}
-		case types.KindKubeServer:
-			srv, ok := resource.(*types.KubernetesServerV3)
-			if !ok {
-				return nil, trace.BadParameter("%s has invalid type %T", resourceKind, resource)
-			}
-
-			protoResource = &proto.PaginatedResource{Resource: &proto.PaginatedResource_KubernetesServer{KubernetesServer: srv}}
-		case types.KindWindowsDesktop:
-			desktop, ok := resource.(*types.WindowsDesktopV3)
-			if !ok {
-				return nil, trace.BadParameter("%s has invalid type %T", resourceKind, resource)
-			}
-
-			protoResource = &proto.PaginatedResource{Resource: &proto.PaginatedResource_WindowsDesktop{WindowsDesktop: desktop}}
-		case types.KindWindowsDesktopService:
-			desktopService, ok := resource.(*types.WindowsDesktopServiceV3)
-			if !ok {
-				return nil, trace.BadParameter("%s has invalid type %T", resourceKind, resource)
-			}
-
-			protoResource = &proto.PaginatedResource{Resource: &proto.PaginatedResource_WindowsDesktopService{WindowsDesktopService: desktopService}}
-		case types.KindKubernetesCluster:
-			cluster, ok := resource.(*types.KubernetesClusterV3)
-			if !ok {
-				return nil, trace.BadParameter("%s has invalid type %T", resourceKind, resource)
-			}
-
-			protoResource = &proto.PaginatedResource{Resource: &proto.PaginatedResource_KubeCluster{KubeCluster: cluster}}
-		case types.KindUserGroup:
-			userGroup, ok := resource.(*types.UserGroupV1)
-			if !ok {
-				return nil, trace.BadParameter("%s has invalid type %T", resourceKind, resource)
-			}
-
-			protoResource = &proto.PaginatedResource{Resource: &proto.PaginatedResource_UserGroup{UserGroup: userGroup}}
-		case types.KindSAMLIdPServiceProvider, types.KindAppOrSAMLIdPServiceProvider:
-			switch appOrSP := resource.(type) {
-			case *types.AppServerV3:
-				protoResource = &proto.PaginatedResource{
-					Resource: &proto.PaginatedResource_AppServerOrSAMLIdPServiceProvider{
-						AppServerOrSAMLIdPServiceProvider: &types.AppServerOrSAMLIdPServiceProviderV1{
-							Resource: &types.AppServerOrSAMLIdPServiceProviderV1_AppServer{
-								AppServer: appOrSP,
-							},
-						},
-					},
-				}
-			case *types.SAMLIdPServiceProviderV1:
-				protoResource = &proto.PaginatedResource{
-					Resource: &proto.PaginatedResource_AppServerOrSAMLIdPServiceProvider{
-						AppServerOrSAMLIdPServiceProvider: &types.AppServerOrSAMLIdPServiceProviderV1{
-							Resource: &types.AppServerOrSAMLIdPServiceProviderV1_SAMLIdPServiceProvider{
-								SAMLIdPServiceProvider: appOrSP,
-							},
-						},
-					},
-				}
-			default:
-				return nil, trace.BadParameter("%s has invalid type %T", resourceKind, resource)
-			}
-
-		default:
-			return nil, trace.NotImplemented("resource type %s doesn't support pagination", resource.GetKind())
-		}
-
-		paginatedResources = append(paginatedResources, protoResource)
-	}
-	return paginatedResources, nil
-}
-
-=======
->>>>>>> 04d1b4f0
 // ListUnifiedResources returns a paginated list of unified resources filtered by user access.
 func (a *ServerWithRoles) ListUnifiedResources(ctx context.Context, req *proto.ListUnifiedResourcesRequest) (*proto.ListUnifiedResourcesResponse, error) {
 	// Fetch full list of resources in the backend.
